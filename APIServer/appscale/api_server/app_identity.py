--- conflicted
+++ resolved
@@ -66,18 +66,11 @@
         project_node = '/appscale/projects/{}'.format(self.project_id)
 
         self._zk_client = zk_client
-<<<<<<< HEAD
+        self._default_gcs_bucket_name = self.DEFAULT_GCS_BUCKET_NAME
+        self._zk_client.DataWatch(project_node,
+                                  self._update_default_gcs_bucket_name)
+
         self._key_node = '{}/private_key'.format(project_node)
-=======
-        self._project_node = '/appscale/projects/{}'.format(
-            self.project_id)
-        self._default_gcs_bucket_name = self.DEFAULT_GCS_BUCKET_NAME
-        self._zk_client.DataWatch(self._project_node,
-                                  self._update_default_gcs_bucket_name)
-
-        self._key_node = '/appscale/projects/{}/private_key'.format(
-            self.project_id)
->>>>>>> aa6b998c
         self._key = None
         self._ensure_private_key()
         self._zk_client.DataWatch(self._key_node, self._update_key)
@@ -87,10 +80,9 @@
         self._certs = []
         self._zk_client.ChildrenWatch(self._certs_node, self._update_certs)
 
-<<<<<<< HEAD
         self._service_accounts_node = '{}/service_accounts'.format(
             project_node)
-=======
+
     def get_default_gcs_bucket_name(self):
         """ Retrieves the default gcs bucket name for the project.
 
@@ -98,7 +90,6 @@
             The default gcs bucket name for the project.
         """
         return self._default_gcs_bucket_name
->>>>>>> aa6b998c
 
     def get_public_certificates(self):
         """ Retrieves a list of valid public certificates for the project.
@@ -189,16 +180,11 @@
             raise UnknownError(
                 '{} is not configured'.format(service_account_id))
 
-<<<<<<< HEAD
         service_account_node = '/'.join([self._service_accounts_node,
                                          service_account_name])
         try:
             account_details = self._zk_client.get(service_account_node)[0]
         except NoNodeError:
-=======
-        if (service_account_name is not None and
-                service_account_name != self._key.key_name):
->>>>>>> aa6b998c
             raise UnknownError(
                 '{} is not configured'.format(service_account_name))
 
@@ -299,33 +285,6 @@
 
         return response.SerializeToString()
 
-<<<<<<< HEAD
-    @staticmethod
-    def _get_token(url, assertion):
-        """ Fetches a token with the given assertion.
-
-        Args:
-            url: The location of the server that generates the token.
-            assertion: A string containing the signed JWT.
-        Returns:
-            An AccessToken object.
-        Raises:
-            UnknownError if unable to fetch token.
-        """
-        grant_type = 'urn:ietf:params:oauth:grant-type:jwt-bearer'
-        payload = urllib.urlencode({'grant_type': grant_type,
-                                    'assertion': assertion})
-        try:
-            response = urllib2.urlopen(url, payload)
-        except urllib2.HTTPError as error:
-            raise UnknownError(error.msg)
-        except urllib2.URLError as error:
-            raise UnknownError(error.reason)
-
-        token_details = json.loads(response.read())
-        expiration_time = int(time.time()) + token_details['expires_in']
-        return AccessToken(token_details['access_token'], expiration_time)
-=======
     def _update_default_gcs_bucket_name(self, new_data, _):
         """ Updates default gcs bucket name from project configuration.
 
@@ -341,7 +300,32 @@
             except ValueError:
                 _new_bucket_name = self._default_gcs_bucket_name
         self._default_gcs_bucket_name = _new_bucket_name
->>>>>>> aa6b998c
+
+    @staticmethod
+    def _get_token(url, assertion):
+        """ Fetches a token with the given assertion.
+
+        Args:
+            url: The location of the server that generates the token.
+            assertion: A string containing the signed JWT.
+        Returns:
+            An AccessToken object.
+        Raises:
+            UnknownError if unable to fetch token.
+        """
+        grant_type = 'urn:ietf:params:oauth:grant-type:jwt-bearer'
+        payload = urllib.urlencode({'grant_type': grant_type,
+                                    'assertion': assertion})
+        try:
+            response = urllib2.urlopen(url, payload)
+        except urllib2.HTTPError as error:
+            raise UnknownError(error.msg)
+        except urllib2.URLError as error:
+            raise UnknownError(error.reason)
+
+        token_details = json.loads(response.read())
+        expiration_time = int(time.time()) + token_details['expires_in']
+        return AccessToken(token_details['access_token'], expiration_time)
 
     def _remove_cert(self, cert):
         """ Removes a certificate node.
