#!/bin/bash
#
# Simple script to install AppScale.
# Author: AppScale Team <support@appscale.com>

set -e

# Defaults values for script parameters.
APPSCALE_REPO="git://github.com/AppScale/appscale.git"
APPSCALE_TOOLS_REPO="git://github.com/AppScale/appscale-tools.git"
AGENTS_REPO="git://github.com/AppScale/appscale-agents.git"
THIRDPARTIES_REPO="git://github.com/AppScale/appscale-thirdparties.git"
APPSCALE_BRANCH="master"
APPSCALE_TOOLS_BRANCH="master"
AGENTS_BRANCH="master"
THIRDPARTIES_BRANCH="master"
GIT_TAG="last"
UNIT_TEST="N"

BRANCH_PARAM_SPECIFIED="N"
TAG_PARAM_SPECIFIED="N"

usage() {
    echo "Usage: ${0} [--repo <repo>] [--branch <branch>]"
    echo "            [--tools-repo <repo>] [--tools-branch <branch>]"
<<<<<<< HEAD
    echo "            [--tag <git-tag>] [-t]"
=======
    echo "            [--agents-repo <repo>] [--agents-branch <branch>]"
    echo "            [--thirdparties-repo <repo>] [--thirdparties-branch <branch>]"
    echo "            [--tag <git-tag>]"
>>>>>>> 8cad5d3e
    echo
    echo "Be aware that tag parameter has priority over repo and branch parameters."
    echo "So if no tag, repos and branches are specified, tag 'last' will be used."
    echo "If you want to bootstrap using master branches of all repos, specify '--tag dev'"
    echo
    echo "Options:"
    echo "   --repo <repo>                   Specify appscale repo (default $APPSCALE_REPO)"
    echo "   --branch <branch>               Specify appscale branch (default $APPSCALE_BRANCH)"
<<<<<<< HEAD
    echo "   --tools-repo <repo>             Specify appscale-tools repo (default $APPSCALE_TOOLS_REPO"
    echo "   --tools-branch <branch>         Specify appscale-tools branch (default $APPSCALE_TOOLS_BRANCH)"
=======
    echo "   --tools-repo <repo>             Specify appscale-tools repo (default $APPSCALE_TOOLS_REPO)"
    echo "   --tools-branch <branch>         Specify appscale-tools branch (default $APPSCALE_TOOLS_BRANCH)"
    echo "   --agents-repo <repo>            Specify appscale-agents repo (default $AGENTS_REPO)"
    echo "   --agents-branch <branch>        Specify appscale-agents branch (default $AGENTS_BRANCH)"
    echo "   --thirdparties-repo <repo>      Specify appscale-thirdparties repo (default $THIRDPARTIES_REPO)"
    echo "   --thirdparties-branch <branch>  Specify appscale-thirdparties branch (default $THIRDPARTIES_BRANCH)"
>>>>>>> 8cad5d3e
    echo "   --tag <git-tag>                 Use git tag (ie 3.7.2) or 'last' to use the latest release"
    echo "                                   or 'dev' for HEAD (default ${GIT_TAG})"
    echo "   -t                              Run unit tests"
    exit 1
}

version_ge() {
    test "$(printf '%s\n' "$@" | sort -V | tail -1)" = "$1"
}


echo -n "Checking to make sure you are root..."
if [ "$(id -u)" != "0" ]; then
   echo "Failed" 1>&2
   exit 1
fi
echo "Success"

echo -n "Checking to make sure \$HOME is /root..."
if [ "$HOME" != "/root" ]; then
   echo "Failed"
   exit 1
fi
echo "Success"

# Let's get the command line arguments.
while [ $# -gt 0 ]; do
    if [ "${1}" = "--repo" ]; then
        shift; if [ -z "${1}" ]; then usage; fi
        APPSCALE_REPO="${1}"; BRANCH_PARAM_SPECIFIED="Y"
        shift; continue
    fi
    if [ "${1}" = "--branch" ]; then
        shift; if [ -z "${1}" ]; then usage; fi
        APPSCALE_BRANCH="${1}"; BRANCH_PARAM_SPECIFIED="Y"
        shift; continue
    fi
    if [ "${1}" = "--tools-repo" ]; then
        shift; if [ -z "${1}" ]; then usage; fi
        APPSCALE_TOOLS_REPO="${1}"; BRANCH_PARAM_SPECIFIED="Y"
        shift; continue
    fi
    if [ "${1}" = "--tools-branch" ]; then
        shift; if [ -z "${1}" ]; then usage; fi
        APPSCALE_TOOLS_BRANCH="${1}"; BRANCH_PARAM_SPECIFIED="Y"
        shift; continue
    fi
    if [ "${1}" = "--agents-repo" ]; then
        shift; if [ -z "${1}" ]; then usage; fi
        AGENTS_REPO="${1}"; BRANCH_PARAM_SPECIFIED="Y"
        shift; continue
    fi
    if [ "${1}" = "--agents-branch" ]; then
        shift; if [ -z "${1}" ]; then usage; fi
        AGENTS_BRANCH="${1}"; BRANCH_PARAM_SPECIFIED="Y"
        shift; continue
    fi
    if [ "${1}" = "--thirdparties-repo" ]; then
        shift; if [ -z "${1}" ]; then usage; fi
        THIRDPARTIES_REPO="${1}"; BRANCH_PARAM_SPECIFIED="Y"
        shift; continue
    fi
    if [ "${1}" = "--thirdparties-branch" ]; then
        shift; if [ -z "${1}" ]; then usage; fi
        THIRDPARTIES_BRANCH="${1}"; BRANCH_PARAM_SPECIFIED="Y"
        shift; continue
    fi
    if [ "${1}" = "--tag" ]; then
        shift; if [ -z "${1}" ]; then usage; fi
        GIT_TAG="${1}";
        if [${GIT_TAG} != "dev" ]; then TAG_PARAM_SPECIFIED="Y"; fi
        shift; continue
    fi
    if [ "${1}" = "-t" ]; then
        UNIT_TEST="Y"
        shift; continue
    fi
    echo
    echo "Parameter '$1' is not recognized"
    echo
    usage
done


# Validate parameters combination
if [ "${BRANCH_PARAM_SPECIFIED}" = "Y" ] && [ "${TAG_PARAM_SPECIFIED}" = "Y" ]; then
    echo "Repo/Branch parameters can't be used if --tag parameter is specified"
    exit 1
fi

# Determine if we use official repos with tag or custom branches
if [ "${BRANCH_PARAM_SPECIFIED}" = "Y" ] || [ "${GIT_TAG}" = "dev" ]; then
    RELY_ON_TAG="N"
else
    RELY_ON_TAG="Y"
    if [ "${GIT_TAG}" = "last" ]; then
        echo "Determining the latest tag in AppScale/appscale repo"
<<<<<<< HEAD
        GIT_TAG=$(curl --fail https://api.github.com/repos/appscale/appscale/tags \
                  | grep '"name"' | head -1 \
=======
        GIT_TAG=$(curl --fail https://api.github.com/repos/appscale/appscale/releases/latest \
                  | python -m json.tool | grep '"tag_name"' \
>>>>>>> 8cad5d3e
                  | awk -F ':' '{ print $2 }' | tr --delete ' ,"')
    fi
    VERSION="${GIT_TAG}"
fi

# At this time we expect to be installed in $HOME.
cd $HOME

echo
if [ "${RELY_ON_TAG}" = "Y" ]; then
    echo "Will be using the following github repos:"
    echo "AppScale:        ${APPSCALE_REPO} - Tag ${GIT_TAG}"
    echo "AppScale-Tools:  ${APPSCALE_TOOLS_REPO} - Tag ${GIT_TAG}"
<<<<<<< HEAD
    if version_ge ${VERSION} 3.7.0; then echo "Cloud-Agents:    ${AGENTS_REPO} - Tag ${GIT_TAG}"; fi
    if version_ge ${VERSION} 3.8.0; then echo "Thirdparties:    ${THIRDPARTIES_REPO} - Tag ${GIT_TAG}"; fi
=======
    if version_ge ${VERSION} 3.8.0; then echo "Cloud-Agents:    ${AGENTS_REPO} - Tag ${GIT_TAG}"; fi
    if version_ge ${VERSION} 4.0.0; then echo "Thirdparties:    ${THIRDPARTIES_REPO} - Tag ${GIT_TAG}"; fi
>>>>>>> 8cad5d3e
    echo "Exit now (ctrl-c) if this is incorrect"
else
    echo "Will be using the following github repos:"
    echo "AppScale:        ${APPSCALE_REPO} - Branch ${APPSCALE_BRANCH}"
    echo "AppScale-Tools:  ${APPSCALE_TOOLS_REPO} - Branch ${APPSCALE_TOOLS_BRANCH}"
    echo "Cloud-Agents:    ${AGENTS_REPO} - Branch ${AGENTS_BRANCH}"
    echo "Thirdparties:    ${THIRDPARTIES_REPO} - Branch ${THIRDPARTIES_BRANCH}"
    echo "Exit now (ctrl-c) if this is incorrect"
fi
echo

sleep 5

# Wait up to 30 seconds for the package lists lock to become available.
lock_wait_start=$(date +%s)
printed_status=false
while fuser /var/lib/apt/lists/lock; do
    if [ "${printed_status}" = false ]; then
        echo "Waiting for another process to update package lists"
        printed_status=true
    fi
    current_time=$(date +%s)
    elapsed_time=$((current_time - lock_wait_start))
    if [ "${elapsed_time}" -gt 30 ]; then break; fi
    sleep 1
done
apt-get update

# Wait up to 2 min for the dpkg lock to become available.
lock_wait_start=$(date +%s)
printed_status=false
while fuser /var/lib/dpkg/lock; do
    if [ "${printed_status}" = false ]; then
        echo "Waiting for another process to update packages"
        printed_status=true
    fi
    current_time=$(date +%s)
    elapsed_time=$((current_time - lock_wait_start))
    if [ "${elapsed_time}" -gt 120 ]; then break; fi
    sleep 1
done
apt-get install -y git

APPSCALE_DIRS="\
    /root/appscale /root/appscale-tools /root/appscale-agents /root/appscale-thirdparties \
    /etc/appscale /opt/appscale /var/log/appscale /var/appscale /run/appscale"

for appscale_presence_marker in ${APPSCALE_DIRS}; do
    if [ -d ${appscale_presence_marker} ] ; then
        echo "${appscale_presence_marker} already exists!"
        echo "bootstrap.sh script should be used for initial installation only."
        echo "Use upgrade.sh for upgrading existing deployment"
        echo "It can be found here: https://raw.githubusercontent.com/AppScale/appscale/master/upgrade.sh."
        exit 1
    fi
done


if [ "${RELY_ON_TAG}" = "Y"  ]; then
<<<<<<< HEAD
    APPSCALE_TARGET="${GIT_TAG}"
    TOOLS_TARGET="${GIT_TAG}"
    AGENTS_TARGET="${GIT_TAG}"
    THIRDPARTIES_TARGET="${GIT_TAG}"
=======
    APPSCALE_TARGET="tags/${GIT_TAG}"
    TOOLS_TARGET="tags/${GIT_TAG}"
    AGENTS_TARGET="tags/${GIT_TAG}"
    THIRDPARTIES_TARGET="tags/${GIT_TAG}"
>>>>>>> 8cad5d3e
else
    APPSCALE_TARGET="${APPSCALE_BRANCH}"
    TOOLS_TARGET="${APPSCALE_TOOLS_BRANCH}"
    AGENTS_TARGET="${AGENTS_BRANCH}"
    THIRDPARTIES_TARGET="${THIRDPARTIES_BRANCH}"
fi


echo "Cloning appscale repositories"
# We split the commands, to ensure it fails if branch doesn't
# exists (Precise git will not fail otherwise).
git clone ${APPSCALE_REPO} appscale
(cd appscale; git checkout ${APPSCALE_TARGET})
VERSION=$(cat /root/appscale/VERSION | grep -oE "[0-9]+\.[0-9]+\.[0-9]+")

git clone ${APPSCALE_TOOLS_REPO} appscale-tools
(cd appscale-tools; git checkout "${TOOLS_TARGET}")

<<<<<<< HEAD
if version_ge "${VERSION}" 3.7.0; then
    git clone ${AGENTS_REPO} appscale-agents
    (cd appscale-agents; git checkout "${AGENTS_TARGET}")
fi
if version_ge "${VERSION}" 3.8.0; then
=======
if [ "${RELY_ON_TAG}" = "N" ] || version_ge "${VERSION}" 3.8.0; then
    git clone ${AGENTS_REPO} appscale-agents
    (cd appscale-agents; git checkout "${AGENTS_TARGET}")
fi
if [ "${RELY_ON_TAG}" = "N" ] || version_ge "${VERSION}" 4.0.0; then
>>>>>>> 8cad5d3e
    git clone ${THIRDPARTIES_REPO} appscale-thirdparties
    (cd appscale-thirdparties; git checkout "${THIRDPARTIES_TARGET}")
fi


echo -n "Building AppScale..."
if ! (cd appscale/debian; bash appscale_build.sh) ; then
    echo "Failed to install AppScale core"
    exit 1
fi

<<<<<<< HEAD
if version_ge "${VERSION}" 3.7.0; then
=======
if [ "${RELY_ON_TAG}" = "N" ] || version_ge "${VERSION}" 3.8.0; then
>>>>>>> 8cad5d3e
    echo -n "Installing AppScale Agents..."
    if ! (cd appscale-agents/; make install-no-venv) ; then
        echo "Failed to install AppScale Agents"
        exit 1
    fi
fi

echo -n "Building AppScale Tools..." 
if ! (cd appscale-tools/debian; bash appscale_build.sh) ; then
    echo "Failed to install AppScale-Tools"
    exit 1
fi

<<<<<<< HEAD
if version_ge "${VERSION}" 3.8.0; then
=======
if [ "${RELY_ON_TAG}" = "N" ] || version_ge "${VERSION}" 4.0.0; then
>>>>>>> 8cad5d3e
    echo -n "Installing Thirdparty software..."
    if ! (cd appscale-thirdparties/; bash install_all.sh) ; then
        echo "Failed to install Thirdparties software"
        exit 1
    fi
fi

# Run unit tests if asked.
if [ "$UNIT_TEST" = "Y" ]; then
    echo "Running Unit tests"
    (cd appscale; rake)
    if [ $? -gt 0 ]; then
        echo "Unit tests failed for appscale!"
        exit 1
    fi
    (cd appscale-tools; rake)
    if [ $? -gt 0 ]; then
        echo "Unit tests failed for appscale-tools!"
        exit 1
    fi
    echo "Unit tests complete"
fi

# Let's source the profiles so this image can be used right away.
. /etc/profile.d/appscale.sh

echo "****************************************"
echo "  AppScale is installed on the machine  "
echo "****************************************"
exit 0<|MERGE_RESOLUTION|>--- conflicted
+++ resolved
@@ -23,13 +23,9 @@
 usage() {
     echo "Usage: ${0} [--repo <repo>] [--branch <branch>]"
     echo "            [--tools-repo <repo>] [--tools-branch <branch>]"
-<<<<<<< HEAD
-    echo "            [--tag <git-tag>] [-t]"
-=======
     echo "            [--agents-repo <repo>] [--agents-branch <branch>]"
     echo "            [--thirdparties-repo <repo>] [--thirdparties-branch <branch>]"
     echo "            [--tag <git-tag>]"
->>>>>>> 8cad5d3e
     echo
     echo "Be aware that tag parameter has priority over repo and branch parameters."
     echo "So if no tag, repos and branches are specified, tag 'last' will be used."
@@ -38,17 +34,12 @@
     echo "Options:"
     echo "   --repo <repo>                   Specify appscale repo (default $APPSCALE_REPO)"
     echo "   --branch <branch>               Specify appscale branch (default $APPSCALE_BRANCH)"
-<<<<<<< HEAD
-    echo "   --tools-repo <repo>             Specify appscale-tools repo (default $APPSCALE_TOOLS_REPO"
-    echo "   --tools-branch <branch>         Specify appscale-tools branch (default $APPSCALE_TOOLS_BRANCH)"
-=======
     echo "   --tools-repo <repo>             Specify appscale-tools repo (default $APPSCALE_TOOLS_REPO)"
     echo "   --tools-branch <branch>         Specify appscale-tools branch (default $APPSCALE_TOOLS_BRANCH)"
     echo "   --agents-repo <repo>            Specify appscale-agents repo (default $AGENTS_REPO)"
     echo "   --agents-branch <branch>        Specify appscale-agents branch (default $AGENTS_BRANCH)"
     echo "   --thirdparties-repo <repo>      Specify appscale-thirdparties repo (default $THIRDPARTIES_REPO)"
     echo "   --thirdparties-branch <branch>  Specify appscale-thirdparties branch (default $THIRDPARTIES_BRANCH)"
->>>>>>> 8cad5d3e
     echo "   --tag <git-tag>                 Use git tag (ie 3.7.2) or 'last' to use the latest release"
     echo "                                   or 'dev' for HEAD (default ${GIT_TAG})"
     echo "   -t                              Run unit tests"
@@ -146,13 +137,8 @@
     RELY_ON_TAG="Y"
     if [ "${GIT_TAG}" = "last" ]; then
         echo "Determining the latest tag in AppScale/appscale repo"
-<<<<<<< HEAD
-        GIT_TAG=$(curl --fail https://api.github.com/repos/appscale/appscale/tags \
-                  | grep '"name"' | head -1 \
-=======
         GIT_TAG=$(curl --fail https://api.github.com/repos/appscale/appscale/releases/latest \
                   | python -m json.tool | grep '"tag_name"' \
->>>>>>> 8cad5d3e
                   | awk -F ':' '{ print $2 }' | tr --delete ' ,"')
     fi
     VERSION="${GIT_TAG}"
@@ -166,13 +152,8 @@
     echo "Will be using the following github repos:"
     echo "AppScale:        ${APPSCALE_REPO} - Tag ${GIT_TAG}"
     echo "AppScale-Tools:  ${APPSCALE_TOOLS_REPO} - Tag ${GIT_TAG}"
-<<<<<<< HEAD
-    if version_ge ${VERSION} 3.7.0; then echo "Cloud-Agents:    ${AGENTS_REPO} - Tag ${GIT_TAG}"; fi
-    if version_ge ${VERSION} 3.8.0; then echo "Thirdparties:    ${THIRDPARTIES_REPO} - Tag ${GIT_TAG}"; fi
-=======
     if version_ge ${VERSION} 3.8.0; then echo "Cloud-Agents:    ${AGENTS_REPO} - Tag ${GIT_TAG}"; fi
     if version_ge ${VERSION} 4.0.0; then echo "Thirdparties:    ${THIRDPARTIES_REPO} - Tag ${GIT_TAG}"; fi
->>>>>>> 8cad5d3e
     echo "Exit now (ctrl-c) if this is incorrect"
 else
     echo "Will be using the following github repos:"
@@ -232,17 +213,10 @@
 
 
 if [ "${RELY_ON_TAG}" = "Y"  ]; then
-<<<<<<< HEAD
-    APPSCALE_TARGET="${GIT_TAG}"
-    TOOLS_TARGET="${GIT_TAG}"
-    AGENTS_TARGET="${GIT_TAG}"
-    THIRDPARTIES_TARGET="${GIT_TAG}"
-=======
     APPSCALE_TARGET="tags/${GIT_TAG}"
     TOOLS_TARGET="tags/${GIT_TAG}"
     AGENTS_TARGET="tags/${GIT_TAG}"
     THIRDPARTIES_TARGET="tags/${GIT_TAG}"
->>>>>>> 8cad5d3e
 else
     APPSCALE_TARGET="${APPSCALE_BRANCH}"
     TOOLS_TARGET="${APPSCALE_TOOLS_BRANCH}"
@@ -261,19 +235,11 @@
 git clone ${APPSCALE_TOOLS_REPO} appscale-tools
 (cd appscale-tools; git checkout "${TOOLS_TARGET}")
 
-<<<<<<< HEAD
-if version_ge "${VERSION}" 3.7.0; then
-    git clone ${AGENTS_REPO} appscale-agents
-    (cd appscale-agents; git checkout "${AGENTS_TARGET}")
-fi
-if version_ge "${VERSION}" 3.8.0; then
-=======
 if [ "${RELY_ON_TAG}" = "N" ] || version_ge "${VERSION}" 3.8.0; then
     git clone ${AGENTS_REPO} appscale-agents
     (cd appscale-agents; git checkout "${AGENTS_TARGET}")
 fi
 if [ "${RELY_ON_TAG}" = "N" ] || version_ge "${VERSION}" 4.0.0; then
->>>>>>> 8cad5d3e
     git clone ${THIRDPARTIES_REPO} appscale-thirdparties
     (cd appscale-thirdparties; git checkout "${THIRDPARTIES_TARGET}")
 fi
@@ -285,11 +251,7 @@
     exit 1
 fi
 
-<<<<<<< HEAD
-if version_ge "${VERSION}" 3.7.0; then
-=======
 if [ "${RELY_ON_TAG}" = "N" ] || version_ge "${VERSION}" 3.8.0; then
->>>>>>> 8cad5d3e
     echo -n "Installing AppScale Agents..."
     if ! (cd appscale-agents/; make install-no-venv) ; then
         echo "Failed to install AppScale Agents"
@@ -303,11 +265,7 @@
     exit 1
 fi
 
-<<<<<<< HEAD
-if version_ge "${VERSION}" 3.8.0; then
-=======
 if [ "${RELY_ON_TAG}" = "N" ] || version_ge "${VERSION}" 4.0.0; then
->>>>>>> 8cad5d3e
     echo -n "Installing Thirdparty software..."
     if ! (cd appscale-thirdparties/; bash install_all.sh) ; then
         echo "Failed to install Thirdparties software"
