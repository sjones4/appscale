#!/bin/bash
#
# Common functions for build and installer
#
# This should work in bourne shell (/bin/sh)
# The function name should not include non alphabet character.

set -e

if [ -z "$APPSCALE_HOME_RUNTIME" ]; then
    export APPSCALE_HOME_RUNTIME=/opt/appscale
fi

if [ -z "$APPSCALE_PACKAGE_MIRROR" ]; then
    export APPSCALE_PACKAGE_MIRROR=http://s3.amazonaws.com/appscale-build
fi

export UNAME_MACHINE=$(uname -m)
if [ -z "$JAVA_HOME_DIRECTORY" ]; then
    if [ "$UNAME_MACHINE" = "x86_64" ]; then
        export JAVA_HOME_DIRECTORY=/usr/lib/jvm/java-7-openjdk-amd64
    elif [ "$UNAME_MACHINE" = "armv7l" ] || [ "$UNAME_MACHINE" = "armv6l" ]; then
        export JAVA_HOME_DIRECTORY=/usr/lib/jvm/java-7-openjdk-armhf
    fi
fi

VERSION_FILE="$APPSCALE_HOME_RUNTIME"/VERSION
export APPSCALE_VERSION=$(grep AppScale "$VERSION_FILE" | sed 's/AppScale version \(.*\)/\1/')


pipwrapper ()
{
    # We have seen quite a few network/DNS issues lately, so much so that
    # it takes a couple of tries to install packages with pip. This
    # wrapper ensure that we are a bit more persitent.
    if [ -n "$1" ] ; then
        for x in {1..5} ; do
            if pip install --upgrade $1 ; then
                return
            else
                echo "Failed to install $1: retrying ..."
                sleep $x
            fi
        done
        echo "Failed to install $1: giving up."
        exit 1
    else
        echo "Need an argument for pip!"
        exit 1
    fi
}

# This function is to disable the specify service so that it won't start
# at next boot. AppScale manages those services.
disableservice() {
    if [ -n "$1" ]; then
      update-rc.d "${1}" disable || true
      # The following to make sure we disable it for upstart.
      if [ -d "/etc/init" ]; then
          echo "manual" > /etc/init/"${1}".override
      fi
    else
        echo "Need a service name to disable!"
        exit 1
    fi
}

increaseconnections()
{
    if [ "${IN_DOCKER}" != "yes" ]; then
        echo "ip_conntrack" >> /etc/modules

        # Google Compute Engine doesn't allow users to use modprobe, so it's ok if
        # the modprobe command fails.
        modprobe ip_conntrack || true

        echo "net.netfilter.nf_conntrack_max = 262144" >> /etc/sysctl.conf
        echo "net.core.somaxconn = 20240" >> /etc/sysctl.conf
        echo "net.ipv4.tcp_tw_recycle = 0" >> /etc/sysctl.conf
        echo "net.ipv4.tcp_tw_reuse = 0" >> /etc/sysctl.conf
        echo "net.ipv4.tcp_orphan_retries = 1" >> /etc/sysctl.conf
        echo "net.ipv4.tcp_fin_timeout = 25" >> /etc/sysctl.conf
        echo "net.ipv4.tcp_max_orphans = 8192" >> /etc/sysctl.conf
        echo "net.ipv4.ip_local_port_range = 32768    61000" >> /etc/sysctl.conf

        /sbin/sysctl -p /etc/sysctl.conf
    fi
}

sethosts()
{
    if [ "${IN_DOCKER}" != "yes" ]; then
        cp -v /etc/hosts /etc/hosts.orig
        HOSTNAME=`hostname`
        echo "Generating /etc/hosts"
        cat <<EOF | tee /etc/hosts
127.0.0.1       localhost localhost.localdomain
127.0.1.1 $HOSTNAME
::1     ip6-localhost ip6-loopback
fe00::0 ip6-localnet
ff00::0 ip6-mcastprefix
ff02::1 ip6-allnodes
ff02::2 ip6-allrouters
ff02::3 ip6-allhosts
EOF
    fi
}

installPIL()
{
    if [ "$DIST" = "precise" ]; then
        pip uninstall -y PIL
        # The behavior of the rotate function changed in pillow 3.0.0.
        # The system package in trusty is version 2.3.0.
        pipwrapper "pillow==2.3.0"
    fi
}

installlxml()
{
    if [ "$DIST" = "precise" ]; then
        pipwrapper lxml
    fi
}

installxmpppy()
{
    if [ "$DIST" = "precise" ]; then
        pipwrapper xmpppy
    fi
}

setulimits()
{
    cat <<EOF | tee /etc/security/limits.conf
root            hard    nofile           200000
root            soft    nofile           200000
*               hard    nofile           200000
*               soft    nofile           200000
EOF
}

installappscaleprofile()
{
    DESTFILE=${DESTDIR}/etc/profile.d/appscale.sh
    mkdir -pv $(dirname $DESTFILE)
    echo "Generating $DESTFILE"
    cat <<EOF | tee $DESTFILE
export APPSCALE_HOME=${APPSCALE_HOME_RUNTIME}
export PYTHON_EGG_CACHE=/tmp/.python_eggs
export EC2_PRIVATE_KEY=\${APPSCALE_HOME}/.appscale/certs/mykey.pem
export EC2_CERT=\${APPSCALE_HOME}/.appscale/certs/mycert.pem
export LC_ALL='en_US.UTF-8'
EOF
# This enables to load AppServer and AppDB modules. It must be before the python-support.
    DESTFILE=${DESTDIR}/usr/lib/python2.7/dist-packages/appscale_appserver.pth
    mkdir -pv $(dirname $DESTFILE)
    echo "Generating $DESTFILE"
    cat <<EOF | tee $DESTFILE
${APPSCALE_HOME_RUNTIME}/AppDB
${APPSCALE_HOME_RUNTIME}/AppServer
EOF
# Enable to load site-packages of Python.
    DESTFILE=${DESTDIR}/usr/local/lib/python2.7/dist-packages/site_packages.pth
    mkdir -pv $(dirname $DESTFILE)
    echo "Generating $DESTFILE"
    cat <<EOF | tee $DESTFILE
/usr/lib/python2.7/site-packages
EOF

    # This create link to appscale settings.
    rm -rfv ${DESTDIR}/etc/appscale
    mkdir -pv ~/.appscale
    mkdir -pv ${APPSCALE_HOME_RUNTIME}/.appscale
    ln -sfv ${APPSCALE_HOME_RUNTIME}/.appscale ${DESTDIR}/etc/appscale

    cat <<EOF | tee /etc/appscale/home || exit
${APPSCALE_HOME_RUNTIME}
EOF
    # Create the global AppScale environment file.
    DESTFILE=${DESTDIR}/etc/appscale/environment.yaml
    mkdir -pv $(dirname $DESTFILE)
    echo "Generating $DESTFILE"
    cat <<EOF | tee $DESTFILE
APPSCALE_HOME: ${APPSCALE_HOME_RUNTIME}
EC2_HOME: /usr/local/ec2-api-tools
JAVA_HOME: ${JAVA_HOME_DIRECTORY}
EOF
    mkdir -pv /var/log/appscale
    # Allow rsyslog to write to appscale log directory.
    chgrp adm /var/log/appscale
    chmod g+rwx /var/log/appscale

    mkdir -pv /var/appscale/

    # This puts in place the logrotate rules.
    if [ -d /etc/logrotate.d/ ]; then
        cp ${APPSCALE_HOME}/lib/templates/appscale-logrotate.conf /etc/logrotate.d/appscale
    fi

    # Logrotate AppScale logs hourly.
    LOGROTATE_HOURLY=/etc/cron.hourly/logrotate-hourly
    cat <<EOF | tee $LOGROTATE_HOURLY
#!/bin/sh
/usr/sbin/logrotate /etc/logrotate.d/appscale*
EOF
    chmod +x $LOGROTATE_HOURLY
}

installthrift()
{
    case ${DIST} in
        precise|wheezy) pipwrapper thrift ;;
    esac
}

installjavajdk()
{
    # This makes jdk-7 the default JVM.
    update-alternatives --set java ${JAVA_HOME_DIRECTORY}/jre/bin/java
}

installappserverjava()
{
    # Compile source file.
    cd ${APPSCALE_HOME}/AppServer_Java
    ant install
    ant clean-build

    if [ -n "$DESTDIR" ]; then
        # Delete unnecessary files.
        rm -rfv src lib
    fi
}

installtornado()
{
    if [ "$DIST" = "precise" ]; then
        pipwrapper tornado
        DISTP=/usr/local/lib/python2.7/dist-packages
        if [ -z "$(find ${DISTP} -name tornado-*.egg*)" ]; then
            echo "Fail to install python tornado. Please retry."
            exit 1
        fi
        if [ -n "$DESTDIR" ]; then
            mkdir -pv ${DESTDIR}${DISTP}
            cp -rv ${DISTP}/tornado-*.egg* ${DESTDIR}${DISTP}
        fi
    fi
}

installflexmock()
{
    if [ "$DIST" = "precise" ]; then
        pipwrapper flexmock
    fi
}

postinstalltornado()
{
    if [ "$DIST" = "precise" ]; then
        pipwrapper tornado
    fi
}

postinstallhaproxy()
{
    cp -v ${APPSCALE_HOME}/AppDashboard/setup/haproxy.cfg /etc/haproxy/
    sed -i 's/^ENABLED=0/ENABLED=1/g' /etc/default/haproxy

    # AppScale starts/stop the service.
    service haproxy stop || true
    disableservice haproxy
}

installgems()
{
    GEMOPT="--no-rdoc --no-ri"
    # Rake 10.0 depecates rake/rdoctask - upgrade later.
    gem install rake ${GEMOPT}
    sleep 1
    # ZK 1.0 breaks our existing code - upgrade later.
<<<<<<< HEAD
    gem install zookeeper
=======
    if [ "$UNAME_MACHINE" = "x86_64" ]; then
        gem install zookeeper
    elif [ "$UNAME_MACHINE" = "armv7l" ] || [ "$UNAME_MACHINE" = "armv6l" ]; then
        # If machine is Raspberry Pi, then go to patched version.
        export PWD_TEMP=$(pwd)
        cd /root
        git clone https://github.com/lmandres/zookeeper-raspberry-pi.git
        cd zookeeper-raspberry-pi
        gem build zookeeper.gemspec
        gem install --local zookeeper-1.4.11.gem
        cd ${PWD_TEMP}
    fi
>>>>>>> 2f0262ef
    sleep 1
    gem install json ${GEMOPT}
    sleep 1
    gem install soap4r-ruby1.9 ${GEMOPT}
    gem install httparty ${GEMOPT}
    gem install httpclient ${GEMOPT}
    # This is for the unit testing framework.
    gem install simplecov ${GEMOPT}
}

installphp54()
{
    # In Precise we have a too old version of php. We need at least 5.4.
    if [ "$DIST" = "precise" ]; then
        add-apt-repository -y ppa:ondrej/php5-oldstable
        apt-get update
        # We need to pull also php5-cgi to ensure apache2 won't be pulled
        # in.
        apt-get install --force-yes -y php5-cgi php5
    fi
}

postinstallnginx()
{
    cp -v ${APPSCALE_HOME}/AppDashboard/setup/load-balancer.conf /etc/nginx/sites-enabled/
    rm -fv /etc/nginx/sites-enabled/default
    chmod +x /root
}

installsolr()
{
    SOLR_VER=4.10.2
    mkdir -p ${APPSCALE_HOME}/SearchService/solr
    cd ${APPSCALE_HOME}/SearchService/solr
    rm -rfv solr
    curl ${CURL_OPTS} -o solr-${SOLR_VER}.tgz $APPSCALE_PACKAGE_MIRROR/solr-${SOLR_VER}.tgz
    tar zxvf solr-${SOLR_VER}.tgz
    mv -v solr-${SOLR_VER} solr
    rm -fv solr-${SOLR_VER}.tgz
}

installcassandra()
{
    CASSANDRA_VER=2.0.7
    PYCASSA_VER=1.9.1
    
    mkdir -p ${APPSCALE_HOME}/AppDB/cassandra
    cd ${APPSCALE_HOME}/AppDB/cassandra
    rm -rfv cassandra
    curl ${CURL_OPTS} -o apache-cassandra-${CASSANDRA_VER}-bin.tar.gz $APPSCALE_PACKAGE_MIRROR/apache-cassandra-${CASSANDRA_VER}-bin.tar.gz
    tar xzvf apache-cassandra-${CASSANDRA_VER}-bin.tar.gz
    mv -v apache-cassandra-${CASSANDRA_VER} cassandra
    rm -fv apache-cassandra-${CASSANDRA_VER}-bin.tar.gz
    cd cassandra
    chmod -v +x bin/cassandra
    cp -v ${APPSCALE_HOME}/AppDB/cassandra/templates/cassandra.in.sh ${APPSCALE_HOME}/AppDB/cassandra/cassandra/bin
    cp -v ${APPSCALE_HOME}/AppDB/cassandra/templates/cassandra-env.sh ${APPSCALE_HOME}/AppDB/cassandra/cassandra/conf
    mkdir -p /var/lib/cassandra
    # TODO only grant the cassandra user access.
    chmod 777 /var/lib/cassandra

    if [ "$DIST" = "precise" ]; then
        pipwrapper  thrift
    fi
    pipwrapper  pycassa

    cd ${APPSCALE_HOME}/AppDB/cassandra/cassandra/lib
    curl ${CURL_OPTS} -o jamm-0.2.2.jar $APPSCALE_PACKAGE_MIRROR/jamm-0.2.2.jar

    # Create separate log directory.
    mkdir -pv /var/log/appscale/cassandra
}

postinstallcassandra()
{
    mkdir -p ${APPSCALE_HOME}/.appscale/${APPSCALE_VERSION}
    touch ${APPSCALE_HOME}/.appscale/${APPSCALE_VERSION}/cassandra
}


installservice()
{
    # This must be absolete path of runtime.
    mkdir -pv ${DESTDIR}/etc/init.d/
    cp ${APPSCALE_HOME_RUNTIME}/AppController/scripts/appcontroller ${DESTDIR}/etc/init.d/appscale-controller
    chmod -v a+x ${DESTDIR}/etc/init.d/appscale-controller

    # Make sure the init script runs each time, so that it can start the
    # AppController on system reboots.
    update-rc.d -f appscale-controller defaults
}

postinstallservice()
{
    # Stop services shouldn't run at boot, then disable them.
    service memcached stop || true
    disableservice memcached

    ejabberdctl stop || true
    disableservice ejabberd
}

installpythonmemcache()
{
    if [ "$DIST" = "precise" ]; then
        VERSION=1.53

        mkdir -pv ${APPSCALE_HOME}/downloads
        cd ${APPSCALE_HOME}/downloads
        curl ${CURL_OPTS} -o python-memcached-${VERSION}.tar.gz $APPSCALE_PACKAGE_MIRROR/python-memcached-${VERSION}.tar.gz
        tar zxvf python-memcached-${VERSION}.tar.gz
        cd python-memcached-${VERSION}
        python setup.py install
        cd ..
        rm -fr python-memcached-${VERSION}.tar.gz
        rm -fr python-memcached-${VERSION}
    fi
}

installzookeeper()
{
    if [ "$DIST" = "precise" ]; then
        ZK_REPO_PKG=cdh4-repository_1.0_all.deb
        curl ${CURL_OPTS} -o /tmp/${ZK_REPO_PKG} http://archive.cloudera.com/cdh4/one-click-install/precise/amd64/${ZK_REPO_PKG}
        dpkg -i /tmp/${ZK_REPO_PKG}
        apt-get update
        apt-get install -y zookeeper-server
    else
        apt-get install -y zookeeper zookeeperd zookeeper-bin
    fi

    # Trusty's kazoo version is too old, so use the version in Xenial.
    case "$DIST" in
        precise|trusty|wheezy) pipwrapper "kazoo==2.2.1" ;;
        *) apt-get install python-kazoo ;;
    esac
}

installpycrypto()
{
    pipwrapper pycrypto
}

postinstallzookeeper()
{
    if [ "$DIST" = "precise" ]; then
        service zookeeper-server stop || true
        disableservice zookeeper-server
    else
        service zookeeper stop || true
        disableservice zookeeper
    fi
    if [ ! -d /etc/zookeeper/conf ]; then
        echo "Cannot find zookeeper configuration!"
        exit 1
    fi

    # Make sure we do logrotate the zookeeper logs.
    if grep -v "^#" /etc/zookeeper/conf/log4j.properties|grep -i MaxBackupIndex > /dev/null ; then
        # Let's make sure we don't keep more than 3 backups.
        sed -i 's/\(.*[mM]ax[bB]ackup[iI]ndex\)=.*/\1=3/' /etc/zookeeper/conf/log4j.properties
    else
        # Let's add a rotation directive.
        echo "log4j.appender.ROLLINGFILE.MaxBackupIndex=3" >> /etc/zookeeper/conf/log4j.properties
    fi
}

installcelery()
{
    if [ "$DIST" = "precise" ]; then
        pipwrapper Celery
    fi
    pipwrapper Flower
}

postinstallrabbitmq()
{
    # After install it starts up, shut it down.
    rabbitmqctl stop || true
    disableservice rabbitmq-server
}

installVersion()
{
    # Install the VERSION file. We should sign it to ensure the version is
    # correct.
    if [ -e /etc/appscale/VERSION ]; then
        mv /etc/appscale/VERSION /etc/appscale/VERSION-$(date --rfc-3339=date)
    fi
    cp ${APPSCALE_HOME}/VERSION /etc/appscale/
}

installrequests()
{
    if [ "$DIST" = "precise" ]; then
        pipwrapper requests
    fi
}

postinstallrsyslog()
{
    # We need to enable remote logging capability. We have found 2
    # different version to configure UDP and TCP: we try both.
    sed -i 's/#$ModLoad imudp/$ModLoad imudp/' /etc/rsyslog.conf
    sed -i 's/#$UDPServerRun 514/$UDPServerRun 514/' /etc/rsyslog.conf
    sed -i 's/#$ModLoad imtcp/$ModLoad imtcp/' /etc/rsyslog.conf
    sed -i 's/#$InputTCPServerRun 514/$InputTCPServerRun 514/' /etc/rsyslog.conf
    # This seems the newer version.
    sed -i 's/#module(load="imudp")/module(load="imudp")/' /etc/rsyslog.conf
    sed -i 's/#input(type="imudp" port="514")/input(type="imudp" port="514")/' /etc/rsyslog.conf
    sed -i 's/#module(load="imtcp")/module(load="imtcp")/' /etc/rsyslog.conf
    sed -i 's/#input(type="imtcp" port="514")/input(type="imtcp" port="514")/' /etc/rsyslog.conf

    # Restart the service
    service rsyslog restart || true
}

postinstallmonit()
{
    # We need to have http connection enabled to talk to monit.
    if ! grep -v '^#' /etc/monit/monitrc |grep httpd > /dev/null; then
        cat <<EOF | tee -a /etc/monit/monitrc

# Added by AppScale: this is needed to have a working monit command
set httpd port 2812 and
   use address localhost  # only accept connection from localhost
   allow localhost
EOF
    fi

    # Check services every 5 seconds
    sed -i 's/set daemon.*/set daemon 5/' /etc/monit/monitrc

    # Monit cannot start at boot time: in case of accidental reboot, it
    # would start processes out of order. The controller will restart
    # monit as soon as it starts.
    service monit stop
    disableservice monit
}<|MERGE_RESOLUTION|>--- conflicted
+++ resolved
@@ -280,22 +280,7 @@
     gem install rake ${GEMOPT}
     sleep 1
     # ZK 1.0 breaks our existing code - upgrade later.
-<<<<<<< HEAD
     gem install zookeeper
-=======
-    if [ "$UNAME_MACHINE" = "x86_64" ]; then
-        gem install zookeeper
-    elif [ "$UNAME_MACHINE" = "armv7l" ] || [ "$UNAME_MACHINE" = "armv6l" ]; then
-        # If machine is Raspberry Pi, then go to patched version.
-        export PWD_TEMP=$(pwd)
-        cd /root
-        git clone https://github.com/lmandres/zookeeper-raspberry-pi.git
-        cd zookeeper-raspberry-pi
-        gem build zookeeper.gemspec
-        gem install --local zookeeper-1.4.11.gem
-        cd ${PWD_TEMP}
-    fi
->>>>>>> 2f0262ef
     sleep 1
     gem install json ${GEMOPT}
     sleep 1
