#!/usr/bin/env python
""" The AppDashboard is a Google App Engine application that implements a web UI
for interacting with running AppScale deployments. This includes the ability to
create new users, change their authorizations, and upload/remove Google App
Engine applications.
"""
# pylint: disable-msg=F0401
# pylint: disable-msg=C0103
# pylint: disable-msg=E1101
# pylint: disable-msg=W0613

import cgi
import datetime
import json
import logging
import os
import re
import sys
import time
import urllib
from collections import defaultdict

import crontab
import webapp2

from google.appengine.api import memcache
from google.appengine.api import taskqueue
from google.appengine.datastore.datastore_query import Cursor
from google.appengine.ext import ndb
from google.appengine.ext.db.stats import KindStat

sys.path.append(os.path.dirname(__file__) + '/lib')
from app_dashboard import AppDashboard
from app_dashboard import jinja_environment
from app_dashboard_helper import AppDashboardHelper
from app_dashboard_helper import AppHelperException
from app_dashboard_data import RequestInfo
from dashboard_logs import RequestLogLine
from datastore_viewer import DatastoreEditRequestHandler
from datastore_viewer import DatastoreViewer
from datastore_viewer import DatastoreViewerSelector


# The maximum number of datapoints we send to be rendered in a graph
# charting requests per second.
MAX_REQUESTS_DATA_POINTS = 100


class LoggedService(ndb.Model):
  """ A Datastore Model that represents all of the machines running in this
  AppScale deployment.

  Fields:
    hosts: A list of strs, where each str corresponds to the hostname (an IP or
      a FQDN) of a machine running in this AppScale cloud.
  """
  hosts = ndb.StringProperty(repeated=True)


<<<<<<< HEAD
class AppDashboard(webapp2.RequestHandler):
  """ Class that all pages in the Dashboard must inherit from. """

  # Regular expression to capture the continue url.
  CONTINUE_URL_REGEX = 'continue=(.*)$'

  # Regular expression for updating user permissions.
  USER_PERMISSION_REGEX = '^user_permission_'

  # Regular expression that matches email addresses.
  USER_EMAIL_REGEX = '^\w[^@\s]*@[^@\s]{2,}$'

  # The frequency, in seconds, that defines how often Task Queue tasks are fired
  # to update the Dashboard's Datastore cache.
  REFRESH_WAIT_TIME = 10

  def __init__(self, request, response):
    """ Constructor.

    Args:
      request: The webapp2.Request object that contains information about the
        current web request.
      response: The webapp2.Response object that contains the response to be
        sent back to the browser.
    """
    self.initialize(request, response)
    self.helper = AppDashboardHelper()
    self.dstore = AppDashboardData(self.helper)

  def render_template(self, template_file, values=None):
    """ Renders a template file with all variables loaded.

    Args:
      template_file: A str with the relative path to template file.
      values: A dict with key/value pairs used as variables in the jinja
        template files.
    Returns:
      A str with the rendered template.
    """
    if values is None:
      values = {}

    is_cloud_admin = self.helper.is_user_cloud_admin()
    all_versions = self.helper.get_version_info()

    if is_cloud_admin:
      apps_user_owns = list({version.split('_')[0]
                             for version in all_versions})
    else:
      apps_user_owns = self.helper.get_owned_apps()

    versions_user_is_admin_on = {
      version: all_versions[version] for version in all_versions
      if version.split('_')[0] in apps_user_owns}

    self.helper.update_cookie_app_list(apps_user_owns, self.request,
                                       self.response)
    template = jinja_environment.get_template(template_file)
    sub_vars = {
      'logged_in': self.helper.is_user_logged_in(),
      'user_email': self.helper.get_user_email(),
      'is_user_cloud_admin': self.dstore.is_user_cloud_admin(),
      'can_upload_apps': self.dstore.can_upload_apps(),
      'versions_user_is_admin_on': versions_user_is_admin_on,
      'user_layout_pref': self.dstore.get_dash_layout_settings(),
      'flower_url': self.dstore.get_flower_url(),
      'monit_url': self.dstore.get_monit_url()
    }
    for key in values.keys():
      sub_vars[key] = values[key]
    return template.render(sub_vars)

  def get_shared_navigation(self, page):
    """ Renders the shared navigation.

    Returns:
      A str with the navigation bar rendered.
    """
    show_create_account = True
    if AppDashboardHelper.USE_SHIBBOLETH:
      show_create_account = False
    return self.render_template(template_file='shared/navigation.html',
                                values={'show_create_account':
                                        show_create_account,
                                        'page_name': page})

  def render_page(self, page, template_file, values=None):
    """ Renders a template with the main layout and nav bar. """
    if values is None:
      values = {}
    self.response.headers['Content-Type'] = 'text/html'
    template = jinja_environment.get_template('layouts/main.html')
    self.response.out.write(template.render(
      page_name=page,
      page_body=self.render_template(template_file, values),
      shared_navigation=self.get_shared_navigation(page)
    ))

  def render_app_page(self, page, values=None):
    self.render_page(page=page, template_file="layouts/app_page.html",
                     values=values)


=======
>>>>>>> 7bfa93bc
class IndexPage(AppDashboard):
  """ Class to handle requests to the / page. """

  # The template to use for the index page.
  TEMPLATE = 'landing/index.html'

  def get(self):
    """ Handler for GET requests. """
    self.render_page(page='landing', template_file=self.TEMPLATE, values={
      'monitoring_url': self.dstore.get_monitoring_url(),
    })


class DashPage(AppDashboard):
  """ Class to handle requests to the /status page. """

  # The path for the status page.
  PATH = '/'

  # Another url that serves the status page.
  ALIAS = '/status'

  # The template to use for the status page.
  TEMPLATE = 'apps/dash.html'

  def get(self):
    """ Handler for GET requests. """
    # Called from the web.  Refresh data then display page (may be slow).
    if self.request.get('forcerefresh'):
      self.dstore.update_all()

    self.render_page(page='dash', template_file=self.TEMPLATE, values={
      'server_info': self.helper.get_status_info(),
      'dbinfo': self.dstore.get_database_info(),
      'apps': self.helper.get_version_info().keys(),
      'monitoring_url': self.dstore.get_monitoring_url(),
    })


class DashRefreshPage(AppDashboard):
  """ Class to handle requests to the /status/refresh page. """

  def get(self):
    """ Handler for GET requests. Updates all the datastore values with
        information from the AppController and UserAppServer."""
    # Called from taskqueue. Refresh data and display status message.
    self.dstore.update_all()
    self.response.out.write('datastore updated')

  def post(self):
    """ Handler for POST requests. Updates all the datastore values with
        information from the AppController and UserAppServer."""
    # Called from taskqueue. Refresh data and display status message.
    self.dstore.update_all()
    self.response.out.write('datastore updated')


class StatusPage(AppDashboard):
  """ Class to handle requests to the /status page. """

  # The path for the status page.
  PATH = '/status/cloud'

  # Another url that serves the status page.
  ALIAS = '/status/cloud'

  # The template to use for the status page.
  TEMPLATE = 'status/cloud.html'

  def get(self):
    """ Handler for GET requests. """
    # Called from the web.  Refresh data then display page (may be slow).
    if self.request.get('forcerefresh'):
      self.dstore.update_all()

    self.render_app_page(page='status', values={
      'server_info': self.helper.get_status_info(),
      'dbinfo': self.dstore.get_database_info(),
      'apps': self.helper.get_version_info(),
      'monitoring_url': self.dstore.get_monitoring_url(),
      'page_content': self.TEMPLATE,
    })


class StatusAsJSONPage(webapp2.RequestHandler):
  """ A class that exposes the same information as DashPage, but via JSON
  instead of raw HTML. """

  def get(self):
    """ Retrieves the cached information about machine-level statistics as a
    JSON-encoded dict. """
    self.response.out.write(json.dumps(AppDashboardHelper().get_status_info()))


class NewUserPage(AppDashboard):
  """ Class to handle requests to the /users/new and /users/create page. """

  # The template to use for the new user page.
  TEMPLATE = 'users/new.html'

  # An int that indicates how many characters passwords must be for new user
  # accounts.
  MIN_PASSWORD_LENGTH = 6

  def parse_new_user_post(self):
    """ Parse the input from the create user form.

    Returns:
      A dict that maps the form fields on the user creation page to None (if
        they pass our validation) or a str indicating why they fail our
        validation.
    """
    users = {}
    error_msgs = {}
    users['email'] = cgi.escape(self.request.get('user_email'))
    if re.match(self.USER_EMAIL_REGEX, users['email']):
      error_msgs['email'] = None
    else:
      error_msgs['email'] = 'Format must be foo@boo.goo.'

    users['password'] = cgi.escape(self.request.get('user_password'))
    if len(users['password']) >= self.MIN_PASSWORD_LENGTH:
      error_msgs['password'] = None
    else:
      error_msgs['password'] = 'Password must be at least {0} characters ' \
                               'long.'.format(self.MIN_PASSWORD_LENGTH)

    users['password_confirmation'] = cgi.escape(
      self.request.get('user_password_confirmation'))
    if users['password_confirmation'] == users['password']:
      error_msgs['password_confirmation'] = None
    else:
      error_msgs['password_confirmation'] = 'Passwords do not match.'

    return error_msgs

  def process_new_user_post(self, errors):
    """ Creates new user if parse was successful.

    Args:
      errors: A dict with True/False values for errors in each of the users
              fields.
    Returns:
      True if user was created, and False otherwise.
    """
    if errors['email'] or errors['password'] or errors['password_confirmation']:
      return False
    else:
      return self.helper.create_new_user(cgi.escape(
        self.request.get('user_email')), cgi.escape(
        self.request.get('user_password')), self.response)

  def post(self):
    """ Handler for POST requests. """
    err_msgs = self.parse_new_user_post()
    try:
      user_created = self.process_new_user_post(err_msgs)
      continue_url = self.request.get('continue')
      if user_created and continue_url:
        self.redirect(str(continue_url), self.response)
        return
      elif user_created:
        self.redirect(DashPage.PATH, self.response)
        return
    except AppHelperException as err:
      err_msgs['email'] = str(err)

    users = {}
    users['email'] = cgi.escape(self.request.get('user_email'))
    users['password'] = cgi.escape(self.request.get('user_password'))
    users['password_confirmation'] = cgi.escape(
      self.request.get('user_password_confirmation'))

    self.render_page(page='users', template_file=self.TEMPLATE, values={
      'continue': self.request.get('continue'),
      'user': users,
      'error_message_content': err_msgs,
    })

  def get(self):
    """ Handler for GET requests. """
    self.render_page(page='users', template_file=self.TEMPLATE, values={
      'continue': self.request.get('continue'),
      'user': {},
      'error_message_content': {}
    })


class LoginVerify(AppDashboard):
  """ Class to handle requests to /users/confirm and /users/verify pages.

  This page is not currently used in the default login implementation, but the
  handler remains for compatibility with other implementations.
  """

  # The template to use for confirmation page.
  TEMPLATE = 'users/confirm.html'

  def post(self):
    """ Handler for POST requests. """
    if self.request.get('continue') != '' and \
            self.request.get('commit') == 'Yes':
      self.redirect(self.request.get('continue').encode('ascii', 'ignore'),
                    self.response)
    else:
      if AppDashboardHelper.USE_SHIBBOLETH:
        self.redirect(AppDashboardHelper.SHIBBOLETH_CONNECTOR, self.response)
      else:
        self.redirect(DashPage.PATH, self.response)

  def get(self):
    """ Handler for GET requests. """
    continue_url = urllib.unquote(self.request.get('continue'))
    url_match = re.search(self.CONTINUE_URL_REGEX, continue_url)
    if url_match:
      continue_url = url_match.group(1)

    self.render_page(page='users', template_file=self.TEMPLATE, values={
      'continue': continue_url
    })


class LogoutPage(AppDashboard):
  """ Class to handle requests to the /users/logout page. """

  def get(self):
    """ Handler for GET requests. Removes the AppScale login cookie and
        redirects the user to the landing page.
    """
    self.helper.logout_user(self.response)
    continue_url = self.request.get("continue")
    if continue_url:
      self.redirect(str(continue_url), self.response)
    else:
      if AppDashboardHelper.USE_SHIBBOLETH:
        self.redirect(AppDashboardHelper.SHIBBOLETH_CONNECTOR, self.response)
      else:
        self.redirect(DashPage.PATH, self.response)


class LoginPage(AppDashboard):
  """ Class to handle requests to the /users/login page. """

  # The path for the login page.
  PATH = '/login'

  # Another path that points to the login page.
  ALIAS = '/users/login'

  # Another path that points to the login page.
  ALIAS_2 = '/users/authenticate'

  # The template to use for rendering the login page.
  TEMPLATE = 'users/login.html'

  def post(self):
    """ Handler for POST requests. """
    user_email = self.request.get('user_email').lstrip().rstrip()
    if self.helper.login_user(user_email, self.request.get('user_password'),
                              self.response):

      if self.request.get('continue') != '':
        continue_url = self.request.get('continue').encode('ascii', 'ignore')
        self.redirect(continue_url, self.response)
      else:
        self.dstore.rebuild_dash_layout_settings_dict(email=user_email)
        self.redirect('/', self.response)
    else:
      flash_message = 'Incorrect username / password combination. ' \
                      'Please try again.'
      show_create_account = True
      if AppDashboardHelper.USE_SHIBBOLETH:
        show_create_account = False
      self.render_page(page='users', template_file=self.TEMPLATE,
                       values={
                         'continue': self.request.get('continue'),
                         'user_email': user_email,
                         'flash_message': flash_message,
                         'show_create_account': show_create_account
                       })

  def get(self):
    """ Handler for GET requests. """
    show_create_account = True
    if AppDashboardHelper.USE_SHIBBOLETH:
      show_create_account = False
    self.render_page(page='users', template_file=self.TEMPLATE, values={
      'continue': self.request.get('continue'),
      'show_create_account': show_create_account
    })


class ShibbolethLoginPage(AppDashboard):
  """ Class to handle requests to the Shibboleth login page. """

  # The path for the Shibboleth login page.
  PATH = '/login'

  # Another path that points to the login page.
  ALIAS = '/users/login'

  # Another path that points to the login page.
  ALIAS_2 = '/users/authenticate'

  def get(self):
    """ Handler for GET requests. """
    logging.info("LoginPage: continue -> {0}".format(
      self.request.get('continue')))
    user_email = self.request.get('HTTP_SHIB_INETORGPERSON_MAIL').strip(). \
      lower()
    logging.info("LoginPage: user_email: {0}".format(user_email))
    if user_email:
      self.redirect("{1}/users/shibboleth?continue={0}".format(
        self.request.get('continue'),
        AppDashboardHelper.SHIBBOLETH_CONNECTOR))

    target = '{0}/users/shibboleth?continue={1}'.format(
      AppDashboardHelper.SHIBBOLETH_CONNECTOR,
      self.request.get('continue'))
    self.redirect('{0}/Shibboleth.sso/Login?target={1}'.format(
      AppDashboardHelper.SHIBBOLETH_CONNECTOR,
      urllib.quote(target, safe='')))


class ShibbolethRedirect(AppDashboard):
  """ Class that handles the Shibboleth redirect. """

  # The path for the Shibboleth redirect.
  PATH = '/users/shibboleth'

  def get(self):
    """ Handler for GET requests. """
    user_email = os.environ.get('HTTP_SHIB_INETORGPERSON_MAIL').strip() \
      .lower()

    self.helper.create_token(user_email, user_email)
    user_app_list = self.helper.get_user_app_list(user_email)
    self.helper.set_appserver_cookie(user_email, user_app_list, self.response)

    if self.request.get('continue') != '':
      continue_url = self.request.get('continue').encode('ascii', 'ignore')
      self.redirect(continue_url, self.response)
    else:
      self.redirect(AppDashboardHelper.SHIBBOLETH_CONNECTOR, self.response)


class AuthorizePage(AppDashboard):
  """ Class to handle requests to the /authorize page. """

  # The template to use for the authorize page.
  TEMPLATE = 'authorize/cloud.html'

  def parse_update_user_permissions(self):
    """ Update authorization matrix from form submission.

    Returns:
      A str with message to be displayed to the user.
    """
    perms = self.helper.get_all_permission_items()
    req_keys = self.request.POST.keys()
    response = ''
    for fieldname, email in self.request.POST.iteritems():
      if re.match(self.USER_PERMISSION_REGEX, fieldname):
        for perm in perms:
          key = "{0}-{1}".format(email, perm)
          if key in req_keys and \
                  self.request.get('CURRENT-{0}'.format(key)) == 'False':
            if self.helper.add_user_permissions(email, perm):
              response += 'Enabling {0} for {1}. '.format(perm, email)
            else:
              response += 'Error enabling {0} for {1}. '.format(perm, email)
          elif key not in req_keys and \
                  self.request.get('CURRENT-{0}'.format(key)) == 'True':
            if self.helper.remove_user_permissions(email, perm):
              response += 'Disabling {0} for {1}. '.format(perm, email)
            else:
              response += 'Error disabling {0} for {1}. '.format(perm, email)
    return response

  def post(self):
    """ Handler for POST requests. """
    if self.dstore.is_user_cloud_admin():
      try:
        taskqueue.add(url='/status/refresh')
      except Exception as err:
        logging.exception(err)
      self.render_app_page(page='authorize', values={
        'flash_message': self.parse_update_user_permissions(),
        'user_perm_list': self.helper.list_all_users_permissions(),
        'page_content': self.TEMPLATE,
      })
    else:
      self.render_app_page(page='authorize', values={
        'flash_message': "Only the cloud administrator can change permissions.",
        'user_perm_list': {},
        'page_content': self.TEMPLATE,
      })

  def get(self):
    """ Handler for GET requests. """
    if self.dstore.is_user_cloud_admin():
      self.render_app_page(page='authorize', values={
        'user_perm_list': self.helper.list_all_users_permissions(),
        'page_content': self.TEMPLATE,
      })
    else:
      self.render_app_page(page='authorize', values={
        'flash_message': "Only the cloud administrator can change permissions.",
        'user_perm_list': {},
        'page_content': self.TEMPLATE,
      })


class ChangePasswordPage(AppDashboard):
  """Class to handle user password changes."""

  # The template to use for the change password page.
  TEMPLATE = 'authorize/cloud.html'

  def post(self):
    """ Handler for POST requests. """
    email = self.request.get("email")
    password = self.request.get("password")
    if self.dstore.is_user_cloud_admin():
      success, message = self.helper.change_password(cgi.escape(email),
                                                     cgi.escape(password))
    else:
      success = False
      message = "Only the cloud administrator can change passwords."

    flash_message = None
    error_flash_message = None
    if success:
      flash_message = message
    else:
      error_flash_message = message

    self.render_app_page(page='authorize', values={
      'flash_message': flash_message,
      'error_flash_message': error_flash_message,
      'user_perm_list': self.helper.list_all_users_permissions(),
      'page_content': self.TEMPLATE,
    })

  def get(self):
    """ Handler for GET requests. """
    if self.dstore.is_user_cloud_admin():
      self.render_app_page(page='authorize', values={
        'user_perm_list': self.helper.list_all_users_permissions(),
        'page_content': self.TEMPLATE,
      })
    else:
      self.render_app_page(page='authorize', values={
        'flash_message': "Only the cloud administrator can change permissions.",
        'user_perm_list': {},
        'page_content': self.TEMPLATE,
      })


class AppUploadPage(AppDashboard):
  """ Class to handle requests to the /apps/new page. """

  # The template to use for the upload app page.
  TEMPLATE = 'apps/new.html'

  def post(self):
    """ Handler for POST requests. """
    success_msg = ''
    err_msg = ''
    if not self.request.POST.multi or \
            'app_file_data' not in self.request.POST.multi or \
            not hasattr(self.request.POST.multi['app_file_data'], 'file'):
      self.render_app_page(page='apps', values={
        'error_message': 'You must specify a file to upload.',
        'success_message': '',
        'page_content': self.TEMPLATE,
      })
      return

    if self.dstore.can_upload_apps():
      try:
        success_msg = self.helper.upload_app(
          self.request.POST.multi['app_file_data'].filename,
          self.request.POST.multi['app_file_data'].file)
      except AppHelperException as err:
        self.response.set_status(500)
        err_msg = str(err)
      if success_msg:
        try:
          taskqueue.add(url='/status/refresh')
          taskqueue.add(url='/status/refresh', countdown=self.REFRESH_WAIT_TIME)
        except Exception as err:
          logging.exception(err)
    else:
      err_msg = "You are not authorized to upload apps."
    self.render_app_page(page='apps', values={
      'error_message': err_msg,
      'success_message': success_msg,
      'page_content': self.TEMPLATE,
    })

  def get(self):
    """ Handler for GET requests. """
    self.render_app_page(page='apps', values={
      'page_content': self.TEMPLATE,
    })


class AppDeletePage(AppDashboard):
  """ Class to handle requests to the /apps/delete page. """

  # The template to use for the app deletion page.
  TEMPLATE = 'apps/delete.html'

  def post(self):
    """ Handler for POST requests. """
    appname = self.request.POST.get('appname')
    if self.dstore.is_user_cloud_admin() or \
            appname in self.dstore.get_owned_apps():
      message = self.helper.delete_app(appname)
      try:
        taskqueue.add(url='/status/refresh')
        taskqueue.add(url='/status/refresh', countdown=self.REFRESH_WAIT_TIME)
      except Exception as err:
        logging.exception(err)
    else:
      message = "You do not have permission to delete the application: " \
                "{0}".format(appname)

    self.render_app_page(page='apps', values={
      'flash_message': message,
      'page_content': self.TEMPLATE,
    })

  def get(self):
    """ Handler for GET requests. """
    self.render_app_page(page='apps', values={
      'page_content': self.TEMPLATE,
    })


class AppRelocatePage(AppDashboard):
  """ Class to handle requests to the /apps/new page. """

  # The template to use for the upload app page.
  TEMPLATE = 'apps/relocate.html'

  def post(self):
    """ Handler for POST requests. """
    success_msg = ''
    err_msg = ''
    if not self.request.POST.multi or \
            'app_id' not in self.request.POST.multi:
      self.render_app_page(page='apps', values={
        'error_message': 'You must specify an app to relocate.',
        'success_message': '',
        'page_content': self.TEMPLATE,
      })
      return

    app_id = self.request.POST.get('app_id')
    version_key = '_'.join([app_id, AppDashboardHelper.DEFAULT_SERVICE,
                            AppDashboardHelper.DEFAULT_VERSION])
    if self.dstore.is_user_cloud_admin() or \
            app_id in self.dstore.get_owned_apps():
      try:
        success_msg = self.helper.relocate_version(
          version_key,
          self.request.POST.multi['http_port'],
          self.request.POST.multi['https_port'])
      except AppHelperException as err:
        self.response.set_status(500)
        err_msg = str(err)
      if success_msg:
        try:
          taskqueue.add(url='/status/refresh')
          taskqueue.add(url='/status/refresh', countdown=self.REFRESH_WAIT_TIME)
        except Exception as err:
          logging.exception(err)
    else:
      err_msg = "You are not authorized to relocate that application."

    self.render_app_page(page='apps', values={
      'error_message': err_msg,
      'success_message': success_msg,
      'page_content': self.TEMPLATE,
    })

  def get(self):
    """ Handler for GET requests. """
    self.render_app_page(page='apps', values={
      'page_content': self.TEMPLATE,
    })


class AppsAsJSONPage(webapp2.RequestHandler):
  """ A class that exposes application-level info used on the Cloud Status page,
  but via JSON instead of raw HTML. """

  def get(self):
    """ Retrieves the cached information about applications running in this
    AppScale deployment as a JSON-encoded dict. """
    is_cloud_admin = AppDashboardHelper().is_user_cloud_admin()
    all_versions = AppDashboardHelper().get_version_info()

    if is_cloud_admin:
      apps_user_owns = {version.split('_')[0] for version in all_versions}
    else:
      apps_user_owns = AppDashboardHelper().get_owned_apps()

    versions_user_is_admin_on = {
      version: all_versions[version] for version in all_versions
      if version.split('_')[0] in apps_user_owns}

    self.response.out.write(json.dumps(versions_user_is_admin_on))


class LogMainPage(AppDashboard):
  """ Class to handle requests to the /logs page. """

  # The template to use for the logs page.
  TEMPLATE = 'logs/main.html'

  def get(self):
    """ Handler for GET requests. """
    is_cloud_admin = self.helper.is_user_cloud_admin()
    apps_user_is_admin_on = self.helper.get_owned_apps()
    if (not is_cloud_admin) and (not apps_user_is_admin_on):
      self.redirect(DashPage.PATH, self.response)

    query = ndb.gql('SELECT * FROM LoggedService')
    all_services = []
    for entity in query:
      if entity.key.id() not in all_services:
        all_services.append(entity.key.id())

    permitted_services = []
    for service in all_services:
      if is_cloud_admin or service in apps_user_is_admin_on:
        permitted_services.append(service)

    self.render_app_page(page='logs', values={
      'services': permitted_services,
      'page_content': self.TEMPLATE,
    })


class LogServicePage(AppDashboard):
  """ Class to handle requests to the /logs/service_name page. """

  # The template to use for the logs service page.
  TEMPLATE = 'logs/service.html'

  def get(self, service_name):
    """ Displays a list of hosts that have logs for the given service. """
    is_cloud_admin = self.helper.is_user_cloud_admin()
    apps_user_is_admin_on = self.helper.get_owned_apps()
    if (not is_cloud_admin) and (service_name not in apps_user_is_admin_on):
      self.redirect(DashPage.PATH, self.response)

    service = LoggedService.get_by_id(service_name)
    if service:
      exists = True
      hosts = service.hosts
    else:
      exists = False
      hosts = []

    self.render_app_page(page='logs', values={
      'exists': exists,
      'service_name': service_name,
      'hosts': hosts
    })


class LogServiceHostPage(AppDashboard):
  """ Class to handle requests to the /logs/service_name/host page. """

  # The template to use for the logs viewer for the instance.
  TEMPLATE = 'logs/viewer.html'

  # The number of logs we should present on each page.
  LOGS_PER_PAGE = 10

  def get(self, service_name, host):
    """ Displays all logs accumulated for the given service, on the named host.

    Specifying 'all' as the host indicates that we shouldn't restrict ourselves
    to a single machine.
    """
    is_cloud_admin = self.helper.is_user_cloud_admin()
    apps_user_is_admin_on = self.helper.get_owned_apps()
    if (not is_cloud_admin) and (service_name not in apps_user_is_admin_on):
      self.redirect(DashPage.PATH, self.response)

    encoded_cursor = self.request.get('next_cursor')
    if encoded_cursor and encoded_cursor != "None":
      start_cursor = Cursor(urlsafe=encoded_cursor)
    else:
      start_cursor = None

    if host == "all":
      query, next_cursor, is_more = RequestLogLine.query(
        RequestLogLine.service_name == service_name).fetch_page(
        self.LOGS_PER_PAGE, produce_cursors=True, start_cursor=start_cursor)
    else:
      query, next_cursor, is_more = RequestLogLine.query(
        RequestLogLine.service_name == service_name,
        RequestLogLine.host == host).fetch_page(self.LOGS_PER_PAGE,
                                                produce_cursors=True,
                                                start_cursor=start_cursor)

    if next_cursor:
      cursor_value = next_cursor.urlsafe()
    else:
      cursor_value = None

    self.render_app_page(page='logs', values={
      'service_name': service_name,
      'host': host,
      'query': query,
      'next_cursor': cursor_value,
      'is_more': is_more,
      'page_content': self.TEMPLATE,
    })


class LogDownloader(AppDashboard):
  """ Exposes a single GET route that cloud administrators can access to
  download AppScale-generated logs.
  """

  # The location where the template file can be found that waits for logs
  # to become available before redirecting to it.
  TEMPLATE = "logs/download.html"

  def get(self):
    """ Instructs the AppController to collect logs across all machines, place
    it in this app's static file directory, and renders a page that will wait
    for the logs to become available before downloading it.
    """
    is_cloud_admin = self.helper.is_user_cloud_admin()
    if not is_cloud_admin:
      self.redirect(DashPage.PATH)

    success, uuid = self.helper.gather_logs()
    self.render_app_page(page='logs', values={
      'success': success,
      'uuid': uuid,
      'page_content': self.TEMPLATE,
    })


class CronConsolePage(AppDashboard):
  TEMPLATE = "cron/console.html"

  def get(self):
    """ Shows deployed user applications that contain cron.yaml
    """
    is_cloud_admin = self.helper.is_user_cloud_admin()
    all_versions = self.helper.get_version_info()

    if is_cloud_admin:
      apps_user_is_admin_on = {version.split('_')[0]
                               for version in all_versions}
    else:
      apps_user_is_admin_on = self.helper.get_owned_apps()

    apps_with_cron_yaml = []
    for app_id in apps_user_is_admin_on:
      cron_info = self.helper.get_application_cron_info(app_id)
      if cron_info.get("etc_crond_file", {}):
        apps_with_cron_yaml.append(app_id)

    self.render_app_page(page='cron', values={
      'apps_with_cron_yaml': apps_with_cron_yaml,
      'page_content': self.TEMPLATE
    })


class CronViewPage(AppDashboard):
  TEMPLATE = "cron/viewer.html"

  def get(self):
    """ Shows active cron entries for given appid
    """
    app_id = self.request.get("appid")
    mail_to = []
    cron_jobs = []
    warnings = []
    cron_info = self.helper.get_application_cron_info(app_id)

    yaml_file = cron_info.get("cron_yaml_file", [])
    etc_crond_file = cron_info.get("etc_crond_file", "")
    try:
      crond_file = crontab.CronTab(tab=etc_crond_file, user=False)
    except IOError as ioe:
      logging.error(ioe)
    else:
      crond_records = defaultdict(list)
      yaml_records = {}
      for yaml_entry in yaml_file["cron"]:
        url = yaml_entry["url"]
        yaml_records[url] = yaml_entry
        for crond_entry in crond_file:
          if url in crond_entry.command:
            crond_records[url].append(crond_entry)
            logging.info(crond_entry)

      if len(yaml_records) != len(crond_records):
        warnings.append(
          "One of the cron jobs from cron.yaml is missing in crond file for appid {0}."
          "Look at controller logs for more information at /var/log/appscale/".format(app_id)
        )
        logging.warning(warnings)

      for url, entries in crond_records.iteritems():
        yaml_record = yaml_records.get(url, {})
        query_params = {"url": url, "appid": app_id}
        url_command = "/cron/run?" + urllib.urlencode(query_params)
        cron_jobs.append(
          {"url": url,
           "frequency": yaml_record.get("schedule", ""),
           "frequency_cron_format": "\n".join(str(entry.slices) for entry in entries),
           "description": yaml_record.get("description", ""),
           "url_command": url_command})
      logging.info(cron_jobs)

      self.render_app_page(page='cron', values={
        'mail_to': mail_to,
        'cron_jobs': cron_jobs,
        'warnings': warnings,
        'page_content': self.TEMPLATE
      })


class CronRun(AppDashboard):
  def get(self):
    """ Runs specific cron job according to url param and
    redirects user back to previous page.
    """
    api_url = urllib.unquote(self.request.get("url"))
    app_id = urllib.unquote(self.request.get("appid"))
    if not api_url or not app_id:
      return

    version_id = '_'.join([app_id, AppDashboardHelper.DEFAULT_SERVICE,
                           AppDashboardHelper.DEFAULT_VERSION])
    app_url = self.helper.get_version_info()[version_id][1]
    response = urllib.urlopen(app_url + api_url)
    self.redirect("/cron/view?" + urllib.urlencode({"appid": app_id}), response)


class AppConsolePage(AppDashboard):
  # The template to use for the app console page.
  TEMPLATE = "apps/console.html"

  def get(self):
    self.render_app_page(page='console', values={
      'page_content': self.TEMPLATE,
    })


class DatastoreStats(AppDashboard):
  """ Class that returns datastore statistics in JSON such as the number of
  a certain entity kind and the amount of total bytes.
  """
  # The most number of data points we pass back to render in the dashboard.
  MAX_KIND_STATS = 1000

  # The most number of days we look back to get kind statistics.
  MAX_DAYS_BACK = 30

  def get(self):
    """ Handler for GET request for the datastore statistics.

    Returns:
      The JSON output for testing.
    """
    is_cloud_admin = self.helper.is_user_cloud_admin()
    apps_user_is_admin_on = self.helper.get_owned_apps()
    app_name = self.request.get("appid")
    if (not is_cloud_admin) and (app_name not in apps_user_is_admin_on):
      response = json.dumps({"error": True, "message": "Not authorized"})
      self.response.out.write(response)
      return

    query = KindStat.all(_app=app_name)
    time_stamp = datetime.datetime.now() - datetime.timedelta(
      days=self.MAX_DAYS_BACK)
    query.filter("timestamp >", time_stamp)
    items = query.fetch(self.MAX_KIND_STATS)

    response = self.convert_to_json(items)
    self.response.out.write(response)
    return

  def convert_to_json(self, kind_entities):
    """ Converts KindStat entities to a json string.

    Args:
      kind_entities: A list of stats.KindStat.
    Returns:
      A JSON string containing kind statistic information.
    """
    items = []
    for ent in kind_entities:
      items.append({time.mktime(ent.timestamp.timetuple()):
                    {ent.kind_name: {'bytes': ent.bytes,
                                     "count": ent.count}}})
    return json.dumps(items)


class RequestsStats(AppDashboard):
  """ Class that returns request statistics in JSON relating to the number
  of requests an application gets per second.
  """

  def get(self):
    """ Handler for GET request for the requests statistics. """
    is_cloud_admin = self.helper.is_user_cloud_admin()
    apps_user_is_admin_on = self.helper.get_owned_apps()
    app_name = self.request.get("appid")
    if (not is_cloud_admin) and (app_name not in apps_user_is_admin_on):
      response = json.dumps({"error": True, "message": "Not authorized"})
      self.response.out.write(response)
      return

    appid = self.request.get("appid")
    self.response.out.write(json.dumps(RequestsStats.fetch_request_info(appid)))

  @staticmethod
  def fetch_request_info(app_id):
    """ Fetches request per second information from the datastore for
    a given application.

    Args:
      app_id: A str, the application identifier.
    Returns:
      A list of dictionaries filled with timestamps and number of
      requests per second.
    """
    query = RequestInfo.query(RequestInfo.app_id == app_id)
    request_info = []
    for request in query.iter():
      request_info.append({
        'timestamp': int(request.timestamp.strftime('%s')),
        'num_of_requests': request.num_of_requests,
        'avg_request_rate': request.avg_request_rate
      })
    return request_info


class RequestRefreshPage(AppDashboard):
  """ Class that stores request statistics about every application in the
  datastore relating to the number of requests an application gets per second.
  """

  def get(self):
    """ Handler for GET request for the requests statistics. """
    for version_key in self.helper.get_version_info():
      self.dstore.update_request_info(version_key)

    self.response.out.write('request info updated')


class InstanceStats(AppDashboard):
  """ Class that returns instance statistics in JSON relating to the number
  of AppServer processes running for a particular App Engine application.
  """

  def get(self):
    """ Makes sure the user is allowed to see instance data for the named
    application, and if so, retrieves it for them. """
    is_cloud_admin = self.helper.is_user_cloud_admin()
    apps_user_is_admin_on = self.helper.get_owned_apps()
    app_name = self.request.get("appid")
    if (not is_cloud_admin) and (app_name not in apps_user_is_admin_on):
      response = json.dumps({"error": True, "message": "Not authorized"})
      self.response.out.write(response)
      return

    instance_info = self.helper.get_instance_info(app_id=app_name)
    self.response.out.write(json.dumps(instance_info))


class MemcacheStats(AppDashboard):
  """ Class that returns global memcache statistics. """

  def get(self):
    """ Handler for GET request for the memcache statistics. """
    if not self.helper.is_user_cloud_admin():
      response = json.dumps({"error": True, "message": "Not authorized"})
      self.response.out.write(response)
      return

    mem_stats = memcache.get_stats()
    self.response.out.write(json.dumps(mem_stats))


class StatsPage(AppDashboard):
  """ Class to handle requests to the /apps/stats page. """

  # The template to use for the stats page.
  TEMPLATE = 'apps/stats.html'

  def get(self):
    # Only let the cloud admin and users who own this app see this page.
    app_id = self.request.get('appid')
    is_cloud_admin = self.helper.is_user_cloud_admin()
    all_versions = self.helper.get_version_info()

    if is_cloud_admin:
      apps_user_is_admin_on = list({version.split('_')[0]
                                    for version in all_versions})
    else:
      apps_user_is_admin_on = self.helper.get_owned_apps()

    if not apps_user_is_admin_on:
      self.redirect(DashPage.PATH, self.response)

    if app_id not in apps_user_is_admin_on:
      self.redirect(DashPage.PATH, self.response)

    self.render_app_page(page='stats', values={
      'appid': app_id,
      'all_apps_this_user_owns': apps_user_is_admin_on,
      'page_content': self.TEMPLATE,
    })


class RunGroomer(AppDashboard):
  """ Class that dynamically updates Kind statistics in the Datastore. """

  def get(self):
    """ Calls the groomer and tells it that Kind statistics need to be
    updated. """
    self.response.out.write(json.dumps({
      'result': self.helper.run_groomer()
    }))


class AjaxRenderPanel(AppDashboard):
  """ Class that adds panels to the dashboard. """

  def get(self):
    """ Calls render_template to return the correct panel """
    key_val = self.request.get('key_val')
    self.response.out.write(self.render_template(
      template_file='layouts/panel.html',
      values={'page_info': self.dstore.get_panel_key_info(key_val),
              'id': key_val}))


class AjaxSaveLayoutSettings(AppDashboard):
  """ Class that stores dashboard layout settings in the Datastore. """

  def post(self):
    """ sets the dashboard layout settings """

    nav = self.request.get("nav")
    panel = self.request.get("panel")
    saved_dict = {"nav": json.loads(nav), "panel": json.loads(panel)}
    try:
      self.dstore.set_dash_layout_settings(values=saved_dict)
      self.response.set_status(200)
      self.response.out.write("Saved")
    except Exception as err:
      logging.exception(err)
      self.response.set_status(500)
      self.response.out.write("Try Again")


class AjaxResetLayoutSettings(AppDashboard):
  """ Class that stores dashboard layout settings in the Datastore. """

  def post(self):
    """ sets the dashboard layout settings """
    try:
      self.dstore.set_dash_layout_settings()
      self.response.set_status(200)
      self.response.out.write("Layout Reset")
    except Exception as err:
      logging.exception(err)
      self.response.set_status(500)
      self.response.out.write("Try Again")


# Main Dispatcher
dashboard_pages = [
  (DashPage.PATH, DashPage),
  (DashPage.ALIAS, DashPage),
  ('/status/refresh', DashRefreshPage),
  ('/status/cloud', StatusPage),
  ('/status/json', StatusAsJSONPage),
  ('/status/requests', RequestRefreshPage),
  ('/logout', LogoutPage),
  ('/users/logout', LogoutPage),
  ('/users/verify', LoginVerify),
  ('/users/confirm', LoginVerify),
  ('/authorize', AuthorizePage),
  ('/apps/?', AppConsolePage),
  ('/apps/stats/datastore', DatastoreStats),
  ('/apps/stats/requests', RequestsStats),
  ('/apps/stats/instances', InstanceStats),
  ('/apps/stats/memcache', MemcacheStats),
  ('/apps/new', AppUploadPage),
  ('/apps/upload', AppUploadPage),
  ('/apps/relocate', AppRelocatePage),
  ('/apps/delete', AppDeletePage),
  ('/apps/json/?', AppsAsJSONPage),
  ('/apps/json/(.+)', AppsAsJSONPage),
  ('/apps/stats', StatsPage),
  ('/logs', LogMainPage),
  ('/logs/(.+)/(.+)', LogServiceHostPage),
  ('/logs/(.+)', LogServicePage),
  ('/cron', CronConsolePage),
  ('/cron/view', CronViewPage),
  ('/cron/run', CronRun),
  ('/gather-logs', LogDownloader),
  ('/groomer', RunGroomer),
  ('/change-password', ChangePasswordPage),
  ('/datastore_viewer', DatastoreViewerSelector),
  ('/datastore_viewer/(.+)/edit/(.*)', DatastoreEditRequestHandler),
  ('/datastore_viewer/(.+)/edit', DatastoreEditRequestHandler),
  ('/datastore_viewer/(.+)', DatastoreViewer),
  ('/ajax/panel/render', AjaxRenderPanel),
  ('/ajax/layout/save', AjaxSaveLayoutSettings),
  ('/ajax/layout/reset', AjaxResetLayoutSettings)
]

if AppDashboardHelper.USE_SHIBBOLETH:
  dashboard_pages.extend([
    (ShibbolethLoginPage.PATH, ShibbolethLoginPage),
    (ShibbolethLoginPage.ALIAS, ShibbolethLoginPage),
    (ShibbolethLoginPage.ALIAS_2, ShibbolethLoginPage),
    (ShibbolethRedirect.PATH, ShibbolethRedirect)
  ])
else:
  dashboard_pages.extend([
    (LoginPage.PATH, LoginPage),
    (LoginPage.ALIAS, LoginPage),
    (LoginPage.ALIAS_2, LoginPage),
    ('/users/new', NewUserPage),
    ('/users/create', NewUserPage)
  ])

app = webapp2.WSGIApplication(dashboard_pages, debug=True)


def handle_404(_, response, exception):
  """ Handles 404, page not found exceptions. """
  logging.exception(exception)
  response.set_status(404)
  response.write(jinja_environment.get_template('404.html').render())


def handle_500(_, response, exception):
  """ Handles 500, error processing page exceptions. """
  logging.exception(exception)
  response.set_status(500)
  response.write(jinja_environment.get_template('500.html').render())


app.error_handlers[404] = handle_404
app.error_handlers[500] = handle_500<|MERGE_RESOLUTION|>--- conflicted
+++ resolved
@@ -57,112 +57,6 @@
   hosts = ndb.StringProperty(repeated=True)
 
 
-<<<<<<< HEAD
-class AppDashboard(webapp2.RequestHandler):
-  """ Class that all pages in the Dashboard must inherit from. """
-
-  # Regular expression to capture the continue url.
-  CONTINUE_URL_REGEX = 'continue=(.*)$'
-
-  # Regular expression for updating user permissions.
-  USER_PERMISSION_REGEX = '^user_permission_'
-
-  # Regular expression that matches email addresses.
-  USER_EMAIL_REGEX = '^\w[^@\s]*@[^@\s]{2,}$'
-
-  # The frequency, in seconds, that defines how often Task Queue tasks are fired
-  # to update the Dashboard's Datastore cache.
-  REFRESH_WAIT_TIME = 10
-
-  def __init__(self, request, response):
-    """ Constructor.
-
-    Args:
-      request: The webapp2.Request object that contains information about the
-        current web request.
-      response: The webapp2.Response object that contains the response to be
-        sent back to the browser.
-    """
-    self.initialize(request, response)
-    self.helper = AppDashboardHelper()
-    self.dstore = AppDashboardData(self.helper)
-
-  def render_template(self, template_file, values=None):
-    """ Renders a template file with all variables loaded.
-
-    Args:
-      template_file: A str with the relative path to template file.
-      values: A dict with key/value pairs used as variables in the jinja
-        template files.
-    Returns:
-      A str with the rendered template.
-    """
-    if values is None:
-      values = {}
-
-    is_cloud_admin = self.helper.is_user_cloud_admin()
-    all_versions = self.helper.get_version_info()
-
-    if is_cloud_admin:
-      apps_user_owns = list({version.split('_')[0]
-                             for version in all_versions})
-    else:
-      apps_user_owns = self.helper.get_owned_apps()
-
-    versions_user_is_admin_on = {
-      version: all_versions[version] for version in all_versions
-      if version.split('_')[0] in apps_user_owns}
-
-    self.helper.update_cookie_app_list(apps_user_owns, self.request,
-                                       self.response)
-    template = jinja_environment.get_template(template_file)
-    sub_vars = {
-      'logged_in': self.helper.is_user_logged_in(),
-      'user_email': self.helper.get_user_email(),
-      'is_user_cloud_admin': self.dstore.is_user_cloud_admin(),
-      'can_upload_apps': self.dstore.can_upload_apps(),
-      'versions_user_is_admin_on': versions_user_is_admin_on,
-      'user_layout_pref': self.dstore.get_dash_layout_settings(),
-      'flower_url': self.dstore.get_flower_url(),
-      'monit_url': self.dstore.get_monit_url()
-    }
-    for key in values.keys():
-      sub_vars[key] = values[key]
-    return template.render(sub_vars)
-
-  def get_shared_navigation(self, page):
-    """ Renders the shared navigation.
-
-    Returns:
-      A str with the navigation bar rendered.
-    """
-    show_create_account = True
-    if AppDashboardHelper.USE_SHIBBOLETH:
-      show_create_account = False
-    return self.render_template(template_file='shared/navigation.html',
-                                values={'show_create_account':
-                                        show_create_account,
-                                        'page_name': page})
-
-  def render_page(self, page, template_file, values=None):
-    """ Renders a template with the main layout and nav bar. """
-    if values is None:
-      values = {}
-    self.response.headers['Content-Type'] = 'text/html'
-    template = jinja_environment.get_template('layouts/main.html')
-    self.response.out.write(template.render(
-      page_name=page,
-      page_body=self.render_template(template_file, values),
-      shared_navigation=self.get_shared_navigation(page)
-    ))
-
-  def render_app_page(self, page, values=None):
-    self.render_page(page=page, template_file="layouts/app_page.html",
-                     values=values)
-
-
-=======
->>>>>>> 7bfa93bc
 class IndexPage(AppDashboard):
   """ Class to handle requests to the / page. """
 
