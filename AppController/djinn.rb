--- conflicted
+++ resolved
@@ -2165,9 +2165,6 @@
         backup_appcontroller_state
 
         APPS_LOCK.synchronize {
-<<<<<<< HEAD
-          starts_new_apps_or_appservers
-=======
           # Check all apps that should be running are ready to run.
           check_running_apps
 
@@ -2178,7 +2175,6 @@
           }
 
           # Ensure we have a proper number of ApServers for each app.
->>>>>>> 98b9e1c4
           scale_appservers_within_nodes
         }
         if SCALE_LOCK.locked?
