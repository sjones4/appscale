#!/usr/bin/ruby -w

# Imports within Ruby's standard libraries
require 'digest'
require 'logger'
require 'monitor'
require 'net/http'
require 'net/https'
require 'open3'
require 'openssl'
require 'securerandom'
require 'set'
require 'socket'
require 'soap/rpc/driver'
require 'syslog'
require 'timeout'
require 'tmpdir'
require 'yaml'

# Imports for RubyGems
require 'rubygems'
require 'httparty'
require 'json'
require 'zookeeper'

# Imports for AppController libraries
$:.unshift File.join(File.dirname(__FILE__), 'lib')
require 'app_controller_client'
require 'blobstore'
require 'cron_helper'
require 'custom_exceptions'
require 'datastore_server'
require 'ejabberd'
require 'error_app'
require 'haproxy'
require 'helperfunctions'
require 'hermes_client'
require 'infrastructure_manager_client'
require 'service_helper'
require 'nginx'
require 'search'
require 'taskqueue'
require 'terminate'
require 'user_app_client'
require 'zkinterface'
require 'zookeeper_helper'

# This ensure that exceptions in a thread are not ignored.
Thread.abort_on_exception=true

# By default don't trace remote commands execution.
NO_OUTPUT = false

# This lock makes it so that global variables related to apps are not updated
# concurrently, preventing race conditions.
APPS_LOCK = Monitor.new

# This lock is to ensure that only one thread is trying to start/stop
# applications.
AMS_LOCK = Mutex.new

# Prevents nodetool from being invoked concurrently.
NODETOOL_LOCK = Mutex.new

# This lock is to ensure that only one thread is trying to start/stop
# new nodes (it takes a long time to spawn a new VM).
SCALE_LOCK = Mutex.new

# The name of the user to be used with reserved applications.
APPSCALE_USER = 'appscale-user@local.appscale'.freeze

# The string that should be returned to the caller if they call a publicly
# exposed SOAP method but provide an incorrect secret.
BAD_SECRET_MSG = 'false: bad secret'.freeze

# The String that should be returned to callers if they attempt to add
# AppServers for an app that does not yet have nginx and haproxy set up.
NOT_READY = 'false: not ready yet'.freeze

# A response that indicates that the caller made an invalid request.
INVALID_REQUEST = 'false: invalid request'.freeze

# The maximum number of seconds that we should wait when deploying Google App
# Engine applications via the AppController.
APP_UPLOAD_TIMEOUT = 180

# TODO get rid of json version of zookeeper locations file
# The location on the local file system where we store information about
# where ZooKeeper servers are located, used to backup and restore
# AppController information.
ZK_LOCATIONS_JSON_FILE = '/etc/appscale/zookeeper_locations.json'.freeze

# The location on the local file system where we store information about
# where ZooKeeper servers are located.
ZK_LOCATIONS_FILE = '/var/lib/appscale/hosts/zookeeper_locations'.freeze

# The location of the logrotate scripts.
LOGROTATE_DIR = '/etc/logrotate.d'.freeze

# The /etc/hosts file.
ETC_HOSTS = '/etc/hosts'.freeze

# The name of the generic appscale centralized app logrotate script.
APPSCALE_APP_LOGROTATE = 'appscale-app-logrotate.conf'.freeze

# The location of the appscale-upload-app script from appscale-tools.
UPLOAD_APP_SCRIPT = `which appscale-upload-app`.chomp

# The location of the build cache.
APPSCALE_CACHE_DIR = '/var/cache/appscale'.freeze

# The domain that hosts packages for the build.
PACKAGE_MIRROR_DOMAIN = 's3.amazonaws.com'.freeze

# The location on the package mirror where the packages are stored.
PACKAGE_MIRROR_PATH = '/appscale-build'.freeze

# The highest load of the deployment we handle before trying to scale up.
MAX_LOAD_THRESHOLD = 0.9

# The desired load of the deployment to achieve after scaling up or down.
DESIRED_LOAD = 0.8

# The lowest load of the deployment to tolerate before trying to scale down.
MIN_LOAD_THRESHOLD = 0.7

# The exit code that indicates the data layout version is unexpected.
INVALID_VERSION_EXIT_CODE = 64

# The allowed list of code directories to specify for updating the code and building it.
ALLOWED_DIR_UPDATES = ["common", "app_controller", "admin_server", "taskqueue", "app_db",
                       "iaas_manager", "hermes", "api_server", "appserver_java"]

# Djinn (interchangeably known as 'the AppController') automatically
# configures and deploys all services for a single node. It relies on other
# Djinns or the AppScale Tools to tell it what services (roles) it should
# be hosting, and exposes these methods via a SOAP interface (as is provided
# in DjinnServer).
class Djinn
  # An Array of NodeInfo objects, each of which containing information about
  # a node in the currently running AppScale deployment.
  attr_accessor :nodes

  # A Hash containing all the parameters needed to configure any service
  # on any node. At a minimum, this is all the information from the AppScale
  # Tools, including information about database parameters and the roles
  # for all nodes.
  attr_accessor :options

  # An Array of Strings, each of which corresponding to the name of an App
  # Engine app that has been loaded on this node.
  attr_accessor :versions_loaded

  # A boolean that is used to let remote callers know when this AppController
  # is done initializing itself, but not necessarily done starting or
  # stopping roles.
  attr_accessor :done_initializing

  # A boolean that is used to let remote callers know when this AppController
  # is done starting all the services it is responsible for.
  attr_accessor :done_loading

  # The human-readable state that this AppController is in.
  attr_accessor :state

  # An Integer that indexes into @nodes, to return information about this node.
  attr_accessor :my_index

  # An Array that lists the CPU, disk, and memory usage of each machine in this
  # AppScale deployment. Used as a cache so that it does not need to be
  # generated in response to AppDashboard requests.
  # This Array can be fetched in JSON format by get_cluster_stats_json
  # server's method. Its structure is following
  # [
  #  {
  #    # System stats provided by infrustucture manager
  #    "cpu" => {
  #      "count" => 2,
  #      "idle" => 81.3,
  #      "system" => 13.2,
  #      "user" => 5.5
  #    },
  #    "partitions_dict" => [
  #      # For each partition
  #      {
  #        "/" => {
  #          "total" => 30965743616,
  #          "free" => 15482871808,
  #          "used" => 15482871808
  #        }
  #      },
  #      ...
  #    ],
  #    "memory => {
  #      "total" => 12365412865,
  #      "available" => 6472179712,
  #      "used" => 8186245120
  #    },
  #    "swap" => {
  #      "total" => 2097147904,
  #      "free" => 1210527744,
  #      "used" => 886620160
  #    },
  #    "services" => {
  #      "cassandra" => "Running",
  #      ...
  #    },
  #    "loadavg" => {
  #      "last_1min" => 1.35,
  #      "last_5min" => 0.67,
  #      "last_15min" => 0.89,
  #    },
  #    # Node information provided by AppController itself
  #    "apps" => {
  #      # This hash is empty for non-shadow nodes
  #      "my_app" => {
  #        "language" => "python",
  #        "appservers" => 4,
  #        "pending_appservers" => 2,
  #        "http" => 8080,
  #        "https" => 4380,
  #        "reqs_enqueued" => 15,
  #        "total_reqs" => 6513
  #      },
  #      ...
  #    },
  #    "cloud" => False,
  #    "state" => "Done starting up AppScale, now in heartbeat mode",
  #    "db_location" => "192.168.33.10",
  #    "is_initialized" => True,
  #    "is_loaded" => True,
  #    "public_ip" => "192.168.33.10",
  #    "private_ip" => "10.10.105.18",
  #    "roles" => ["shadow", "zookeeper", "datastore", "taskqueue"],
  #  },
  #  ...
  # ]
  attr_accessor :cluster_stats

  # A Hash that contains information about each Google App Engine application
  # running in this deployment. It includes information about the nginx and
  # haproxy ports the app uses, as well as the language the app is written
  # in.
  attr_accessor :app_info_map

  # A lock that should be used whenever we modify internal state that can be
  # modified by more than one thread at a time.
  attr_accessor :state_change_lock

  # A Hash that maps the names of Google App Engine apps running in this
  # AppScale deployment to the total number of requests that haproxy has
  # processed.
  attr_accessor :total_req_seen

  # A Hash that maps the names of Google App Engine apps running in this
  # AppScale deployment to the current number of requests that haproxy has
  # queued.
  attr_accessor :current_req_rate

  # A Hash that maps the names of Google App Engine apps running in this
  # AppScale deployment to the last time we sampled the total number of
  # requests that haproxy has processed. When combined with
  # total_req_seen, we can infer the average number of requests per second
  # that come in for each App Engine application.
  attr_accessor :last_sampling_time

  # A Time that corresponds to the last time this machine added or removed
  # nodes in this AppScale deployment. Adding or removing nodes can happen
  # in response to autoscaling requests, or (eventually) to recover from
  # faults.
  attr_accessor :last_scaling_time

  # A Hash that maps reservation IDs generated when uploading App Engine
  # apps via the AppDashboard to the status of the uploaded app (e.g.,
  # started uploading, failed because of a bad app.yaml).
  attr_accessor :app_upload_reservations

  # The port that the AppController runs on by default
  SERVER_PORT = 17443

  # The port that SSH connections are hosted over, by default.
  SSH_PORT = 22

  # A boolean that should be used when we are waiting for a specific port
  # to open, and only if that port needs SSL to talk over it.
  USE_SSL = true

  # A boolean that indicates whether or not we should turn the firewall on,
  # and continuously keep it on. Should definitely be on for releases, and
  # on whenever possible.
  FIREWALL_IS_ON = 'true' == (ENV['APPSCALE_FIREWALL'] || 'true')

  # The location on the local filesystem where AppScale-related configuration
  # files are written to.
  APPSCALE_CONFIG_DIR = '/etc/appscale'.freeze

  # The location on the local filesystem where AppScale-related host
  # location files are written to.
  APPSCALE_HOSTS_DIR = '/var/lib/appscale/hosts'.freeze

  # The tools uses this location to find deployments info. TODO: to remove
  # this dependency.
  APPSCALE_TOOLS_CONFIG_DIR = '/root/.appscale'.freeze

  # The location on the local filesystem where the AppController writes
  # the location of all the nodes which are taskqueue nodes.
  TASKQUEUE_FILE = "#{APPSCALE_HOSTS_DIR}/taskqueue_nodes".freeze

  APPSCALE_HOME = ENV['APPSCALE_HOME']

  # The location on the local filesystem where we save data that should be
  # persisted across AppScale deployments. Currently this is ZooKeeper data,
  # and Google App Engine apps that users upload.
  PERSISTENT_MOUNT_POINT = '/opt/appscale'.freeze

  # The location where we can find the Python 2.7 executable, included because
  # it is not the default version of Python installed on AppScale VMs.
  PYTHON27 = '/usr/bin/python2'.freeze

  # The message that we display to the user if they call a SOAP-accessible
  # function with a malformed input (e.g., of the wrong class or format).
  BAD_INPUT_MSG = JSON.dump({ 'success' => false, 'message' => 'bad input' })

  # The message that we display to the user if they want to scale up services
  # in an Xen/KVM deployment but don't have enough open nodes to do so.
  NOT_ENOUGH_OPEN_NODES = JSON.dump({ 'success' => false,
    'message' => 'not enough open nodes' })

  # This is the duty cycle for the main loop(s).
  DUTY_CYCLE = 10

  # How many minutes to print the stats in the logs.
  PRINT_STATS_MINUTES = 30

  # This is the time to wait before aborting after a crash. We use this
  # time to give a chance to the tools to collect the crashlog.
  WAIT_TO_CRASH = 30

  # This is a 'small' sleep that we generally use when waiting for
  # services to be up.
  SMALL_WAIT = 5

  # How often we should attempt to scale up. It's measured as a multiplier
  # of DUTY_CYCLE.
  SCALEUP_THRESHOLD = 5

  # How often we should attempt to decrease the number of AppServers on a
  # given node. It's measured as a multiplier of DUTY_CYCLE.
  SCALEDOWN_THRESHOLD = 15

  # When scaling down instances we need to use a much longer time in order
  # to reap the benefit of an already running instance.  This is a
  # multiplication factor we use with the above threshold.
  SCALE_TIME_MULTIPLIER = 6

  # This is the generic retries to do.
  RETRIES = 5

  # We won't allow any AppServer to have 1 minute average load
  # (normalized on the number of CPUs) to be bigger than this constant.
  MAX_LOAD_AVG = 2.0

  # We need to leave some extra RAM available for the system to operate
  # safely.
  SAFE_MEM = 50

  # Conversion divisor to MB for RAM statistics given in Bytes.
  MEGABYTE_DIVISOR = 1024 * 1024

  # A regular expression that can be used to match any character that is not
  # acceptable to use in a hostname:port string, used to filter out unacceptable
  # characters from user input.
  NOT_FQDN_REGEX = /[^\w\d\.:\/_-]/

  # A regular expression that can be used to match any character that is not
  # acceptable to use in a hostname:port string, while also allowing the +
  # character to be used. This is used to filter out unacceptable characters
  # from user input where the plus sign is acceptable.
  NOT_FQDN_OR_PLUS_REGEX = /[^\w\d\.\+:\/_-]/

  # A regular expression that can be used to match any character that is not
  # acceptable to use in a e-mail address, used to filter out unacceptable
  # characters from user input.
  NOT_EMAIL_REGEX = /[^\w\d_@-]/

  # An Integer that determines how many log messages we should send at a time
  # to the AppDashboard, for later viewing.
  LOGS_PER_BATCH = 25

  # An Array of Strings, where each String is an appid that corresponds to an
  # application that cannot be relocated within AppScale, because system
  # services assume that they run at a specific location.
  RESERVED_APPS = [AppDashboard::APP_NAME].freeze

  # A Integer that indicates what the first port is that can be used for hosting
  # Google App Engine apps.
  STARTING_APPSERVER_PORT = 20_000

  # A String that is returned to callers of get_app_upload_status that provide
  # an invalid reservation ID.
  ID_NOT_FOUND = 'Reservation ID not found.'.freeze

  # This String is used to inform the tools that the AppController is not
  # quite ready to receive requests.
  NOT_UP_YET = 'not-up-yet'.freeze

  # A String that is returned to callers of set_property that provide an invalid
  # instance variable name to set.
  KEY_NOT_FOUND = 'Invalid property name, or property value.'.freeze

  # A String indicating when we are looking for a Zookeeper connection to
  # become available.
  NO_ZOOKEEPER_CONNECTION = 'No Zookeeper available: in isolated mode'.freeze

  # Where to put logs.
  LOG_FILE = '/var/log/appscale/controller-17443.log'.freeze

  # Default memory to allocate to each AppServer.
  DEFAULT_MEMORY = 400

  # The default service for a project.
  DEFAULT_SERVICE = 'default'.freeze

  # The default version for a service.
  DEFAULT_VERSION = 'v1'.freeze

  # The character used to separate portions of a complete version string.
  # (e.g. guestbook_default_v1)
  VERSION_PATH_SEPARATOR = '_'.freeze

  # The port that the AdminServer listens on.
  ADMIN_SERVER_PORT = 17442

  # List of parameters allowed in the set_parameter (and in AppScalefile
  # at this time). If a default value is specified, it will be used if the
  # parameter is unspecified. The last value (a boolean) indicates if the
  # parameter's value is of a sensitive nature and shouldn't be printed in
  # the logs.
  PARAMETER_CLASS = 0
  PARAMETER_DEFAULT = 1
  PARAMETER_SHOW = 2
  PARAMETERS_AND_CLASS = {
    'aws_launch_template_id' => [String, nil, true],
    'aws_subnet_id' => [String, nil, true],
    'aws_vpc_id' => [String, nil, true],
    'azure_subscription_id' => [String, nil, false],
    'azure_app_id' => [String, nil, false],
    'azure_app_secret_key' => [String, nil, false],
    'azure_tenant_id' => [String, nil, false],
    'azure_resource_group' => [String, nil, false],
    'azure_storage_account' => [String, nil, false],
    'azure_group_tag' => [String, nil, false],
    'autoscale' => [TrueClass, 'True', true],
    'client_secrets' => [String, nil, false],
    'controller_logs_to_dashboard' => [TrueClass, 'False', false],
    'default_max_appserver_memory' => [Integer, "#{DEFAULT_MEMORY}", true],
    'default_min_appservers' => [Integer, '2', true],
    'default_max_appservers' => [Integer, '999999', true],
    'disks' => [String, nil, true],
    'ec2_access_key' => [String, nil, false],
    'ec2_secret_key' => [String, nil, false],
    'ec2_url' => [String, nil, false],
    'EC2_ACCESS_KEY' => [String, nil, false],
    'EC2_SECRET_KEY' => [String, nil, false],
    'EC2_URL' => [String, nil, false],
    'flower_password' => [String, nil, false],
    'group' => [String, nil, true],
    'keyname' => [String, nil, false],
    'infrastructure' => [String, nil, true],
    'instance_type' => [String, nil, true],
    'lb_connect_timeout' => [Integer, '120000', true],
    'login' => [String, nil, true],
    'machine' => [String, nil, true],
    'max_machines' => [Integer, '0', true],
    'min_machines' => [Integer, '1', true],
    'region' => [String, nil, true],
    'replication' => [Integer, '1', true],
    'project' => [String, nil, false],
    'table' => [String, 'cassandra', false], # deprecated
    'use_spot_instances' => [TrueClass, nil, false],
    'user_commands' => [String, nil, true],
    'verbose' => [TrueClass, 'False', true],
    'zone' => [String, nil, true],
    'fdb_clusterfile_content' => [String, nil, true],
    'postgres_dsn' => [String, nil, true],
    'update' => [Array, [], false]
  }.freeze

  # Template used for rsyslog configuration files.
  RSYSLOG_TEMPLATE_LOCATION = "#{APPSCALE_HOME}/common/appscale/common/" \
                              "templates/rsyslog-app.conf"

  # Instance variables that we need to restore from the head node.
  DEPLOYMENT_STATE = [
    "@app_info_map",
    "@versions_loaded",
    "@nodes",
    "@options",
    "@last_decision"
  ].freeze

  # The amount of memory in MB for each instance class.
  INSTANCE_CLASSES = {
    F1: 128,
    F2: 256,
    F4: 512,
    F4_1G: 1024,
    B1: 128,
    B2: 256,
    B4: 512,
    B4_1G: 1024,
    B8: 1024,
  }.freeze

  # Creates a new Djinn, which holds all the information needed to configure
  # and deploy all the services on this node.
  def initialize
    # The password, or secret phrase, that is required for callers to access
    # methods exposed via SOAP.
    @@secret = HelperFunctions.get_secret

    @@log = Logger.new(STDOUT)
    @@log.datetime_format = '%S.%6N'
    @@log.level = Logger::INFO

    @my_index = nil
    @my_public_ip = nil
    @my_private_ip = nil
    @done_initializing = false
    @done_terminating = false
    @waiting_messages = []
    @waiting_messages.extend(MonitorMixin)
    @message_ready = @waiting_messages.new_cond
    @done_loading = false
    @state = 'AppController just started'
    @cluster_stats = []
    @state_change_lock = Monitor.new

    @initialized_versions = {}
    @total_req_seen = {}
    @current_req_rate = {}
    @average_req_rate = {}
    @curr_sessions_list = []
    @last_sampling_time = {}
    @last_scaling_time = Time.now.to_i
    @app_upload_reservations = {}

    # This variable is used to keep track of the list of zookeeper servers
    # we have in this deployment.
    @zookeeper_data = []

    # This variable is used to keep track of the location files we write
    # when layout changes.
    @locations_content = ''

    # This variable keeps track of the state we read/write to zookeeper,
    # to avoid actions if nothing changed.
    @appcontroller_state = ''

    # The following variables are restored from the headnode ie they are
    # part of the common state of the running deployment.
    @app_info_map = {}
    @versions_loaded = []
    @nodes = []
    @options = {}
    @last_decision = {}
  end

  # A SOAP-exposed method that callers can use to determine if this node
  # has received information from another node and is starting up.
  def is_done_initializing(secret)
    return @done_initializing if valid_secret?(secret)
    BAD_SECRET_MSG
  end

  # A SOAP-exposed method that callers can use to get information about what
  # roles each node in the AppScale deployment are running.
  def get_role_info(secret)
    return BAD_SECRET_MSG unless valid_secret?(secret)

    all_nodes = []
    @state_change_lock.synchronize {
      @nodes.each { |node| all_nodes << node.to_hash }
    }
    JSON.dump(all_nodes)
  end

  # A SOAP-exposed method that callers can use to get information about what
  # versions are running on this machine, as well as what ports they are bound
  # to, and what ports run nginx and haproxy in front of them.
  #
  # Args:
  #   secret: A String that authenticates callers.
  # Returns:
  #   BAD_SECRET_MSG if the caller could not be authenticated. If the caller
  #   can be authenticated, a JSON-dumped Hash containing information about
  #   versions on this machine is returned.
  def get_app_info_map(secret)
    return BAD_SECRET_MSG unless valid_secret?(secret)
    JSON.dump(@app_info_map)
  end

  # A SOAP-exposed method that callers can use to tell this AppController that
  # a version hosted in this cloud needs to have its nginx reverse proxy
  # serving HTTP and HTTPS traffic on different ports.
  #
  # Args:
  #   version_key: A String that names the version that should be relocated.
  #   http_port: A String or Integer that names the port that should be used to
  #     serve HTTP traffic for this app.
  #   https_port: A String or Integer that names the port that should be used to
  #     serve HTTPS traffic for this app.
  #   secret: A String that authenticates callers.
  # Returns:
  #   "OK" if the relocation occurred successfully, and a String containing the
  #   reason why the relocation failed in all other cases.
  def relocate_version(version_key, http_port, https_port, secret)
    return BAD_SECRET_MSG unless valid_secret?(secret)
    return NOT_READY if @nodes.empty?

    Djinn.log_debug("Received relocate_version for #{version_key} for " \
                    "http port #{http_port} and https port #{https_port}.")

    unless my_node.is_shadow?
      # We need to send the call to the shadow.
      Djinn.log_debug("Sending relocate_version for #{version_key} " \
        "to #{get_shadow}.")
      acc = AppControllerClient.new(get_shadow.private_ip, @@secret)
      begin
        return acc.relocate_version(version_key, http_port, https_port)
      rescue FailedNodeException => e
        Djinn.log_warn("Failed to forward relocate_version " \
          "call to #{get_shadow} (#{e.to_s}).")
        return NOT_READY
      end
    end

    project_id, service_id, version_id = version_key.split(
      VERSION_PATH_SEPARATOR)

    # Forward relocate as a patch request to the AdminServer.
    version = {:appscaleExtensions => {:httpPort => http_port.to_i,
                                       :httpsPort => https_port.to_i}}
    endpoint = ['v1', 'apps', project_id, 'services', service_id,
                'versions', version_id].join('/')
    fields_updated = %w(appscaleExtensions.httpPort
                        appscaleExtensions.httpsPort)
    uri = URI("http://#{my_node.private_ip}:#{ADMIN_SERVER_PORT}/#{endpoint}")
    uri.query = URI.encode_www_form({:updateMask => fields_updated.join(',')})
    headers = {'Content-Type' => 'application/json',
               'AppScale-Secret' => @@secret}
    request = Net::HTTP::Patch.new([uri.path, uri.query].join('?'), headers)
    request.body = JSON.dump(version)
    response = Net::HTTP.start(uri.hostname, uri.port) do |http|
      http.request(request)
    end
    return "false: #{response.body}" if response.code != '200'

    begin
      CronHelper.update_cron(@options['login'], project_id)
    rescue VersionNotFound => error
      return "false: #{error.message}"
    end

    'OK'
  end

  # This method validates that the layout received is correct (both
  # syntactically and logically).
  #
  # Args:
  #   layout: this is a JSON structure containing the nodes
  #     informations (IPs, roles, instance ID etc...). These are the nodes
  #     specified in the AppScalefile at startup time.
  #   keyname: the key of this deployment, needed to initialize
  #     NodeInfo.
  #
  # Returns:
  #   A NodeInfo array suitale to be used in @nodes.
  #
  # Exception:
  #   AppScaleException: returns a message if the layout is not valid.
  def check_layout(layout, keyname)
    if layout.class != String
      msg = "Error: layout wasn't a String, but was a " + layout.class.to_s
      Djinn.log_error(msg)
      raise AppScaleException.new(msg)
    end
    begin
      locations = JSON.load(layout)
    rescue JSON::ParserError
      msg = 'Error: got exception parsing JSON structure layout.'
      Djinn.log_error(msg)
      raise AppScaleException.new(msg)
    end
    if locations.class != Array
      msg = 'Error: layout is not an Array.'
      Djinn.log_error(msg)
      raise AppScaleException.new(msg)
    end
    all_roles = []
    locations.each { |node|
      if node.class != Hash
        msg = 'Error: node structure is not a Hash.'
        Djinn.log_error(msg)
        raise AppScaleException.new(msg)
      end
      if !node['public_ip'] || !node['private_ip'] || !node['roles'] ||
        !node['instance_id']
        msg = "Error: node layout is missing information #{node}."
        Djinn.log_error(msg)
        raise AppScaleException.new(msg)
      elsif node['public_ip'].empty? || node['private_ip'].empty? ||
         node['roles'].empty? || node['instance_id'].empty?
        msg = "Error: node layout is missing information #{node}."
        Djinn.log_error(msg)
        raise AppScaleException.new(msg)
      end
      if node['roles'].class == String
        all_roles << node['roles']
      elsif node['roles'].class == Array
        all_roles += node['roles']
      else
        msg = "Error: node roles is not String or Array for #{node}."
        Djinn.log_error(msg)
        raise AppScaleException.new(msg)
      end
    }

    # Now we can check if we have the needed roles to start the
    # deployment.
    all_roles.uniq!
    ['compute', 'shadow', 'load_balancer', 'zookeeper', 'memcache',
     'db_master', 'taskqueue_master'].each { |role|
      unless all_roles.include?(role)
        msg = "Error: layout is missing role #{role}."
        Djinn.log_error(msg)
        raise AppScaleException.new(msg)
      end
    }

    # Transform the hash into NodeInfo and return it.
    nodes = Djinn.convert_location_array_to_class(locations, keyname)
    return nodes
  end

  # This method validate and set (if valid) the proper @options value.
  #
  # Args:
  #   options: a Hash containing the property and the value to set it to.
  #
  # Returns:
  #   A sanitized Hash of valid properties.
  def check_options(options)
    newoptions = {}
    if options.class != Hash
      Djinn.log_warn("check_options received a non-hash parameter.")
      return newoptions
    end

    options.each { |name, val|
      unless name.class == String
        Djinn.log_warn("Received an invalid property name of class #{name.class}.")
        next
      end
      key = name.gsub(NOT_EMAIL_REGEX, '')

      # Let's check if the property is a known one.
      unless PARAMETERS_AND_CLASS.has_key?(key)
        begin
          Djinn.log_warn("Removing unknown parameter '" + key.to_s + "'.")
        rescue
          Djinn.log_warn("Removing unknown parameter.")
        end
        next
      end

      # Check that the value that came in is a String or as final class of
      # the parameter. There is no boolean, so TrueClass and FalseClass
      # needs to be check both. If not, remove the parameter since we
      # won't be able to translate it.
      unless (val.class == String || val.class ==
              PARAMETERS_AND_CLASS[key][PARAMETER_CLASS] ||
              (PARAMETERS_AND_CLASS[key][PARAMETER_CLASS] == TrueClass &&
              val.class == FalseClass))
        if PARAMETERS_AND_CLASS[key][PARAMETER_SHOW]
          begin
            msg = "Removing parameter '" + key + "' with unknown value '" +\
              val.to_s + "'."
          rescue
            msg = "Removing parameter '" + key + "' with unknown value."
          end
        else
          msg = "Removing parameter '" + key + "' with unknown value."
        end
        Djinn.log_warn(msg)
        next
      end

      if PARAMETERS_AND_CLASS[key][PARAMETER_SHOW]
        msg = "Converting/checking '" + key + "' with value '" + val + "'."
      else
        msg = "Converting/checking '" + key + "."
      end
      Djinn.log_info(msg)

      # Let's check if we can convert them now to the proper class.
      if PARAMETERS_AND_CLASS[key][PARAMETER_CLASS] == Integer
        begin
          Integer(val)
        rescue
          if PARAMETERS_AND_CLASS[key][PARAMETER_SHOW]
            msg = "Warning: parameter '" + key + "' is not an integer (" +\
              val.to_s + "). Removing it."
          else
            msg = "Warning: parameter '" + key + "' is not an integer. Removing it."
          end
          Djinn.log_warn(msg)
          next
        end
      end

      # Booleans and Integer (basically non-String) seem to create issues
      # at the SOAP level (possibly because they are in a structure) with
      # message similar to "failed to serialize detail object". We convert
      # them here to String.
      if PARAMETERS_AND_CLASS[key][PARAMETER_CLASS] == TrueClass ||
         PARAMETERS_AND_CLASS[key][PARAMETER_CLASS] == Integer
        begin
          newval = val.to_s
        rescue
          msg = "Warning: cannot convert '" + key + "' to string. Removing it."
          Djinn.log_warn(msg)
          next
        end
      end

      # Strings may need to be sanitized.
      if PARAMETERS_AND_CLASS[key][PARAMETER_CLASS] == String
        # Some options shouldn't be sanitize.
        raw_options = ['user_commands', 'azure_app_secret_key',
                       'fdb_clusterfile_content', 'postgres_dsn']
        if raw_options.include? key
          newval = val
        # Keys have a relaxed sanitization process.
        elsif key.include? "_key" or key.include? "EC2_SECRET_KEY"
          newval = val.gsub(NOT_FQDN_OR_PLUS_REGEX, '')
        else
          newval = val.gsub(NOT_FQDN_REGEX, '')
        end
      end

      # We do not sanitize Array parameters for now.
      if PARAMETERS_AND_CLASS[key][PARAMETER_CLASS] == Array
        newval = val
      end

      newoptions[key] = newval
      newval = "*****" unless PARAMETERS_AND_CLASS[key][2]
      Djinn.log_debug("Accepted option #{key}:#{newval}.")
    }

    return newoptions
  end

  def enforce_options
    # Set the proper log level.
    new_level = Logger::INFO
    new_level = Logger::DEBUG if @options['verbose'].downcase == "true"
    @state_change_lock.synchronize {
      @@log.level = new_level if @@log.level != new_level
    }

    # The master node can now enforce some sanity checks on the options.
    if my_node.is_shadow? and is_cloud?
      @state_change_lock.synchronize {
        # Max and min needs to be at least the number of started nodes, it
        # needs to be positive. Max needs to be no smaller than min.
        if Integer(@options['max_machines']) < @nodes.length
          msg = 'max_machines is less than the number of nodes!'
          Djinn.log_warn(msg)
          raise AppScaleException.new(msg)
        end
        if Integer(@options['min_machines']) > @nodes.length
          msg = 'min_machines is bigger than the number of nodes!'
          Djinn.log_warn(msg)
          # No exception raised here since we may be lowering the number
          # of min_machines, just a warning in the logs will suffice.
        end
        if Integer(@options['max_machines']) < Integer(@options['min_machines'])
          msg = 'min_machines is bigger than max_machines!'
          Djinn.log_warn(msg)
          raise AppScaleException.new(msg)
        end

        # Ensure we have the correct EC2 credentials available.
        if @options['ec2_access_key'].nil?
          @options['ec2_access_key'] = @options['EC2_ACCESS_KEY']
          @options['ec2_secret_key'] = @options['EC2_SECRET_KEY']
          @options['ec2_url'] = @options['EC2_URL']
        end
      }
    end
  end

  # This is the method needed to get the current layout and options for
  # this deployment. The first AppController to receive this call is the
  # shadow node. It will then forward these information to all other
  # nodes.
  #
  # Args:
  #   layout: this is a JSON structure containing the node
  #     information (IPs, roles, instance ID etc...). These are the nodes
  #     specified in the AppScalefile at startup time.
  #   options: this is a Hash containing all the options and credentials
  #     (for autoscaling) pertinent to this deployment.
  def set_parameters(layout, options, secret)
    return BAD_SECRET_MSG unless valid_secret?(secret)

    # options is a JSON string that will be loaded into a Hash.
    if options.class != String
      msg = "Error: options wasn't a String, but was a " +
            options.class.to_s
      Djinn.log_error(msg)
      return msg
    end
    begin
      opts = JSON.load(options)
    rescue JSON::ParserError
      msg = "Error: got exception parsing JSON options."
      Djinn.log_error(msg)
      return msg
    end
    if opts.nil? || opts.empty? || opts.class != Hash
      msg = "Error: options is empty or not a Hash."
      Djinn.log_error(msg)
      return msg
    end
    checked_opts = check_options(opts)

    # Let's validate we have the needed options defined.
    ['keyname', 'login', 'table'].each { |key|
      unless checked_opts[key]
        msg = "Error: cannot find #{key} in options!"
        Djinn.log_error(msg)
        return msg
      end
    }

    # Now let's make sure the parameters that needs to have values are
    # indeed defines, otherwise set the defaults.
    PARAMETERS_AND_CLASS.each { |key, _|
      # The parameter 'key' is defined, no need to do anything.
      next if checked_opts[key]

      if PARAMETERS_AND_CLASS[key][1]
         # The parameter has a default, and it's not defined. Adding
         # default value.
         checked_opts[key] = PARAMETERS_AND_CLASS[key][1]
      end
    }

    # We need to make sure we have a good layout and this node is listed
    # in the started nodes.
    @state_change_lock.synchronize {
      @nodes = check_layout(layout, checked_opts['keyname'])
      find_me_in_locations
      return "Error: Couldn't find me in the node map" if @my_index.nil?

      # Now we can unlock the main thread and let it proceed with the
      # initialization.
      @options = checked_opts
    }

    Djinn.log_info("Successfully received nodes layout (#{@nodes}) and deployment options (#{@options}).")

    'OK'
  end

  # Upload a Google App Engine application into this AppScale deployment.
  #
  # Args:
  #   archived_file: A String, with the path to the compressed file containing
  #     the app.
  #   file_suffix: A String indicating what suffix the file should have.
  #   secret: A String with the shared key for authentication.
  # Returns:
  #   A JSON-dumped Hash with fields indicating if the upload process began
  #   successfully, and a reservation ID that can be used with
  #   get_app_upload_status to see if the app has successfully uploaded or not.
  def upload_app(archived_file, file_suffix, secret)
    return BAD_SECRET_MSG unless valid_secret?(secret)
    return NOT_READY if @nodes.empty?

    unless my_node.is_shadow?
      Djinn.log_debug("Sending upload_app call to shadow.")
      acc = AppControllerClient.new(get_shadow.private_ip, @@secret)
      begin
        remote_file = [archived_file, file_suffix].join('.')
        HelperFunctions.scp_file(archived_file, remote_file,
                                 get_shadow.private_ip, get_shadow.ssh_key)
        return acc.upload_app(remote_file, file_suffix)
      rescue FailedNodeException => e
        Djinn.log_warn("Failed to forward upload_app call to shadow " \
                       "(#{get_shadow}): #{e.to_s}.")
        return NOT_READY
      end
    end

    reservation_id = HelperFunctions.get_random_alphanumeric
    @app_upload_reservations[reservation_id] = {'status' => 'starting'}

    Djinn.log_debug("Received a request to upload app at #{archived_file}" \
      ", with suffix #{file_suffix}")

    Thread.new {
      # If the dashboard is on the same node as the shadow, the archive needs
      # to be copied to a location that includes the suffix.
      unless archived_file.match(/#{file_suffix}$/)
        new_location = [archived_file, file_suffix].join('.')
        Djinn.log_debug("Copying #{archived_file} to #{new_location}")
        FileUtils.copy(archived_file, new_location)
        archived_file = new_location
      end

      Djinn.log_debug("Uploading file at location #{archived_file}")
      keyname = @options['keyname']
      command = "#{UPLOAD_APP_SCRIPT} --file '#{archived_file}' " \
        "--keyname #{keyname} 2>&1"
      output = Djinn.log_run(command)
      if output.include?("Your app can be reached at the following URL")
        result = "true"
      else
        result = output.dump
      end

      @app_upload_reservations[reservation_id]['status'] = result
      File.delete(archived_file)
    }

    return JSON.dump({
      'reservation_id' => reservation_id,
      'status' => 'starting'
    })
  end

  # Checks the status of the App Engine app uploading with the given reservation
  # ID.
  #
  # Args:
  #   reservation_id: A String that corresponds to the reservation ID given when
  #     the app upload process began.
  #   secret: A String with the shared key for authentication.
  # Returns:
  #   A String that indicates what the state is of the uploaded application. If
  #   the given reservation ID was not found, ID_NOT_FOUND is returned. If the
  #   caller attempts to authenticate with an invalid secret, BAD_SECRET_MSG is
  #   returned.
  def get_app_upload_status(reservation_id, secret)
    return BAD_SECRET_MSG unless valid_secret?(secret)
    return NOT_READY if @nodes.empty?

    unless my_node.is_shadow?
      Djinn.log_debug("Sending get_upload_status call to shadow.")
      acc = AppControllerClient.new(get_shadow.private_ip, @@secret)
      begin
        return acc.get_app_upload_status(reservation_id)
      rescue FailedNodeException => e
        Djinn.log_warn("Failed to forward get_app_upload_status call " \
                       "to #{get_shadow}: #{e.to_s}.")
        return NOT_READY
      end
    end

    if @app_upload_reservations.has_key?(reservation_id) &&
       @app_upload_reservations[reservation_id]['status']
      return @app_upload_reservations[reservation_id]['status']
    else
      return ID_NOT_FOUND
    end
  end

  # Gets the statistics of all the nodes in the AppScale deployment.
  #
  # Args:
  #   secret: A string with the shared key for authentication.
  # Returns:
  #   A JSON string with the statistics of the nodes.
  def get_cluster_stats_json(secret)
    return BAD_SECRET_MSG unless valid_secret?(secret)
    return NOT_READY if @nodes.empty?

    unless my_node.is_shadow?
      Djinn.log_debug("Sending get_cluster_stats_json call to shadow.")
      acc = AppControllerClient.new(get_shadow.private_ip, @@secret)
      begin
        return acc.get_cluster_stats_json
      rescue FailedNodeException => e
        Djinn.log_warn("Failed to forward get_cluster_stats_json call " \
                       "to #{get_shadow}: #{e.to_s}.")
        return NOT_READY
      end
    end

    @state_change_lock.synchronize { return JSON.dump(@cluster_stats) }
  end

  # Updates our locally cached information about the CPU, memory, and disk
  # usage of each machine in this AppScale deployment.
  def update_node_info_cache
    threads = []
    new_stats = []
    ips = []

    @state_change_lock.synchronize {
      @nodes.each { |node| ips << node.private_ip }
    }
    ips.each { |ip|
      threads << Thread.new {
        Thread.current[:new_stat] = nil
        begin
          if ip == my_node.private_ip
            ret = get_node_stats_json(@@secret)
          else
            acc = AppControllerClient.new(ip, @@secret)
            ret = acc.get_node_stats_json
          end
          Thread.current[:new_stat] = JSON.load(ret)
        rescue JSON::ParserError
            Djinn.log_warn("Failed to parse stats JSON from #{ip}: #{ret}")
        rescue FailedNodeException => e
          Djinn.log_warn("Failed to get stats from #{ip}: #{e.to_s}.")
        end
      }
    }

    threads.each { |t|
      t.join
      new_stats << t[:new_stat] unless t[:new_stat].nil?
    }

    @state_change_lock.synchronize { @cluster_stats = new_stats }
    Djinn.log_debug("Updated cluster stats.")
  end

  # Gets the database information of the AppScale deployment.
  #
  # Args:
  #   secret: A string with the shared key for authentication.
  # Returns:
  #   A JSON string with the database information.
  def get_database_information(secret)
    return BAD_SECRET_MSG unless valid_secret?(secret)
    return NOT_READY if @nodes.empty?

    tree = { :table => @options['table'], :replication => @options['replication'],
      :keyname => @options['keyname'] }
    return JSON.dump(tree)
  end

  # Queries the AppController for a list of instance variables whose names match
  # the given regular expression, as well as the values associated with each
  # match.
  #
  # Args:
  #   property_regex: A String that will be used as the regular expression,
  #     determining which instance variables should be returned.
  #   secret: A String with the shared key for authentication.
  #
  # Returns:
  #   A JSON-dumped Hash mapping each instance variable matching the given regex
  #   to the value it is bound to.
  def get_property(property_regex, secret)
    return BAD_SECRET_MSG unless valid_secret?(secret)
    return NOT_READY if @nodes.empty?

    unless my_node.is_shadow?
      # We need to send the call to the shadow.
      Djinn.log_debug("Sending get_property for #{property_regex} to #{get_shadow}.")
      acc = AppControllerClient.new(get_shadow.private_ip, @@secret)
      begin
        return acc.get_property(property_regex)
      rescue FailedNodeException => e
        Djinn.log_warn("Failed to forward get_property call to " \
                       "#{get_shadow}: #{e.to_s}.")
        return NOT_READY
      end
    end

    Djinn.log_debug("Received request to get properties matching #{property_regex}.")
    properties = {}
    PARAMETERS_AND_CLASS.each { |key, val|
      begin
        if key =~ /\A#{property_regex}\Z/
          unless val[2]
            properties[key] = "*****"
            next
          end
          if @options[key].nil?
            properties[key] = val[1]
          else
            properties[key] = @options[key]
          end
        end
      rescue RegexpError
        Djinn.log_warn("get_property: got invalid regex (#{property_regex}).")
      end
    }

    Djinn.log_debug("Caller asked for instance variables matching regex " \
      "#{property_regex}, returning response #{properties.inspect}")
    return JSON.dump(properties)
  end

  # Sets the named instance variable to the given value.
  #
  # Args:
  #   property_name: A String naming the instance variable that should be set.
  #   property_value: A String or Integer that provides the value for the given
  #     property name.
  #   secret: A String with the shared key for authentication.
  #
  # Returns:
  #   A String containing:
  #     - 'OK' if the value was successfully set.
  #     - KEY_NOT_FOUND if there is no instance variable with the given name.
  #     - NOT_READY if this node is not shadow, and cannot talk to shadow.
  #     - BAD_SECRET_MSG if the caller could not be authenticated.
  def set_property(property_name, property_value, secret)
    return BAD_SECRET_MSG unless valid_secret?(secret)
    return NOT_READY if @nodes.empty?

    if property_name.class != String or property_value.class != String
      Djinn.log_warn("set_property: received non String parameters.")
      return KEY_NOT_FOUND
    end

    unless my_node.is_shadow?
      # We need to send the call to the shadow.
      Djinn.log_debug("Sending set_property for #{property_name} to #{get_shadow}.")
      acc = AppControllerClient.new(get_shadow.private_ip, @@secret)
      begin
        return acc.set_property(property_name, property_value)
      rescue FailedNodeException => e
        Djinn.log_warn("Failed to forward set_property call to " \
                       "#{get_shadow}: #{e.to_s}.")
        return NOT_READY
      end
    end

    Djinn.log_info("Received request to change #{property_name} to #{property_value}.")
    opts = {}
    opts[property_name] = property_value
    newopts = check_options(opts)

    # If we don't have any option to set, property was invalid.
    if newopts.length == 0
      Djinn.log_info("Failed to set property '#{property_name}'.")
      return KEY_NOT_FOUND
    end

    # Let's keep an old copy of the options: we'll need them to check if
    # something changed and we need to act.
    old_options = @options.clone
    newopts.each { |key, val|
      # We give some extra information to the user about some properties.
      if key == 'keyname'
        Djinn.log_warn('Changing keyname can break your deployment!')
      elsif key == 'default_max_appserver_memory'
        Djinn.log_warn('default_max_appserver_memory will be enforced on new AppServers only.')
        ZKInterface.set_runtime_params({:default_max_appserver_memory => Integer(val)})
      elsif key == 'min_machines'
        unless is_cloud?
          Djinn.log_warn('min_machines is not used in non-cloud infrastructures.')
        end
        unless can_we_scale_down?(Integer(val))
          Djinn.log_warn('Invalid input: cannot lower min_machines!')
          return 'Cannot lower min_machines past non-autoscaled nodes'
        end
      elsif key == 'max_machines'
        unless is_cloud?
          Djinn.log_warn('max_machines is not used in non-cloud infrastructures.')
        end
        if Integer(val) < Integer(@options['min_machines'])
          Djinn.log_warn('Invalid input: max_machines is smaller than min_machines!')
          return 'max_machines is smaller than min_machines.'
        end
      elsif key == 'default_min_appservers'
        if Integer(val) < 0 || Integer(val) > Integer(@options['default_max_appservers'])
          Djinn.log_warn('Invalid input: default_min_appservers needs to be ' \
                         'non-negative and smaller or equal to default_max_appservers.')
          return 'invalid input for default_min_appservers'
        end
      elsif key == 'default_max_appservers'
        if Integer(val) <= 0 || Integer(val) < Integer(@options['default_min_appservers'])
          Djinn.log_warn('Invalid input: default_max_appservers needs to be ' \
                         'positive and bigger or equal to default_min_appservers.')
          return 'invalid input for default_max_appservers'
        end
      elsif key == 'flower_password'
        TaskQueue.stop_flower
        TaskQueue.start_flower(@options['flower_password'])
      elsif key == 'replication'
        Djinn.log_warn('replication cannot be changed at runtime.')
        next
      elsif key == 'lb_connect_timeout'
        unless Integer(val) > 0
          Djinn.log_warn('Cannot set a negative timeout.')
          next
        end
      end

      @options[key] = val

      if key == 'login'
        Djinn.log_debug('[set_property] Regenerating cron for applications ' \
          'since login changed')
        versions_loaded_now = []
        APPS_LOCK.synchronize { versions_loaded_now = @versions_loaded.clone }
        Djinn.log_info("[set_property] Regenerating cron for #{versions_loaded_now}")
        versions_loaded_now.each { |version_key|
          project_id = version_key.split(VERSION_PATH_SEPARATOR).first
          update_cron(project_id, @@secret)
        }
      elsif key == 'fdb_clusterfile_content'
        ZKInterface.set_fdb_clusterfile_content(val)
      elsif key == 'postgres_dsn'
        ZKInterface.set_postgres_dsn(val)
      end

      Djinn.log_info("Successfully set #{key} to #{val}.")
    }
    # Act upon changes.
    enforce_options unless old_options == @options

    return 'OK'
  end

  # Updates a project's cron jobs.
  def update_cron(project_id, secret)
    return BAD_SECRET_MSG unless valid_secret?(secret)
    return NOT_READY if @nodes.empty?

    unless my_node.is_shadow?
      Djinn.log_debug(
        "Sending update_cron call for #{project_id} to shadow.")
      acc = AppControllerClient.new(get_shadow.private_ip, @@secret)
      begin
        return acc.update_cron(project_id)
      rescue FailedNodeException => e
        Djinn.log_warn("Failed to forward update_cron call to shadow " \
                       "(#{get_shadow}): #{e.to_s}.")
        return NOT_READY
      end
    end

    begin
      CronHelper.update_cron(@options['login'], project_id)
    rescue VersionNotFound => error
      return "false: #{error.message}"
    end

    return 'OK'
  end

  # Checks ZooKeeper to see if the deployment ID exists.
  # Returns:
  #   A boolean indicating whether the deployment ID has been set or not.
  def deployment_id_exists(secret)
    return BAD_SECRET_MSG unless valid_secret?(secret)
    return NOT_READY if @nodes.empty?

    return ZKInterface.exists?(DEPLOYMENT_ID_PATH)
  end

  # Retrieves the deployment ID from ZooKeeper.
  # Returns:
  #   A string that contains the deployment ID.
  def get_deployment_id(secret)
    return BAD_SECRET_MSG unless valid_secret?(secret)
    return NOT_READY if @nodes.empty?

    begin
      return ZKInterface.get(DEPLOYMENT_ID_PATH)
    rescue FailedZooKeeperOperationException => e
      Djinn.log_warn("(get_deployment_id) failed talking to zookeeper " \
        "with #{e.message}.")
      return
    end
  end

  # Sets deployment ID in ZooKeeper.
  # Args:
  #   id: A string that contains the deployment ID.
  def set_deployment_id(secret, id)
    return BAD_SECRET_MSG unless valid_secret?(secret)
    return NOT_READY if @nodes.empty?

    begin
      ZKInterface.set(DEPLOYMENT_ID_PATH, id, false)
    rescue FailedZooKeeperOperationException => e
      Djinn.log_warn("(set_deployment_id) failed talking to zookeeper " \
        "with #{e.message}.")
    end
    return
  end

  # Enables or disables datastore writes on this node.
  # Args:
  #   read_only: A string that indicates whether to turn read-only mode on or
  #     off.
  def set_node_read_only(read_only, secret)
    return BAD_SECRET_MSG unless valid_secret?(secret)
    return NOT_READY if @nodes.empty?
    return INVALID_REQUEST unless %w(true false).include?(read_only)

    if read_only == 'true'
      GroomerService.stop
    else
      GroomerService.start
    end

    return 'OK'
  end

  # Enables or disables datastore writes on this deployment.
  # Args:
  #   read_only: A string that indicates whether to turn read-only mode on or
  #     off.
  def set_read_only(read_only, secret)
    return BAD_SECRET_MSG unless valid_secret?(secret)
    return INVALID_REQUEST unless %w(true false).include?(read_only)
    return NOT_READY if @nodes.empty?

    ZKInterface.get_datastore_servers.each { |machine_ip, port|
      http = Net::HTTP.new(machine_ip, port)
      request = Net::HTTP::Post.new('/read-only')
      request.body = { 'readOnly' => read_only == 'true' }.to_json
      http.request(request)
    }

    ips = []
    @state_change_lock.synchronize {
      @nodes.each { | node |
        ips << node.private_ip if node.is_db_master? || node.is_db_slave?
      }
    }
    ips.each { |ip|
      acc = AppControllerClient.new(ip, @@secret)
      begin
        response = acc.set_node_read_only(read_only)
      rescue FailedNodeException => e
        Djinn.log_warn("Failed to set read_only on #{ip}: #{e.to_s}.")
        return INVALID_REQUEST
      end
      unless response == 'OK'
        Djinn.log_warn("set_read_only: #{ip} responded with #{response}.")
        return response
      end
    }

    return 'OK'
  end

  # Resets a user's password.
  #
  # Args:
  #   username: The email address for the user whose password will be changed.
  #   password: The SHA1-hashed password that will be set as the user's password.
  def reset_password(username, password, secret)
    return BAD_SECRET_MSG unless valid_secret?(secret)
    return NOT_READY if @nodes.empty?

    begin
      uac = UserAppClient.new(get_load_balancer.private_ip, @@secret)
      return uac.change_password(username, password)
    rescue FailedNodeException
      Djinn.log_warn("Failed to talk to the UserAppServer while resetting " \
        "the user's password.")
    end
  end

  # Queries the UserAppServer to see if the given user exists.
  #
  # Args:
  #   username: The email address registered as username for the user's application.
  def does_user_exist(username, secret)
    return BAD_SECRET_MSG unless valid_secret?(secret)
    return NOT_READY if @nodes.empty?

    begin
      uac = UserAppClient.new(get_load_balancer.private_ip, @@secret)
      return uac.does_user_exist?(username)
    rescue FailedNodeException
      Djinn.log_warn("Failed to talk to the UserAppServer to check if the " \
        "the user #{username} exists.")
    end
  end

  # Creates a new user account, with the given username and hashed password.
  #
  # Args:
  #   username: An email address that should be set as the new username.
  #   password: A sha1-hashed password that is bound to the given username.
  #   account_type: A str that indicates if this account can be logged into
  #     by XMPP users.
  def create_user(username, password, account_type, secret)
    return BAD_SECRET_MSG unless valid_secret?(secret)
    return NOT_READY if @nodes.empty?

    begin
      uac = UserAppClient.new(get_load_balancer.private_ip, @@secret)
      return uac.commit_new_user(username, password, account_type)
    rescue FailedNodeException
      Djinn.log_warn("Failed to talk to the UserAppServer while committing " \
        "the user #{username}.")
    end
  end

  # Grants the given user the ability to perform any administrative action.
  #
  # Args:
  #   username: The e-mail address that should be given administrative authorizations.
  def set_admin_role(username, is_cloud_admin, capabilities, secret)
    return BAD_SECRET_MSG unless valid_secret?(secret)
    return NOT_READY if @nodes.empty?

    begin
      uac = UserAppClient.new(get_load_balancer.private_ip, @@secret)
      return uac.set_admin_role(username, is_cloud_admin, capabilities)
    rescue FailedNodeException
      Djinn.log_warn("Failed to talk to the UserAppServer while setting admin role " \
        "for the user #{username}.")
    end
  end

  def get_all_public_ips(secret)
    return BAD_SECRET_MSG unless valid_secret?(secret)
    return NOT_READY if @nodes.empty?

    public_ips = []
    @state_change_lock.synchronize {
      @nodes.each { |node| public_ips << node.public_ip }
    }
    JSON.dump(public_ips)
  end

  def get_all_private_ips(secret)
    return BAD_SECRET_MSG unless valid_secret?(secret)
    return NOT_READY if @nodes.empty?

    private_ips = []
    @state_change_lock.synchronize {
      @nodes.each { |node| private_ips << node.private_ip }
    }
    JSON.dump(private_ips)
  end

  def check_api_services
    has_search2 = !get_search2.empty?

    # Wait till the Datastore is functional.
    loop do
      break if HelperFunctions.is_port_open?(get_load_balancer.private_ip,
                                             DatastoreServer::PROXY_PORT)
      Djinn.log_debug('Waiting for Datastore to be active...')
      sleep(SMALL_WAIT)
    end
    Djinn.log_info('Datastore service is active.')

    if has_search2
      # Wait till the Search2 is functional.
      loop do
        break if HelperFunctions.is_port_open?(get_load_balancer.private_ip,
                                               Search2::PROXY_PORT)
        Djinn.log_debug('Waiting for Search2 to be active...')
        sleep(SMALL_WAIT)
      end
      Djinn.log_info('Search2 service is active.')
    end

    # At this point all nodes are fully functional, so the Shadow will do
    # another assignments of the datastore and search2 processes
    # to ensure we got the accurate CPU count.
    assign_datastore_processes if my_node.is_shadow?
    assign_search2_processes if my_node.is_shadow? and has_search2
  end

  def job_start(secret)
    return BAD_SECRET_MSG unless valid_secret?(secret)

    Djinn.log_info("==== Starting AppController (pid: #{Process.pid}) ====")

    # On some platform (notably AWS) Ubuntu may be started without an
    # entry in /etc/hosts for the hostname, which would cause issues if
    # the DNS is not performant. We check and set it here to prevent
    # failure to start the system.
    update_etc_hosts

    # We reload our old IPs (if we find them) so we can check later if
    # they changed and act accordingly.
    begin
      @my_private_ip = HelperFunctions.read_file("#{APPSCALE_HOSTS_DIR}/my_private_ip")
      @my_public_ip = HelperFunctions.read_file("#{APPSCALE_HOSTS_DIR}/my_public_ip")
    rescue Errno::ENOENT
      Djinn.log_info("Couldn't find my old my_public_ip or my_private_ip.")
      @my_private_ip = nil
      @my_public_ip = nil
    end

    # If deprecated ZK_LOCATIONS_JSON_FILE is used,
    # convert it to regular ZK_LOCATIONS_FILE
    if not File.exists?(ZK_LOCATIONS_FILE) and File.exists?(ZK_LOCATIONS_JSON_FILE)
      # Read deprecated json file with zookeeper nodes.
      zookeeper_data = HelperFunctions.read_json_file(ZK_LOCATIONS_JSON_FILE)
      HelperFunctions.write_file(ZK_LOCATIONS_FILE, zookeeper_data['locations'].join("\n"))
    end

    # If we have the ZK_LOCATIONS_FILE, the deployment has already been
    # configured and started. We need to check if we are a zookeeper host
    # and start it if needed.
    if File.exists?(ZK_LOCATIONS_FILE)
      # We need to check our saved IPs with the list of zookeeper nodes
      # (IPs can change in cloud environments).
      if @my_private_ip.nil?
        @state = "Cannot find my old private IP address."
        HelperFunctions.log_and_crash(@state, WAIT_TO_CRASH)
      end

      # Restore the initial list of zookeeper nodes.
      zookeeper_data = []
      File.foreach(ZK_LOCATIONS_FILE) { |line|
        zookeeper_data << line.strip() unless line.strip().empty?
      }
      @zookeeper_data = zookeeper_data
      if @zookeeper_data.include?(@my_private_ip) && !is_zookeeper_running?
        # We are a zookeeper host and we need to start it.
        begin
          start_zookeeper(false)
        rescue FailedZooKeeperOperationException
          @state = "Couldn't start Zookeeper."
          HelperFunctions.log_and_crash(@state, WAIT_TO_CRASH)
        end
      end
      pick_zookeeper(@zookeeper_data)
    end

    # We need to wait for the 'state', that is the deployment layouts and
    # the options for this deployment. It's either a save state from a
    # previous start, or it comes from the tools. If the tools communicate
    # the deployment's data, then we are the headnode.
    unless restore_appcontroller_state
      wait_for_data
      erase_old_data
    end
    parse_options

    # Enforce actions from possibly changed options (like logs or
    # credentials).
    enforce_options

    # If we have uncommitted changes, we rebuild/reinstall the
    # corresponding packages to ensure we are using the latest code.
    build_uncommitted_changes

    # From here on we have the basic local state that allows to operate.
    # In particular we know our roles, and the deployment layout. Let's
    # start attaching any permanent disk we may have associated with us.
    start_infrastructure_manager
    mount_persistent_storage

    write_database_info
    update_firewall

    # Let's account for the autoscaled nodes differently since we don't
    # have to wait for them (they could have been downscaled).
    skip_nodes = get_autoscaled_nodes
    nodes_to_wait = []
    @state_change_lock.synchronize { nodes_to_wait = @nodes - skip_nodes }

    # If we are the headnode, we may need to start/setup all other nodes.
    # Better do it early on, since it may take some time for the other
    # nodes to start up.
    if my_node.is_shadow?
      configure_ejabberd_cert
      Djinn.log_info("Preparing other nodes for this deployment.")
      initialize_nodes_in_parallel(nodes_to_wait, skip_nodes)
    end

    # Initialize the current server and starts all the API and essential
    # services. The functions are idempotent ie won't restart already
    # running services and can be ran multiple time with no side effect.
    initialize_server
    start_stop_api_services

    # Now that we are done loading, we are resilient to failure (ie the AC
    # will restart if needed).
    @done_loading = true

    pick_zookeeper(@zookeeper_data)
    set_done_status

    # We wait only for non autoscaled nodes.
    wait_for_nodes_to_finish_loading(nodes_to_wait)

    # Check that services are up before proceeding into the duty cycle.
    check_api_services

    # Make sure we have the first state saved in zookeeper.
    backup_appcontroller_state if my_node.is_shadow?

    # This variable is used to keep track of the last time we printed some
    # statistics to the log.
    last_print = Time.now.to_i

    # We use a thread to check the status of the cluster to ensure we
    # don't block waiting for the status.
    if my_node.is_shadow?
      update_stats_thread = Thread.new { update_node_info_cache }
    end

    loop do
      # Mark the beginning of the duty cycle.
      start_work_time = Time.now.to_i

      write_database_info
      update_port_files
      update_firewall
      write_zookeeper_locations

      # This call will block if we cannot reach a zookeeper node, but will
      # be very fast if we have an available connection. The function sets
      # the state in case we are looking for a zookeeper server.
      pick_zookeeper(@zookeeper_data)

      # We save the current @options and roles to check if
      # restore_appcontroller_state modifies them.
      old_options = @options.clone
      old_roles = my_node.roles
      my_versions_loaded = []
      APPS_LOCK.synchronize {
        my_versions_loaded = @versions_loaded.clone if my_node.is_load_balancer?
      }

      # The appcontroller state is a misnomer, since it contains the state
      # of the deployment that each node needs to reload. For example it
      # contains the current listing of AppServers and Nodes.
      unless restore_appcontroller_state
        # Master is responsible to populate the state for the other nodes
        # consumption, and since we know we could talk to zookeeper,
        # master needs to go ahead and write the state.
        unless my_node.is_shadow?
          @state = "Couldn't reach the deployment state: now in isolated mode"
          Djinn.log_warn("Cannot talk to zookeeper: in isolated mode.")
          next
        end
      end

      # We act here if options or roles for this node changed.
      check_role_change(old_options, old_roles)

      # The master node needs first to update the stats of the nodes, and
      # backup the deployment state for all other nodes to read.
      if my_node.is_shadow?
        write_tools_config
        if update_stats_thread.alive?
          Djinn.log_debug('Update thread still running: skipping updates.')
        else
          update_stats_thread = Thread.new { update_node_info_cache }
        end
        backup_appcontroller_state
      end

      # Load balancers (and shadow) needs to setup new applications.
      if my_node.is_load_balancer? || my_node.is_shadow?
        versions_loaded_now = []
        APPS_LOCK.synchronize { versions_loaded_now = @versions_loaded.clone }

        # Starts apps that are not running yet but they should.
        versions_to_load = versions_loaded_now - my_versions_loaded
        if my_node.is_shadow?
          begin
            versions_to_load = ZKInterface.get_versions - versions_loaded_now
          rescue FailedZooKeeperOperationException
            versions_to_load = []
          end
        end
        versions_to_load.each { |version_key|
          APPS_LOCK.synchronize {
            setup_app_dir(version_key, true)
            setup_appengine_version(version_key)
          }
        }

        # In addition only shadow kick off the autoscaler and manages
        # running instances.
        if my_node.is_shadow?
          missing_nodes = 0
          @state_change_lock.synchronize {
            missing_nodes = Integer(@options['min_machines']) - @nodes.length
          }
          APPS_LOCK.synchronize {
            scale_deployment
            scale_up_instances(missing_nodes) if missing_nodes > 0
          }
        end

        # Nodes need to clean up after removed applications.
        APPS_LOCK.synchronize { check_stopped_apps }
      end
      if my_node.is_load_balancer?
        # Load balancers need to regenerate nginx configuration if needed.
        APPS_LOCK.synchronize { regenerate_routing_config }
      end
      @state = "Done starting up AppScale, now in heartbeat mode"

      # Print stats in the log recurrently; works as a heartbeat mechanism.
      if last_print < (Time.now.to_i - 60 * PRINT_STATS_MINUTES)
        if my_node.is_shadow? && @options['autoscale'].downcase != "true"
          Djinn.log_info("--- This deployment has autoscale disabled.")
        end
        stats = nil
        ret = get_node_stats_json(secret)
        if ret == BAD_SECRET_MSG
          Djinn.log_warn("Bad secret while getting local stats!")
        elsif ret == INVALID_REQUEST
          Djinn.log_warn("Failed to retrieve local stats!")
        else
          begin
            stats = JSON.parse(ret)
          rescue JSON::ParserError
            Djinn.log_warn("Failed to parse local stats JSON.")
          end
        end
        unless stats.nil?
          Djinn.log_info("--- Node at #{stats['public_ip']} has " \
            "#{stats['memory']['available']/MEGABYTE_DIVISOR}MB memory available " \
            "and knows about these apps #{stats['apps']}.")
          Djinn.log_debug("--- Node stats: #{JSON.pretty_generate(stats)}")
        end
        last_print = Time.now.to_i
      end

      # Let's make sure we don't drift the duty cycle too much.
      duty_cycle_duration = Time.now.to_i - start_work_time
      if duty_cycle_duration < DUTY_CYCLE
        Kernel.sleep(DUTY_CYCLE - duty_cycle_duration)
      end
    end
  end

  def is_appscale_terminated(secret)
    begin
      return JSON.dump({'status'=>BAD_SECRET_MSG}) unless valid_secret?(secret)
    rescue Errno::ENOENT
      # On appscale down, terminate may delete our secret key before we
      # can check it here.
      Djinn.log_debug("is_appscale_terminated: didn't find secret file. Continuing.")
    end
    return @done_terminating
  end

  def run_terminate(clean, secret)
    begin
      return JSON.dump({'status'=>BAD_SECRET_MSG}) unless valid_secret?(secret)
    rescue Errno::ENOENT
      # On appscale down, terminate may delete our secret key before we
      # can check it here.
      Djinn.log_debug("is_appscale_terminated: didn't find secret file. Continuing.")
    end
    return NOT_READY if @nodes.empty?

    if my_node.is_shadow?
      Djinn.log_info("Received a stop request.")
      Djinn.log_info("Stopping all other nodes.")
      Thread.new {
        terminate_appscale_in_parallel(clean){|node| send_client_message(node)}
        @done_terminating = true
      }
      # Return a "request id" for future use in sending and receiving messages.
      return SecureRandom.hex
    end
  end

  def terminate_appscale(node_to_terminate, clean)
    ip = node_to_terminate.private_ip
    Djinn.log_info("Running terminate.rb on the node at IP address #{ip}")
    ssh_key = node_to_terminate.ssh_key

    # Add ' clean' as parameter to terminate.rb if clean is true
    extra_command = clean.downcase == 'true' ? ' clean' : ''

    # Run terminate.rb on node
    begin
      Timeout.timeout(WAIT_TO_CRASH) {
        HelperFunctions.sleep_until_port_is_open(ip, SSH_PORT)
      }
    rescue Timeout::Error => e
      # Return ip, status, and output of terminated node
      return {'ip'=>ip, 'status'=> false,
              'output'=>"Waiting for port #{SSH_PORT} returned #{e.message}"}
    end
    output = HelperFunctions.run_remote_command(ip,
        "ruby /root/appscale/AppController/terminate.rb#{extra_command}",
        ssh_key, true)

    # terminate.rb will print "OK" if it ran successfully
    status = output.chomp!("OK").nil? ? false : true

    # Get the output of 'ps x' from node
    output += HelperFunctions.run_remote_command(ip, 'ps x', ssh_key, true)
    Djinn.log_debug("#{ip} terminated:#{status}\noutput:#{output}")

    # Return ip, status, and output of terminated node
    return {'ip'=>ip, 'status'=> status, 'output'=>output}
  end

  def terminate_appscale_in_parallel(clean)
    # Let's stop all other nodes.
    threads = []
    @state_change_lock.synchronize {
      @nodes.each { |node|
        if node.private_ip != my_node.private_ip
          threads << Thread.new {
            Thread.current[:output] = terminate_appscale(node, clean)
          }
        end
      }
    }

    threads.each do |t|
      t.join
      yield t[:output]
    end

    'OK'
  end

  # Adds message to queue so it can be received by client.
  def send_client_message(message)
    @waiting_messages.synchronize {
      @waiting_messages.push(message)
      Djinn.log_debug(@waiting_messages)
      @message_ready.signal
    }
  end

  # Method ran by client to access the messages in @waiting_messages. Client
  # must send a timeout so that the server will not clear the messages.
  def receive_server_message(timeout, secret)
    was_queue_emptied = false
    begin
      Timeout.timeout(timeout.to_i) {
        begin
          bad_secret = JSON.dump({'status'=>BAD_SECRET_MSG})
          return bad_secret unless valid_secret?(secret)
        rescue Errno::ENOENT
          # On appscale down, terminate may delete our secret key before we
          # can check it here.
          Djinn.log_debug("run_terminate(): didn't find secret file. Continuing.")
        end
        # Client will process "Error" and try again unless appscale is
        # terminated
        if @done_terminating and @waiting_messages.empty?
          return "Error: Done Terminating and No Messages"
        end
        @waiting_messages.synchronize {
          @message_ready.wait_while {@waiting_messages.empty?}
          message = JSON.dump(@waiting_messages)
          @waiting_messages.clear
          was_queue_emptied = true
          return message
        }
      }
    # Client will process "Error" and try again unless appscale is terminated
    rescue Timeout::Error
      Djinn.log_debug("Timed out trying to receive server message. Queue empty:
                     #{was_queue_emptied}")
      return "Error: Server Timed Out"
    end
  end

  # Starts the InfrastructureManager service on this machine, which exposes
  # a SOAP interface by which we can dynamically add and remove nodes in this
  # AppScale deployment.
  def start_infrastructure_manager
    service_env = {}
    service_env[:APPSCALE_OPTION_VERBOSE] = '--verbose' if @options['verbose'].downcase == 'true'
    ServiceHelper.write_environment('appscale-infrastructure', service_env)

    instance_name = if my_node.is_shadow? then 'shadow' else 'basic' end
    ServiceHelper.start("appscale-infrastructure@#{instance_name}")
    Djinn.log_info("Started InfrastructureManager successfully!")
  end

  def stop_infrastructure_manager
    Djinn.log_info("Stopping InfrastructureManager")
    ServiceHelper.stop('appscale-infrastructure@')
  end

  def get_online_users_list(secret)
    return BAD_SECRET_MSG unless valid_secret?(secret)
    return NOT_READY if @nodes.empty?

    online_users = []

    lb_node = get_load_balancer
    ip = lb_node.public_ip
    key = lb_node.ssh_key
    raw_list = `ssh -i #{key} -o StrictHostkeyChecking=no root@#{ip} 'ejabberdctl connected-users'`
    raw_list.split("\n").each { |userdata|
      online_users << userdata.split("/")[0]
    }

    return online_users
  end

  # This function removes this node from the list of possible sources for
  # a revision's source archive.
  #
  # Args:
  #   revision_key: The revision key.
  #   location: Full path for the tarball of the application.
  #   secret: The deployment current secret.
  # Returns:
  #   A Boolean indicating the success of the operation.
  def stop_hosting_revision(revision_key, location, secret)
    return BAD_SECRET_MSG unless valid_secret?(secret)
    return NOT_READY if @nodes.empty?

    Djinn.log_warn("#{location} still exists") unless File.exists?(location)

    begin
      ZKInterface.remove_revision_entry(revision_key, my_node.private_ip)
      return true
    rescue FailedZooKeeperOperationException => except
      # We just warn here and don't retry, since the shadow may have
      # already cleaned up the hosters.
      Djinn.log_warn("stop_hosting_revision: got exception talking to " \
        "zookeeper: #{except.message}.")
    end

    return false
  end

  # Finds an 'open' node and assigns the specified roles.
  #
  # Args:
  #   roles: An Array with the list of roles to assume.
  #
  # Returns:
  #   A Boolean indicating if an open node was found and the roles
  #   assigned.
  def assign_roles_to_open_node(roles)
    @state_change_lock.synchronize {
      @nodes.each { |node|
        if node.is_open?
          Djinn.log_debug("New roles #{roles} will be assumed by open node #{node}.")
          node.roles = roles
          return true
        end
      }
    }
    return false
  end

  # This SOAP-exposed method dynamically scales up a currently running
  # AppScale deployment. For virtualized clusters, this assumes the
  # user has given us a list of IP addresses where AppScale has been
  # installed to, and for cloud deployments, we assume that the user
  # wants to use the same credentials as for their current deployment.
  #
  # Args:
  #   ips_hash: A Hash that maps roles (e.g., compute, database) to the
  #     IP address (in virtualized deployments) or unique identifier (in
  #     cloud deployments) that should run that role.
  #   secret: A String password that is used to authenticate the request
  #     to add nodes to the deployment.
  # Returns:
  #   BAD_SECRET_MSG: If the secret given does not match the secret for
  #     this AppScale deployment.
  #   BAD_INPUT_MSG: If ips_hash was not a Hash.
  #   OK: otherwise.
  def start_roles_on_nodes(ips_hash, secret)
    return BAD_SECRET_MSG unless valid_secret?(secret)
    return NOT_READY if @nodes.empty?

    begin
      ips_hash = JSON.load(ips_hash)
    rescue JSON::ParserError
      Djinn.log_warn("ips_hash must be valid JSON")
      return BAD_INPUT_MSG
    end

    if ips_hash.class != Hash
      Djinn.log_warn("Was expecting ips_hash to be a Hash, not " \
        "a #{ips_hash.class}.")
      return BAD_INPUT_MSG
    end
    Djinn.log_debug("Received a request to start additional roles on " \
      "these machines: #{ips_hash}.")

    # ips_hash maps roles to IPs, but the internal format here maps
    # IPs to roles, so convert to the right format
    new_nodes_roles = {}
    node_roles = []
    ips_hash.each { |role, ip_or_ips|
      if ip_or_ips.class == String
        ips = [ip_or_ips]  # just one IP
      elsif ip_or_ips.class == Array
        ips = ip_or_ips  # a list of IPs
      else
        Djinn.log_warn("Was expecting an IP or list of IPs, got" \
          " a #{ip_or_ips.class}.")
        return BAD_INPUT_MSG
      end

      ips.each { |ip_or_node|
        begin
          # Convert (or check) if we have an IP address or we have a node
          # we need to start, then we add this role to the node.
          ip = HelperFunctions.convert_fqdn_to_ip(ip_or_node)
        rescue AppScaleException
          # We assume here that we need to create the VM (that is the user
          # specified node-#).
          new_nodes_roles[ip_or_node] = [] unless new_nodes_roles[ip_or_node]
          new_nodes_roles[ip_or_node] << role
          next
        end

        # Save the roles we want for this specific IP.
        found = false
        node_roles.each { |node|
          if node['private_ip'] == ip
            node.roles << role
            found = true
            break
          end
        }
        unless found
          node_roles << {
            "public_ip" => ip,
            "private_ip" => ip,
            "roles" => role,
            "disk" => nil
          }
        end
      }
    }
    Djinn.log_debug("Need to assign the following roles: #{new_nodes_roles}.")

    # Use the existing 'open' nodes first and delete them from the list of
    # roles still to fulfill.
    open_nodes = 0
    new_nodes_roles.each { |_, roles|
      open_nodes += 1 if assign_roles_to_open_node(roles)
    }
    open_nodes.downto(1) { new_nodes_roles.shift }

    # We spawn new nodes if we need to (and can do so) here.
    new_nodes_info = []
    if new_nodes_roles.length > 0
      unless is_cloud?
        Djinn.log_warn("Still need #{new_nodes_roles.length} more " \
          "nodes, but we aren't in a cloud environment, so we can't " \
          "aquire more nodes - failing the caller's request.")
        return NOT_ENOUGH_OPEN_NODES
      end

      Djinn.log_info("Need to spawn #{new_nodes_roles.length} VMs.")

      # We create here the needed nodes, with open role and no disk.
      disks = Array.new(new_nodes_roles.length, nil)
      imc = InfrastructureManagerClient.new(@@secret, my_node.private_ip)
      begin
        new_nodes_info = imc.run_instances(new_nodes_roles.length, @options,
           new_nodes_roles.values, disks)
      rescue FailedNodeException, AppScaleException => exception
        Djinn.log_error("Couldn't spawn #{new_nodes_roles.length} VMs " \
          "because: #{exception.message}")
        return exception.message
      end
    end
    Djinn.log_debug("We used #{open_nodes} open nodes.")
    Djinn.log_debug("We spawned VMs for these roles #{new_nodes_info}.")
    Djinn.log_debug("We used the following existing nodes #{node_roles}.")

    # If we have an already running node with the same IP, we change its
    # roles list.
    new_nodes_info += node_roles unless node_roles.empty?
    @state_change_lock.synchronize {
      @nodes.each { |node|
        delete_index = nil
        new_nodes_info.each_with_index { |new_node, index|
          if new_node['private_ip'] == node.private_ip
            Djinn.log_info("Node at #{node.private_ip} changed role to #{new_node['roles']}.")
            node.roles = new_node['roles']
            delete_index = index
            break
          end
        }
        new_nodes_info.delete_at(delete_index) if delete_index
      }
    }
    add_nodes(new_nodes_info) unless new_nodes_info.empty?

    'OK'
  end

  # Given an Array of Strings containing information about machines with
  # AppScale installed on them, copies over deployment-specific files
  # and starts the AppController on them. Each AppController is then
  # instructed to start a specific set of roles, and join the existing
  # AppScale deployment.
  # Args:
  #   node_info: An Array of Strings, where each String has information
  #     about a node to add to the current AppScale deployment (e.g.,
  #     IP addresses, roles to run).
  def add_nodes(node_info)
    keyname = @options['keyname']
    new_nodes = Djinn.convert_location_array_to_class(node_info, keyname)

    # Since an external thread can modify @nodes, let's put a lock around
    # it to prevent race conditions.
    @state_change_lock.synchronize {
      @nodes.concat(new_nodes)
      @nodes.uniq!
    }
    Djinn.log_debug("Changed nodes to #{@nodes}")

    update_firewall
    initialize_nodes_in_parallel(new_nodes, [])
  end

  # Cleans out temporary files that may have been written by a previous
  # AppScale deployment.
  def erase_old_data
    Djinn.log_run("rm -f ~/.appscale_cookies")

    # Delete (possibly old) mapping of IP <-> HostKey.
    if File.exist?(File.expand_path('~/.ssh/known_hosts'))
      @state_change_lock.synchronize {
        @nodes.each { |node|
          Djinn.log_run("ssh-keygen -R #{node.private_ip}")
          Djinn.log_run("ssh-keygen -R #{node.public_ip}")
        }
      }
    end

    Nginx.clear_sites_enabled()
  end

  def wait_for_nodes_to_finish_loading(nodes)
    Djinn.log_info('Waiting for nodes to finish loading.')

    nodes.each { |node|
      if ZKInterface.is_node_done_loading?(node.private_ip)
        Djinn.log_info("Node at #{node.private_ip} has finished loading.")
        next
      else
        Djinn.log_info("Node at #{node.private_ip} has not yet finished " \
          "loading - will wait for it to finish.")
        Kernel.sleep(SMALL_WAIT)
        redo
      end
    }

    Djinn.log_info('Nodes have finished loading.')
    return
  end

  # This method logs a message that is useful to know when debugging AppScale,
  # but is too extraneous to know when AppScale normally runs.
  #
  # Args:
  #   message: A String containing the message to be logged.
  def self.log_debug(message)
    @@log.debug(message)
  end

  # This method logs a message that is useful to know when AppScale normally
  # runs.
  #
  # Args:
  #   message: A String containing the message to be logged.
  def self.log_info(message)
    @@log.info(message)
  end

  # This method logs a message that is useful to know when the AppController
  # experiences an unexpected event.
  #
  # Args:
  #   message: A String containing the message to be logged.
  def self.log_warn(message)
    @@log.warn(message)
  end

  # This method logs a message that corresponds to an erroneous, but
  # recoverable, event.
  #
  # Args:
  #   message: A String containing the message to be logged.
  def self.log_error(message)
    @@log.error(message)
  end

  # This method logs a message that immediately precedes the death of this
  # AppController.
  #
  # Args:
  #   message: A String containing the message to be logged.
  def self.log_fatal(message)
    @@log.fatal(message)
  end

  # Use syslogd to log a message to the combined application log.
  #
  # Args:
  #   app_id: A String containing the app ID.
  #   message: A String containing the message to log.
  def self.log_app_error(app_id, message)
    Syslog.open("app___#{app_id}", Syslog::LOG_PID, Syslog::LOG_USER) { |s|
      s.err message
    }
  end

  # Logs and runs the given command, which is assumed to be trusted and thus
  # needs no filtering on our part. Obviously this should not be executed by
  # anything that the user could inject input into. Returns the output of
  # the command that was executed.
  def self.log_run(command)
    Djinn.log_debug("Running #{command}")
    output, err_output, status = Open3.capture3(command)
    if status.exitstatus != 0
      Djinn.log_debug("Command #{command} failed with #{status.exitstatus}" \
          " and output: #{output}")
      Djinn.log_debug("Command #{command} error output: " \
          "#{err_output}") if err_output
    end
    return output
  end

  # This method converts an Array of Strings (where each String contains all the
  # information about a single node) to an Array of NodeInfo objects, which
  # provide convenience methods that make them easier to operate on than just
  # raw String objects.
  def self.convert_location_array_to_class(nodes, keyname)
    array_of_nodes = []
    nodes.each { |node|
      converted = NodeInfo.new(node, keyname)
      array_of_nodes << converted
    }

    return array_of_nodes
  end

  # This method is the opposite of the previous method, and is needed when an
  # AppController wishes to pass node information to other AppControllers via
  # SOAP (as SOAP accepts Arrays and Strings but not NodeInfo objects).
  def self.convert_location_class_to_json(layout)
    if layout.class != Array
      @state = "Locations is not an Array, but a #{layout.class}."
      HelperFunctions.log_and_crash(@state, WAIT_TO_CRASH)
    end

    layout_array = []
    layout.each { |location|
      layout_array << location.to_hash
    }
    JSON.dump(layout_array)
  end

  def get_shadow
    @state_change_lock.synchronize {
      @nodes.each { |node| return node if node.is_shadow?  }
    }

    @state = "No shadow nodes found."
    HelperFunctions.log_and_crash(@state, WAIT_TO_CRASH)
  end

  def get_db_master
    @state_change_lock.synchronize {
      @nodes.each { |node| return node if node.is_db_master?  }
    }

    @state = "No DB master nodes found."
    HelperFunctions.log_and_crash(@state, WAIT_TO_CRASH)
  end

  def get_all_compute_nodes
    ae_nodes = []
    @state_change_lock.synchronize {
      @nodes.each { |node| ae_nodes << node.private_ip if node.is_compute?  }
    }
    return ae_nodes
  end

  # This method checks that nodes above index are compute only and thus
  # can be easily terminated.
  def can_we_scale_down?(min_machines)
    @state_change_lock.synchronize {
      @nodes.drop(min_machines).each { |node|
        return false if node.roles != ['compute']
      }
    }
    return true
  end

  # Gets a list of autoscaled nodes by going through the nodes array
  # and splitting the array from index greater than the
  # minimum images specified.
  def get_autoscaled_nodes
    autoscaled_nodes = []
    min_machines = Integer(@options['min_machines'])
    @state_change_lock.synchronize {
      autoscaled_nodes = @nodes.drop(min_machines)
    }
  end

  def get_load_balancer
    @state_change_lock.synchronize {
      @nodes.each { |node|
        return node if node.is_load_balancer?
      }
    }

    @state = "No load balancer nodes found."
    HelperFunctions.log_and_crash(@state, WAIT_TO_CRASH)
  end

  def get_search2
    @state_change_lock.synchronize {
      return @nodes.select { |node| node.is_search2? }
    }
  end

  def valid_secret?(secret)
    @@secret = HelperFunctions.get_secret
    if secret != @@secret
      failed_match_msg = "Incoming secret [#{secret}] failed to match " + \
        " known secret [#{@@secret}]"
      Djinn.log_error(failed_match_msg)
    end
    return secret == @@secret
  end

  # Collects all AppScale-generated logs from all machines, and places them in
  # a tarball in the AppDashboard running on this machine. This enables users
  # to download it for debugging purposes.
  #
  # Args:
  #   secret: A String password that is used to authenticate SOAP callers.
  def gather_logs(secret)
    return BAD_SECRET_MSG unless valid_secret?(secret)
    return NOT_READY if @nodes.empty?

    uuid = HelperFunctions.get_random_alphanumeric
    Djinn.log_info("Generated uuid #{uuid} for request to gather logs.")

    Thread.new {
      # Begin by copying logs on all machines to this machine.
      local_log_dir = "#{Dir.tmpdir}/#{uuid}"
      remote_log_dir = "/var/log/appscale"
      FileUtils.mkdir_p(local_log_dir)
      @state_change_lock.synchronize {
        @nodes.each { |node|
          this_nodes_logs = "#{local_log_dir}/#{node.private_ip}"
          FileUtils.mkdir_p(this_nodes_logs)
          Djinn.log_run("scp -r -i #{node.ssh_key} -o StrictHostkeyChecking=no " \
            "2>&1 root@#{node.private_ip}:#{remote_log_dir} #{this_nodes_logs}")
        }
      }

      # Next, tar.gz it up in the dashboard app so that users can download it.
      version_key = [AppDashboard::APP_NAME, DEFAULT_SERVICE,
                     DEFAULT_VERSION].join(VERSION_PATH_SEPARATOR)
      assets_dir = "#{HelperFunctions::VERSION_ASSETS_DIR}/#{version_key}"
      dashboard_log_location = "#{assets_dir}/static/download-logs/#{uuid}.tar.gz"
      Djinn.log_info("Done gathering logs - placing logs at " +
        dashboard_log_location)
      Djinn.log_run("tar -czf #{dashboard_log_location} #{local_log_dir}")
      FileUtils.rm_rf(local_log_dir)
    }

    return uuid
  end

  # Creates an Nginx configuration file for the Users/Apps soap server.
  def configure_uaserver
    Nginx.add_service_location(
      'appscale-uaserver', my_node.private_ip,
      UserAppClient::HAPROXY_SERVER_PORT, UserAppClient::SSL_SERVER_PORT)
  end

  # Creates nginx configuration for TaskQueue.
  def configure_tq_routing
    # TaskQueue REST API routing.
    # We don't need Nginx for backend TaskQueue servers, only for REST support.
    rest_prefix = '~ /taskqueue/v1beta2/projects/.*'
    Nginx.add_service_location(
      'appscale-taskqueue', my_node.private_ip, TaskQueue::HAPROXY_PORT,
      TaskQueue::TASKQUEUE_SERVER_SSL_PORT, rest_prefix)
  end

  # TODO: this is a temporary fix. The dependency on the tools should be
  # removed.
  def write_tools_config
    ["#{@options['keyname']}.secret",
     "locations-#{@options['keyname']}.json"].each { |config|
      # Read the current config file for the deployment
      begin
        current = File.read("#{APPSCALE_CONFIG_DIR}/#{config}")
      rescue Errno::ENOENT
        Djinn.log_warn("Didn't find #{APPSCALE_CONFIG_DIR}/#{config}.")
        next
      end

      # Compare it with what the tools have and override if needed.
      config_file = "#{APPSCALE_TOOLS_CONFIG_DIR}/#{config}"
      begin
        tools_current = File.read(config_file)
      rescue Errno::ENOENT
        tools_current = ''
      end
      if tools_current != current
        FileUtils.mkdir_p(APPSCALE_TOOLS_CONFIG_DIR)
        File.open(config_file, 'w') { |dest_file| dest_file.write(current) }
        Djinn.log_info("Updated tools config #{config_file}.")
      end
    }
  end

  def write_database_info
    table = @options['table']
    replication = @options['replication']
    keyname = @options['keyname']

    tree = { :table => table, :replication => replication, :keyname => keyname }
    db_info_path = "#{APPSCALE_CONFIG_DIR}/database_info.yaml"
    File.open(db_info_path, "w") { |file| YAML.dump(tree, file) }
  end

  def update_port_files
    begin
      configured_versions = ZKInterface.get_versions
    rescue FailedZooKeeperOperationException
      Djinn.log_warn(
        'Failed to get configured versions when updating port files')
      return
    end

    configured_versions.each { |version_key|
      project_id, service_id, version_id = version_key.split(
        VERSION_PATH_SEPARATOR)
      begin
        version_details = ZKInterface.get_version_details(
          project_id, service_id, version_id)
      rescue VersionNotFound
        next
      end

      http_port = version_details['appscaleExtensions']['httpPort']
      port_file = "#{APPSCALE_CONFIG_DIR}/port-#{version_key}.txt"

      begin
        current_port = File.read(port_file).to_i
        update_port = current_port != http_port
      rescue Errno::ENOENT
        update_port = true
      end

      if update_port
        File.open(port_file, 'w') { |file| file.write("#{http_port}") }
      end
    }
  end

  def update_firewall
    Djinn.log_debug("Resetting firewall.")

    # We force the write of locations, to ensure we have an up-to-date
    # list of nodes in the firewall.
    write_locations
    if FIREWALL_IS_ON
      Djinn.log_run("bash #{APPSCALE_HOME}/firewall.conf")
    end
  end

  def backup_appcontroller_state
    local_state = {}
    APPS_LOCK.synchronize {
      local_state = {'@@secret' => @@secret }
      DEPLOYMENT_STATE.each { |var|
        value = nil
        if var == "@nodes"
          @state_change_lock.synchronize {
            value = Djinn.convert_location_class_to_json(@nodes)
          }
        else
          value = instance_variable_get(var)
        end
        local_state[var] = value
      }
    }
    @state_change_lock.synchronize {
      if @appcontroller_state == local_state.to_s
        Djinn.log_debug("backup_appcontroller_state: no changes.")
        return
      end
    }

    begin
      ZKInterface.write_appcontroller_state(local_state)
    rescue FailedZooKeeperOperationException => e
      Djinn.log_warn("Couldn't talk to zookeeper whle backing up " \
        "appcontroller state with #{e.message}.")
    end
    @state_change_lock.synchronize { @appcontroller_state = local_state.to_s }
    Djinn.log_debug("backup_appcontroller_state: updated state.")
  end

  # Takes actions if options or roles changed.
  #
  # Args:
  #   old_options: this is a clone of @options. We will compare it with
  #     the current value.
  #   old_roles: this is a list of roles. It will be compared against the
  #     current list of roles for this node.
  def check_role_change(old_options, old_roles)
    if old_roles != my_node.roles
      Djinn.log_info("Roles for this node are now: #{my_node.roles}.")
      start_stop_api_services
    end

    # Finally some @options may have changed.
    enforce_options unless old_options == @options
  end

  # Restores the state of each of the instance variables that the AppController
  # holds by pulling it from ZooKeeper (previously populated by the Shadow
  # node, who always has the most up-to-date version of this data).
  #
  # Returns:
  #   A boolean indicating if the state is restored or current with the master.
  def restore_appcontroller_state
    json_state = ''

    unless File.exists?(ZK_LOCATIONS_FILE)
      Djinn.log_info("#{ZK_LOCATIONS_FILE} doesn't exist: not restoring data.")
      return false
    end

    loop {
      begin
        json_state = ZKInterface.get_appcontroller_state
      rescue => e
        Djinn.log_debug("Saw exception #{e.message} reading appcontroller state.")
        json_state = ''
        Kernel.sleep(SMALL_WAIT)
      end
      break unless json_state.empty?
      Djinn.log_warn("Unable to get state from zookeeper: trying again.")
      pick_zookeeper(@zookeeper_data)
    }
    if @appcontroller_state == json_state.to_s
      Djinn.log_debug("Reload state: no changes.")
      return true
    end

    Djinn.log_debug("Reload state : #{json_state}.")
    @appcontroller_state = json_state.to_s

    APPS_LOCK.synchronize {
      @@secret = json_state['@@secret']
      keyname = json_state['@options']['keyname']

      # Puts json_state.
      json_state.each { |k, v|
        next if k == "@@secret"
        v = Djinn.convert_location_array_to_class(JSON.load(v), keyname) if k == "@nodes"
        @state_change_lock.synchronize {
          instance_variable_set(k, v) if DEPLOYMENT_STATE.include?(k)
        }
      }

      # Check to see if our IP address has changed. If so, we need to update all
      # of our internal state to use the new public and private IP anywhere the
      # old ones were present.
      unless HelperFunctions.get_all_local_ips.include?(@my_private_ip)
        Djinn.log_info("IP changed old private:#{@my_private_ip} public:#{@my_public_ip}.")
        @state_change_lock.synchronize { update_state_with_new_local_ip }
        Djinn.log_info("IP changed new private:#{@my_private_ip} public:#{@my_public_ip}.")
      end
      Djinn.log_debug("app_info_map after restore is #{@app_info_map}.")
    }

    # Now that we've restored our state, update the pointer that indicates
    # which node in @nodes is ours
    @state_change_lock.synchronize { find_me_in_locations }
    Djinn.log_error("Couldn't find me in @nodes after restore!") if @my_index.nil?

    # Usually we don't expect the master node to see a change in the state
    # (since it is the one which saves it), so we leave a note here.
    if my_node.is_shadow?
      Djinn.log_warn("Detected a change in the master state #{json_state}.")
    end

    return true
  end

  # Method to ensure that we have our hostname defined in /etc/hosts. If
  # the hostname is not yet defined a line will be added
  #
  # 127.0.1.1        <fqdn-hostname> <hostname>
  #
  # to /etc/hosts.
  def update_etc_hosts
    my_hostname = Socket.gethostname
    my_fqdn = ''
    begin
      my_fqdn = Addrinfo.ip(my_hostname).getnameinfo.first
      my_fqdn = '' if my_fqdn =~ /^[[:digit:]]/
      my_fqdn = '' if my_fqdn == my_hostname
    rescue SocketError, Errno
      Djinn.log_warn("Couldn't get the fqdn of my hostname!")
    end

    etc_hosts = File.read(ETC_HOSTS)
    if etc_hosts =~ /#{my_hostname}/
      Djinn.log_info("/etc/hosts already have an entry for this hostname.")
      return
    end

    Djinn.log_info("hostname #{my_hostname} is not in /etc/hosts: adding it.")
    if etc_hosts =~ /127\.0\.1\.1/
      Djinn.log_warn("/etc/hosts already has 127.0.1.1 defined and it's not #{my_hostname}!")
      return
    end
    open(ETC_HOSTS, 'a') { |f|
      f << "\n\n# Local hostname added by AppScale to limit DNS queries."
      f << "\n127.0.1.1       #{my_fqdn} #{my_hostname}\n"
    }
  end

  # Updates all instance variables stored within the AppController with the new
  # public and private IP addreses of this machine.
  #
  # The issue here is that an AppController may back up state when running, but
  # when it is restored, its IP address changes (e.g., when taking AppScale down
  # then starting it up on new machines in a cloud deploy). This method searches
  # through internal AppController state to update any place where the old
  # public and private IP addresses were used, replacing them with the new one.
  def update_state_with_new_local_ip
    # First, find out this machine's private IP address. If multiple eth devices
    # are present, use the same one we used last time.
    all_local_ips = HelperFunctions.get_all_local_ips
    if all_local_ips.length < 1
      Djinn.log_and_crash("Couldn't detect any IP address on this machine!")
    end
    new_private_ip = all_local_ips[0]

    # Next, find out this machine's public IP address. In a cloud deployment, we
    # have to rely on the metadata server, while in a cluster deployment, it's
    # the same as the private IP.
    new_public_ip = HelperFunctions.get_public_ip_from_metadata_service
    new_public_ip = new_private_ip if new_public_ip.nil?

    # Finally, replace anywhere that the old public or private IP addresses were
    # used with the new one.
    old_public_ip = @my_public_ip
    old_private_ip = @my_private_ip

    @state_change_lock.synchronize {
      @nodes.each { |node|
        if node.public_ip == old_public_ip
          node.public_ip = new_public_ip
        end

        if node.private_ip == old_private_ip
          node.private_ip = new_private_ip
        end
      }
    }

    @app_info_map.each { |_, app_info|
      next if app_info['appservers'].nil?

      changed = false
      new_app_info = []
      app_info['appservers'].each { |location|
        host, port = location.split(":")
        if host == old_private_ip
          host = new_private_ip
          changed = true
        end
        new_app_info << "#{host}:#{port}"

        app_info['appservers'] = new_app_info if changed
      }
    }

    @cluster_stats = []

    @my_public_ip = new_public_ip
    @my_private_ip = new_private_ip
  end

  # Writes any custom configuration data in /etc/appscale to ZooKeeper.
  def set_custom_config
    ZKInterface.ensure_path('/appscale/config')

    if @options.key?('default_max_appserver_memory')
      ZKInterface.set_runtime_params(
        {:default_max_appserver_memory => Integer(@options['default_max_appserver_memory'])})
    end
  end

  # Updates the file that says where all the ZooKeeper nodes are
  # located so that this node has the most up-to-date info if it needs to
  # restore the data down the line.
  def write_zookeeper_locations
    zookeeper_data = []

    @state_change_lock.synchronize {
      @nodes.each { |node|
        if node.is_zookeeper?
          unless zookeeper_data.include? node.private_ip
            zookeeper_data << node.private_ip
          end
        end
      }
    }

    # Let's see if it changed since last time we got the list.
    zookeeper_data.sort!
    if zookeeper_data != @zookeeper_data
      # Save the latest list of zookeeper nodes: needed to restart the
      # deployment.
      HelperFunctions.write_file(ZK_LOCATIONS_FILE, zookeeper_data.join("\n"))
      @zookeeper_data = zookeeper_data
      Djinn.log_debug("write_zookeeper_locations: updated list of zookeeper servers")
    end
  end

  # This function makes sure we have a zookeeper connection active to one
  # of the ZK servers.
  def pick_zookeeper(zk_list)
    if zk_list.length < 1
      HelperFunctions.log_and_crash("Don't have valid zookeeper servers.")
    end
    loop {
      break if ZKInterface.is_connected?

      @state = NO_ZOOKEEPER_CONNECTION

      ip = zk_list.sample
      Djinn.log_info("Trying to use zookeeper server at #{ip}.")
      ZKInterface.init_to_ip(@my_private_ip, ip.to_s)
    }
    Djinn.log_debug("Found zookeeper server.")
  end

  # Set the done status in zookeeper.
  def set_done_status
    RETRIES.downto(0) { ||
      begin
        ZKInterface.write_node_information(my_node, @done_loading)
        return
      rescue => e
        Djinn.log_info("(set_done_status) retry after exception #{e.message}.")
        next
      end
    }
  end

  # Returns information about the AppServer processes hosting App Engine apps on
  # this machine.
  def get_instance_info(secret)
    return BAD_SECRET_MSG unless valid_secret?(secret)
    return NOT_READY if @nodes.empty?

    APPS_LOCK.synchronize {
      instance_info = []
      @app_info_map.each_pair { |version_key, app_info|
        next if app_info['appservers'].nil?
        project_id, service_id, version_id = version_key.split(
          VERSION_PATH_SEPARATOR)
        begin
          version_details = ZKInterface.get_version_details(
            project_id, service_id, version_id)
        rescue VersionNotFound
          next
        end

        app_info['appservers'].each { |location|
          host, port = location.split(":")
          next if Integer(port) < 0
          instance_info << {
            'versionKey' => version_key,
            'host' => host,
            'port' => Integer(port),
            'language' => version_details['runtime']
          }
        }
      }

      return JSON.dump(instance_info)
    }
  end

  # Removes information associated with the given IP address from our local
  # cache (@nodes) as well as the remote node storage mechanism (in
  # ZooKeeper).
  def remove_node_from_local_and_zookeeper(ip)
    # First, remove our local copy
    index_to_remove = nil
    @state_change_lock.synchronize {
      @nodes.each_index { |i|
        next unless @nodes[i].private_ip == ip
        index_to_remove = i
        break
      }
      @nodes.delete_at(index_to_remove) if index_to_remove
    }

    # Then remove the remote copy
    begin
      ZKInterface.remove_node_information(ip)
    rescue FailedZooKeeperOperationException => e
      Djinn.log_warn("(remove_node_from_local_and_zookeeper) issues " \
        "talking to zookeeper with #{e.message}.")
    end
  end

  def wait_for_data
    loop {
      break if got_all_data
      Djinn.log_info('Waiting for data from the load balancer or cmdline tools.')
      Kernel.sleep(SMALL_WAIT)
    }

  end

  def parse_options
    keypath = @options['keyname'] + ".key"
    Djinn.log_debug("Keypath is #{keypath}, keyname is #{@options['keyname']}")
    my_key_dir = "#{APPSCALE_CONFIG_DIR}/keys/#{my_node.cloud}"
    my_key_loc = "#{my_key_dir}/#{keypath}"
    Djinn.log_debug("Creating directory #{my_key_dir} for my ssh key #{my_key_loc}")
    FileUtils.mkdir_p(my_key_dir)
    Djinn.log_run("chmod 600 #{APPSCALE_CONFIG_DIR}/ssh.key")
    Djinn.log_run("cp -p #{APPSCALE_CONFIG_DIR}/ssh.key #{my_key_loc}")
  end

  def got_all_data
    Djinn.log_debug("[got_all_data]: checking nodes.")
    return false if @nodes == []
    Djinn.log_debug("[got_all_data]: checking options.")
    return false if @options == {}
    Djinn.log_debug("[got_all_data]: done.")
    return true
  end

  # Searches through @nodes to try to find out which node is ours. Strictly
  # speaking, we assume that our node is identifiable by private IP, but
  # we also check our public IPs (for AWS and GCE) in case the user got it
  # wrong.
  def find_me_in_locations
    @my_index = nil
    all_local_ips = HelperFunctions.get_all_local_ips
    if all_local_ips.length > 1
      Djinn.log_warn("This node has multiple private IPs: " \
        "#{all_local_ips.join(', ')}")
    end

    @nodes.each_with_index { |node, index|
      all_local_ips.each { |ip|
        if ip == node.private_ip
          @my_index = index
          @my_public_ip = node.public_ip
          @my_private_ip = node.private_ip
          Djinn.log_info("Local IP recorded and used is #{ip}.")
          return
        end
      }
    }
    Djinn.log_error("Cannot find any of my IP (#{all_local_ips}) in @nodes (#{@nodes}).")

    # We haven't found our ip in the nodes layout: let's try to give
    # better debugging info to the user.
    public_ip = HelperFunctions.get_public_ip_from_metadata_service
    @nodes.each { |node|
      if node.private_ip == public_ip
        HelperFunctions.log_and_crash("Found my public ip (#{public_ip}) " \
          "but not my private ip in @nodes.")
      end
      if node.public_ip == public_ip
        HelperFunctions.log_and_crash("Found my public ip (#{public_ip}) " \
          "in @nodes but my private ip is not matching! @nodes=#{@nodes}.")
      end
    }

    HelperFunctions.log_and_crash("Can't find my node in @nodes: #{@nodes}. " \
      "My local IPs are: #{all_local_ips.join(', ')}")
  end

  # Starts all of the services that this node has been assigned to run.
  # Also starts all services that all nodes run in an AppScale deployment.
  def start_stop_api_services
    @state = "Starting API Services."
    Djinn.log_info("#{@state}")

    threads = []
    threads << Thread.new {
      if my_node.is_zookeeper?
        unless is_zookeeper_running?
          @state_change_lock.synchronize {
            configure_zookeeper(@nodes, @my_index)
          }
          begin
            start_zookeeper(false)
          rescue FailedZooKeeperOperationException
            @state = "Couldn't start Zookeeper."
            HelperFunctions.log_and_crash(@state, WAIT_TO_CRASH)
          end
          Djinn.log_info("Done configuring zookeeper.")
        end
      else
        # Zookeeper shouldn't be running here.
        stop_zookeeper
      end
    }

    if my_node.is_shadow?
      pick_zookeeper(@zookeeper_data)
      set_custom_config
      start_log_server
      if @options.key?('postgres_dsn')
        ZKInterface.set_postgres_dsn(@options['postgres_dsn'])
      end
      if @options.key?('fdb_clusterfile_content')
        ZKInterface.set_fdb_clusterfile_content(@options['fdb_clusterfile_content'])
      end
    else
      stop_log_server
    end

    if my_node.is_db_master? or my_node.is_db_slave?
      db_master = nil
      @state_change_lock.synchronize {
        @nodes.each { |node|
          db_master = node.private_ip if node.roles.include?('db_master')
        }
      }
    end

    # We now wait for the essential services to go up.
    Djinn.log_info('Waiting for DB services ... ')
    threads.each { |t| t.join }

    if my_node.is_db_master? or my_node.is_db_slave?
      @state = "Starting UAServer"
      # Start the UserAppServer and wait till it's ready.
      start_soap_server
      Djinn.log_info("Done starting database services.")
    else
      stop_soap_server
    end

    if my_node.is_load_balancer?
      configure_uaserver
    end

    # The AdminServer is started before checking the availability of the
    # UAServer because it is responsible for routing it.
    start_admin_server

    # All nodes wait for the UserAppServer now. The call here is just to
    # ensure the UserAppServer is talking to the persistent state.
    HelperFunctions.sleep_until_port_is_open(
      get_load_balancer.private_ip, UserAppClient::HAPROXY_SERVER_PORT)
    uac = UserAppClient.new(get_load_balancer.private_ip, @@secret)
    begin
      uac.does_user_exist?("not-there")
    rescue FailedNodeException
      Djinn.log_debug("UserAppServer not ready yet: retrying.")
      retry
    end
    @done_initializing = true
    Djinn.log_info("UserAppServer is ready.")

    # The services below depends directly or indirectly on the UAServer to
    # be operational. So we start them after we test the UAServer.
    if my_node.is_memcache?
      threads << Thread.new { start_memcache }
    else
      threads << Thread.new { stop_memcache }
    end

    if my_node.is_load_balancer?
      threads << Thread.new {
        start_ejabberd
        configure_tq_routing
      }
    else
      threads << Thread.new {
        stop_ejabberd
      }
    end

    # The headnode needs to ensure we have the appscale user, and it needs
    # to prepare the dashboard to be started.
    if my_node.is_shadow?
      threads << Thread.new {
        create_appscale_user
        prep_app_dashboard
      }
    end

    if my_node.is_compute?
      threads << Thread.new {
        start_app_manager_server
        start_blobstore_server
      }
    else
      threads << Thread.new {
        stop_app_manager_server
        stop_blobstore_server
      }
    end

    if my_node.is_search?
      threads << Thread.new { start_search_role }
    else
      threads << Thread.new { stop_search_role }
    end

    if my_node.is_search2?
      threads << Thread.new { start_search2_role }
    else
      threads << Thread.new { stop_search2_role }
    end

    if my_node.is_taskqueue_master?
      threads << Thread.new { start_taskqueue_master }
    elsif my_node.is_taskqueue_slave?
      threads << Thread.new { start_taskqueue_slave }
    else
      threads << Thread.new { stop_taskqueue }
    end

    # Start Hermes with integrated stats service
    threads << Thread.new { start_hermes }

    # App Engine apps rely on the above services to be started, so
    # join all our threads here
    Djinn.log_info('Waiting for relevant services to finish starting up,')
    threads.each do |t|
      Djinn.log_debug("Waiting for thread #{t}") until t.join(5)
    end
    Djinn.log_info('API services have started on this node.')

    # Leader node starts additional services.
    if my_node.is_shadow?
      @state = 'Assigning Datastore and Search2 processes'
      assign_datastore_processes
      assign_search2_processes

      # Don't start flower if we don't have a password.
      TaskQueue.start_flower(@options['flower_password']) unless @options['flower_password'].nil?
    else
      TaskQueue.stop_flower
    end
  end

  def start_blobstore_server
    # Each node uses the active load balancer to access the Datastore.
    BlobServer.start(get_load_balancer.private_ip, DatastoreServer::PROXY_PORT)
    return true
  end

  def start_search_role
    verbose = @options['verbose'].downcase == "true"
    Search.start_master(false, verbose)
  end

  def stop_search_role
    Search.stop
  end

  def start_search2_role
    search_pth = "#{APPSCALE_HOME}/SearchService2"
    Djinn.log_debug('Ensuring Solr is configured and started.')
    is_db = my_node.is_db_master? || my_node.is_db_slave?
    is_tq = my_node.is_taskqueue_master? || my_node.is_taskqueue_slave?
    heap_reduction = 0
    heap_reduction += 0.40 if is_db
    heap_reduction += 0.25 if my_node.is_compute?
    heap_reduction += 0.15 if is_tq
    heap_reduction = heap_reduction.round(2)
    Djinn.log_run("HEAP_REDUCTION=#{heap_reduction} "\
                  "#{search_pth}/solr-management/ensure_solr_running.sh")
    Djinn.log_debug('Done starting Solr on this node.')
  end

  def stop_search2_role
    # Stop Solr
    Djinn.log_debug('Stopping SOLR on this node.')
    Djinn.log_run('systemctl stop solr')
    Djinn.log_run('systemctl disable solr')
    Djinn.log_debug('Done stopping SOLR.')
  end

  def start_taskqueue_master
    verbose = @options['verbose'].downcase == "true"
    TaskQueue.start_master(false, verbose)
    return true
  end

  def stop_taskqueue
    TaskQueue.stop
  end

  def start_taskqueue_slave
    # All slaves connect to the master to start
    master_ip = nil
    @state_change_lock.synchronize {
      @nodes.each { |node|
        master_ip = node.private_ip if node.is_taskqueue_master?
      }
    }

    verbose = @options['verbose'].downcase == "true"
    unless TaskQueue.start_slave(master_ip, false, verbose)
      HelperFunctions.log_and_crash("Cannot start TQ slave!")
    end
    true
  end

  # Starts the application manager which is a SOAP service in charge of
  # starting and stopping applications.
  def start_app_manager_server
    @state = "Starting up AppManager"
    ServiceHelper.start('appscale-instance-manager')
  end

  # Starts the Hermes service on this node.
  def start_hermes
    @state = "Starting Hermes"
    Djinn.log_info("Starting Hermes service.")

    service_env = {}
    service_env[:APPSCALE_OPTION_VERBOSE] = '--verbose' if @options['verbose'].downcase == 'true'
    ServiceHelper.write_environment('appscale-hermes', service_env)

    ServiceHelper.start('appscale-hermes')
    if my_node.is_shadow?
      nginx_port = 17441
      service_port = 4378
      Nginx.add_service_location(
        'appscale-administration', my_node.private_ip,
        service_port, nginx_port, '/stats/cluster/')
    end
    Djinn.log_info("Done starting Hermes service.")
  end

  def start_soap_server
    db_master_ip = nil
    @state_change_lock.synchronize {
      @nodes.each { |node|
        db_master_ip = node.private_ip if node.is_db_master?
      }
    }
    HelperFunctions.log_and_crash("db master ip was nil") if db_master_ip.nil?

    service_env = {
      MASTER_IP: db_master_ip,
      LOCAL_DB_IP: my_node.private_ip
    }
    ServiceHelper.write_environment('appscale-uaserver', service_env)
    ServiceHelper.start('appscale-uaserver')
  end

  def assign_datastore_processes
    # Shadow is the only node to call this method, and is called upon
    # startup.
    return unless my_node.is_shadow?

    Djinn.log_info("Assigning datastore processes.")
    verbose = @options['verbose'].downcase == 'true'
    db_nodes = []
    @state_change_lock.synchronize {
      @nodes.each { |node|
        db_nodes << node if node.is_db_master? || node.is_db_slave?
      }
    }

    # Assign the proper number of Datastore processes on each database
    # machine.
    db_nodes.each { |node|
      assignments = {}
      assignments['datastore'] = {'backend' => 'fdb', 'verbose' => verbose}
      ZKInterface.set_machine_assignments(node.private_ip, assignments)
      Djinn.log_debug("Node #{node.private_ip} got #{assignments}.")
    }
  end

  def assign_search2_processes
    # Shadow is the only node to call this method,
    # and is called upon startup.
    return unless my_node.is_shadow?

    Djinn.log_info("Assigning search processes.")
    verbose = @options['verbose'].downcase == 'true'

    # Assign the proper number of Search2 processes on each search2 machine.
    get_search2.each { |node|
      assignments = {}
      begin
        cpu_count = HermesClient.get_cpu_count(node.private_ip, @@secret)
        server_count = (cpu_count * Search2::MULTIPLIER).to_i
        server_count = 1 if server_count == 0
      rescue FailedNodeException
        server_count = Search2::DEFAULT_NUM_SERVERS
      end

      assignments['search'] = {'count' => server_count,
                               'verbose' => verbose}
      ZKInterface.set_machine_assignments(node.private_ip, assignments)
      Djinn.log_debug("Node #{node.private_ip} got #{assignments}.")
    }
  end

  # Starts the Log Server service on this machine
  def start_log_server
    ServiceHelper.start('appscale-logserver')
    Djinn.log_info("Started Log Server successfully!")
  end

  def stop_log_server
    Djinn.log_info("Stopping Log Server")
    ServiceHelper.stop('appscale-logserver')
  end

  # Stops the blobstore server.
  def stop_blobstore_server
    BlobServer.stop
  end

  # Stops the User/Apps soap server.
  def stop_soap_server
    ServiceHelper.stop('appscale-uaserver')
  end

  # Stops the AppManager service
  def stop_app_manager_server
    ServiceHelper.stop('appscale-instance-manager')
  end

<<<<<<< HEAD
  # Stops the groomer service.
  def stop_groomer_service
    Djinn.log_info("Stopping groomer service.")
    GroomerService.stop
    Djinn.log_info("Done stopping groomer service.")
  end

  # Cloud if infrastructure is configured
=======
>>>>>>> 3442c12e
  def is_cloud?
    return /^[a-zA-Z0-9_-]{3,}$/.match?(@options['infrastructure'])
  end

  def update_python_package(target, pip="pip")
    Djinn.log_info("Building uncommitted changes for '#{target}' using #{pip}")
    log_file = '/var/log/appscale/pip_installation.log'
    cmd = "#{pip} install --upgrade --no-deps #{target}"
    system("echo \"$(date '+\%F \%T') Executing '#{cmd}'\" >> #{log_file}")
    unless system("#{cmd}" + " >> #{log_file} 2>&1")
      Djinn.log_error("Unable to update '#{target}' using #{pip} " \
                      "(install failed).")
      return
    end
    cmd = "#{pip} install #{target}"
    system("echo \"$(date '+\%F \%T') Executing '#{cmd}'\" >> #{log_file}")
    unless system("#{cmd}" + " >> #{log_file} 2>&1")
      Djinn.log_error("Unable to update '#{target}' using #{pip} " \
                      "(install dependencies failed).")
      return
    end
    Djinn.log_info("Finished building target '#{target}' using #{pip}.")
  end

  def cache_package(package_file)
    local_archive = "#{APPSCALE_CACHE_DIR}/#{package_file}"
    unless File.file?(local_archive)
      Net::HTTP.start(PACKAGE_MIRROR_DOMAIN) do |http|
        resp = http.get("#{PACKAGE_MIRROR_PATH}/#{package_file}")
        open(local_archive, 'wb') do |file|
          file.write(resp.body)
        end
      end
    end
    return local_archive
  end

  def build_java_appserver
    Djinn.log_info('Building uncommitted Java AppServer changes')

    new_jsp_jar = 'repackaged-appengine-eclipse-jdt-ecj.jar'
    old_jsp_jar = 'repackaged-appengine-jasper-jdt-6.0.29.jar'

    # Ensure packages cached
    local_sdk_path = cache_package('appengine-java-sdk-1.8.4.zip')
    new_jsp_jar_path = cache_package(new_jsp_jar)

    java_server = "#{APPSCALE_HOME}/AppServer_Java"
    jsp_lib_path = "#{java_server}/appengine-java-sdk-1.8.4/lib/tools/jsp"
    unzip = "unzip -o #{local_sdk_path} -d #{java_server} > /dev/null 2>&1"
    update = "rm #{jsp_lib_path}/#{old_jsp_jar}; " \
             "cp #{new_jsp_jar_path} #{jsp_lib_path}/ > /dev/null 2>&1"
    install = "ant -f #{java_server}/build.xml install > /dev/null 2>&1"
    clean = "ant -f #{java_server}/build.xml clean-build > /dev/null 2>&1"
    if system(unzip) && system(update) && system(install) && system(clean)
      Djinn.log_info('Finished building Java AppServer')
    else
      Djinn.log_error('Unable to build Java AppServer')
    end
  end

  def build_api_server
    Djinn.log_info('Compiling APIServer proto files')
    src = File.join(APPSCALE_HOME, 'APIServer')
    proto_dest = File.join(src, 'appscale', 'api_server')
    unless system("protoc --proto_path=#{src} --python_out=#{proto_dest} " \
                  "#{src}/*.proto")
      Djinn.log_error('Unable to compile APIServer proto files')
      return
    end
    update_python_package(src, '/opt/appscale_venvs/api_server/bin/pip')
  end

  def build_taskqueue
    Djinn.log_info('Compiling AppTaskQueue proto files')
    src = File.join(APPSCALE_HOME, 'AppTaskQueue', 'appscale', 'taskqueue',
                    'protocols')
    unless system("./#{src}/compile_protocols.sh")
      Djinn.log_error('Unable to compile AppTaskQueue proto files')
      return
    end
    extras = TaskQueue::OPTIONAL_FEATURES.join(',')
    update_python_package("#{APPSCALE_HOME}/AppTaskQueue[#{extras}]",
                          TaskQueue::TASKQUEUE_PIP)
  end

  def build_search_service2
    Djinn.log_info('Compiling Search2 proto files')
    build_scripts_path = "#{APPSCALE_HOME}/SearchService2/build-scripts"
    unless system("#{build_scripts_path}/compile_protocols.sh")
      Djinn.log_error('Unable to compile Search2 proto files')
      return
    end
    Djinn.log_info('Compiling ANTLR-4 query parser')
    unless system("#{build_scripts_path}/compile_query.sh")
      Djinn.log_error('Unable to compile ANTLR-4 query parser')
      return
    end
    update_python_package("#{APPSCALE_HOME}/SearchService2",
                          '/opt/appscale_venvs/search2/bin/pip')
  end

  # Run a build on modified directories so that changes will take effect.
  def build_uncommitted_changes
    if @options['update'].empty?
      return
    end

    update_dirs = @options['update']
    update_dirs = ALLOWED_DIR_UPDATES if update_dirs == ['all']

    # Update Python packages across corresponding virtual environments
    if update_dirs.include?('common')
      update_python_package("#{APPSCALE_HOME}/common")
      update_python_package("#{APPSCALE_HOME}/common",
                            '/opt/appscale_venvs/api_server/bin/pip')
      update_python_package("#{APPSCALE_HOME}/common",
                            '/opt/appscale_venvs/hermes/bin/pip')
      update_python_package("#{APPSCALE_HOME}/common",
                            TaskQueue::TASKQUEUE_PIP)
      update_python_package("#{APPSCALE_HOME}/common",
                            '/opt/appscale_venvs/search2/bin/pip')
    end
    if update_dirs.include?('app_controller')
      update_python_package("#{APPSCALE_HOME}/AppControllerClient")
    end
    if update_dirs.include?('admin_server')
      update_python_package("#{APPSCALE_HOME}/AdminServer")
      update_python_package("#{APPSCALE_HOME}/AdminServer",
                            '/opt/appscale_venvs/hermes/bin/pip')
    end
    if update_dirs.include?('taskqueue')
      build_taskqueue
    end
    if update_dirs.include?('app_db')
      update_python_package("#{APPSCALE_HOME}/AppDB")
    end
    if update_dirs.include?('iaas_manager')
      update_python_package("#{APPSCALE_HOME}/InfrastructureManager")
    end
    if update_dirs.include?('hermes')
      update_python_package("#{APPSCALE_HOME}/Hermes",
                            '/opt/appscale_venvs/hermes/bin/pip')
    end
    if update_dirs.include?('api_server')
      build_api_server
    end
    if update_dirs.include?('SearchService2')
      build_search_service2
    end

    # Update Java AppServer
    build_java_appserver if update_dirs.include?('appserver_java')
  end

  def configure_ejabberd_cert
    # Update APPSCALE_CONFIG_DIR/ejabberd.pem with private key and cert from
    # deployment.
    cert_loc = "#{APPSCALE_CONFIG_DIR}/certs/mycert.pem"
    key_loc = "#{APPSCALE_CONFIG_DIR}/certs/mykey.pem"
    File.open("#{APPSCALE_CONFIG_DIR}/ejabberd.pem", 'w') do |ejabberd_cert|
      File.open("#{cert_loc}", 'r') do |cert|
        ejabberd_cert.write(cert.read)
      end
      File.open("#{key_loc}", 'r') do |key|
        ejabberd_cert.write(key.read)
      end
    end
  end

  def initialize_nodes_in_parallel(must_have, nice_have)
    threads = []
    must_have.each { |slave|
      next if slave.private_ip == my_node.private_ip
      threads << Thread.new { initialize_node(slave) }
    }

    # If we cannot reconnect with autoscaled nodes, we will have to clean
    # up the state.
    nice_have.each { |slave|
      next if slave.private_ip == my_node.private_ip
      Thread.new {
        Djinn.log_info("Trying to initialize scaled node #{slave}.")
        begin
          Timeout.timeout(SCALEDOWN_THRESHOLD * DUTY_CYCLE * SMALL_WAIT) {
            initialize_node(slave)
          }
        rescue Timeout::Error
          Djinn.log_warn("Couldn't initialize #{slave} in time.")
          APPS_LOCK.synchronize { terminate_node_from_deployment(slave) }
        end
      }
    }

    threads.each { |t| t.join }
    Djinn.log_info("Done initializing must have nodes.")
  end

  def initialize_node(node)
    copy_encryption_keys(node)
    validate_image(node)
    rsync_files(node, @options['keyname'])
    run_user_commands(node, @options['user_commands'])
    start_appcontroller(node)
  end

  def validate_image(node)
    ip = node.private_ip
    key = node.ssh_key
    HelperFunctions.ensure_image_is_appscale(ip, key)
    HelperFunctions.ensure_version_is_supported(ip, key)
    HelperFunctions.ensure_db_is_supported(ip, @options['table'], key)
  end

  def copy_encryption_keys(dest_node)
    ip = dest_node.private_ip
    Djinn.log_info("Copying SSH keys to node at IP address #{ip}")
    ssh_key = dest_node.ssh_key
    HelperFunctions.sleep_until_port_is_open(ip, SSH_PORT)

    # Ensure we don't have an old host key for this host.
    if File.exist?(File.expand_path("~/.ssh/known_hosts"))
      Djinn.log_run("ssh-keygen -R #{ip}")
      Djinn.log_run("ssh-keygen -R #{dest_node.public_ip}")
    end

    is_it_cloud = nil
    infrastructure = nil
    @state_change_lock.synchronize {
      is_it_cloud = is_cloud?
      infrastructure = @options['infrastructure']
    }
    if is_it_cloud
      if infrastructure == 'gce'
        # Since GCE v1beta15, SSH keys don't immediately get injected to newly
        # spawned VMs. It takes around 30 seconds, so sleep a bit longer to be
        # sure.
        Djinn.log_debug("Waiting for SSH keys to get injected to #{ip}.")
        Kernel.sleep(60)
      end
      enable_root_login(ip, ssh_key, infrastructure)
    end

    Kernel.sleep(SMALL_WAIT)

    secret_key_loc = "#{APPSCALE_CONFIG_DIR}/secret.key"
    cert_loc = "#{APPSCALE_CONFIG_DIR}/certs/mycert.pem"
    key_loc = "#{APPSCALE_CONFIG_DIR}/certs/mykey.pem"
    ejabberd_cert_loc = "#{APPSCALE_CONFIG_DIR}/ejabberd.pem"

    HelperFunctions.scp_file(secret_key_loc, secret_key_loc, ip, ssh_key)
    HelperFunctions.scp_file(cert_loc, cert_loc, ip, ssh_key)
    HelperFunctions.scp_file(key_loc, key_loc, ip, ssh_key)
    HelperFunctions.scp_file(ejabberd_cert_loc, ejabberd_cert_loc, ip, ssh_key)

    cloud_keys_dir = File.expand_path("#{APPSCALE_CONFIG_DIR}/keys/cloud1")
    make_dir = "mkdir -p #{cloud_keys_dir}"

    HelperFunctions.run_remote_command(ip, make_dir, ssh_key, NO_OUTPUT)
    HelperFunctions.scp_file(ssh_key, "#{APPSCALE_CONFIG_DIR}/ssh.key", ip, ssh_key)

    # Finally, on GCE, we need to copy over the user's credentials, in case
    # nodes need to attach persistent disks.
    return if infrastructure == 'gce'

    client_secrets = "#{APPSCALE_CONFIG_DIR}/client_secrets.json"
    gce_oauth = "#{APPSCALE_CONFIG_DIR}/oauth2.dat"

    if File.exists?(client_secrets)
      HelperFunctions.scp_file(client_secrets, client_secrets, ip, ssh_key)
    end

    if File.exists?(gce_oauth)
      HelperFunctions.scp_file(gce_oauth, gce_oauth, ip, ssh_key)
    end
  end

  # Logs into the named host and alters its ssh configuration to enable the
  # root user to directly log in.
  def enable_root_login(ip, ssh_key, infrastructure)
    options = '-o StrictHostkeyChecking=no -o NumberOfPasswordPrompts=0'

    # Determine which user to login as.
    output = `ssh -i #{ssh_key} #{options} 2>&1 root@#{ip} true`
    match = /Please login as the user "(.+)" rather than the user "root"/.match(output)
    if match.nil?
      if infrastructure == 'azure'
        user_name = 'azureuser'
      else
        user_name = 'ubuntu'
      end
      Djinn.log_warn(
        "Unable to find out what user to login as. Using #{user_name}")
    else
      user_name = match[1]
    end

    backup_keys = 'sudo cp -p /root/.ssh/authorized_keys ' \
        '/root/.ssh/authorized_keys.old'
    Djinn.log_run("ssh -i #{ssh_key} #{options} 2>&1 #{user_name}@#{ip} " \
                      "'#{backup_keys}'")

    merge_keys = 'sudo sed -n ' \
        '"/Please login/d; w/root/.ssh/authorized_keys" ' \
        "~#{user_name}/.ssh/authorized_keys /root/.ssh/authorized_keys.old"
    Djinn.log_run("ssh -i #{ssh_key} #{options} 2>&1 #{user_name}@#{ip} " \
                      "'#{merge_keys}'")
  end

  def rsync_files(dest_node, keyname)
    # Get the keys and address of the destination node.
    ssh_key = dest_node.ssh_key
    ip = dest_node.private_ip
    options = "-e 'ssh -i #{ssh_key}' -a --filter '- *.pyc'"

    to_copy = %w(
      AdminServer
      APIServer
      AppController
      AppControllerClient
      AppDashboard
      AppDB
      AppServer
      AppServer_Java
      AppTaskQueue
      common
      Hermes
      InfrastructureManager
      LogService
      scripts
      SearchService
      SearchService2
      XMPPReceiver
    ).map { |path| File.join(APPSCALE_HOME, path) }
    to_copy.each { |dir|
      if system("rsync #{options} #{dir}/* root@#{ip}:#{dir}") != true
        Djinn.log_warn("Rsync of #{dir} to #{ip} failed!")
      end
    }

    if dest_node.is_compute?
      locations_json = "#{APPSCALE_CONFIG_DIR}/locations-#{keyname}.json"
      loop {
        break if File.exists?(locations_json)
        Djinn.log_warn('Locations JSON file does not exist on head node' \
                       " yet, #{dest_node.private_ip} is waiting ")
        Kernel.sleep(SMALL_WAIT)
      }
      Djinn.log_info("Copying locations.json to #{dest_node.private_ip}")
      HelperFunctions.shell("rsync #{options} #{locations_json} root@#{ip}:#{locations_json}")
    end
  end

  # Writes locations (IP addresses) for the various nodes fulfilling
  # specific roles, in the local filesystems. These files will be updated
  # as the deployment adds or removes nodes.
  def write_locations
    all_ips = []
    load_balancer_ips = []
    login_ip = @options['login']
    master_ips = []
    memcache_ips = []
    search_ips = []
    search2_ips = []
    slave_ips = []
    taskqueue_ips = []
    my_public = my_node.public_ip
    my_private = my_node.private_ip

    # Populate the appropriate list.
    num_of_nodes = 0
    @state_change_lock.synchronize {
      num_of_nodes = @nodes.length.to_s
      @nodes.each { |node|
        all_ips << node.private_ip
        load_balancer_ips << node.private_ip if node.is_load_balancer?
        master_ips << node.private_ip if node.is_db_master?
        memcache_ips << node.private_ip if node.is_memcache?
        search_ips << node.private_ip if node.is_search?
        search2_ips << node.private_ip if node.is_search2?
        slave_ips << node.private_ip if node.is_db_slave?
        taskqueue_ips << node.private_ip if node.is_taskqueue_master? ||
          node.is_taskqueue_slave?
      }
    }
    slave_ips << master_ips[0] if slave_ips.empty?

    # Turn the arrays into string.
    all_ips_content = all_ips.join("\n") + "\n"
    memcache_content = memcache_ips.join("\n") + "\n"
    load_balancer_content = load_balancer_ips.join("\n") + "\n"
    taskqueue_content = taskqueue_ips.join("\n") + "\n"
    login_content = login_ip + "\n"
    master_content = master_ips.join("\n") + "\n"
    search_content = search_ips.join("\n") + "\n"
    search2_content = search2_ips.join("\n") + "\n"
    slaves_content = slave_ips.join("\n") + "\n"

    new_content = all_ips_content + login_content + load_balancer_content +
      master_content + memcache_content + my_public + my_private +
      num_of_nodes + taskqueue_content + search_content + search2_content +
      slaves_content

    # If nothing changed since last time we wrote locations file(s), skip it.
    if new_content != @locations_content
      @locations_content = new_content

      # For the taskqueue, let's shuffle the entries, and then put
      # ourselves as first option, if we are a taskqueue node.
      taskqueue_ips.shuffle!
      if my_node.is_taskqueue_master? || my_node.is_taskqueue_slave?
        taskqueue_ips.delete(my_private)
        taskqueue_ips.unshift(my_private)
      end
      taskqueue_content = taskqueue_ips.join("\n") + "\n"

      head_node_private_ip = get_shadow.private_ip
      HelperFunctions.write_file("#{APPSCALE_HOSTS_DIR}/head_node_private_ip",
                                 "#{head_node_private_ip}\n")

      Djinn.log_info("All private IPs: #{all_ips}.")
      HelperFunctions.write_file("#{APPSCALE_HOSTS_DIR}/all_ips", all_ips_content)

      Djinn.log_info("Load balancer location(s): #{load_balancer_ips}.")
      load_balancer_file = "#{APPSCALE_HOSTS_DIR}/load_balancer_ips"
      HelperFunctions.write_file(load_balancer_file, load_balancer_content)

      Djinn.log_info("Deployment public name/IP: #{login_ip}.")
      login_file = "#{APPSCALE_HOSTS_DIR}/login_ip"
      HelperFunctions.write_file(login_file, login_content)

      Djinn.log_info("Memcache locations: #{memcache_ips}.")
      memcache_file = "#{APPSCALE_HOSTS_DIR}/memcache_ips"
      HelperFunctions.write_file(memcache_file, memcache_content)

      Djinn.log_info("Taskqueue locations: #{taskqueue_ips}.")
      HelperFunctions.write_file(TASKQUEUE_FILE,  taskqueue_content)

      Djinn.log_info("Database master is at #{master_ips}, slaves are at #{slave_ips}.")
      HelperFunctions.write_file("#{APPSCALE_HOSTS_DIR}/masters", "#{master_content}")

      unless slaves_content.chomp.empty?
        HelperFunctions.write_file("#{APPSCALE_HOSTS_DIR}/slaves",
                                   slaves_content)
      end

      Djinn.log_info("My public IP is #{my_public}, and my private is #{my_private}.")
      HelperFunctions.write_file("#{APPSCALE_HOSTS_DIR}/my_public_ip", "#{my_public}")
      HelperFunctions.write_file("#{APPSCALE_HOSTS_DIR}/my_private_ip", "#{my_private}")

      Djinn.log_info("Writing num_of_nodes as #{num_of_nodes}.")
      HelperFunctions.write_file("#{APPSCALE_CONFIG_DIR}/num_of_nodes", "#{num_of_nodes}\n")

      Djinn.log_info("Search service locations: #{search_ips}.")
      unless search_content.chomp.empty?
        HelperFunctions.write_file(Search::SEARCH_LOCATION_FILE,
                                   search_content)
      end

      Djinn.log_info("Search2 service locations: #{search2_ips}.")
      unless search2_content.chomp.empty?
        HelperFunctions.write_file("#{APPSCALE_HOSTS_DIR}/search2_ips",
                                   search2_content)
      end
    end
  end

  # Writes new nginx configuration files for the App Engine applications hosted
  # in this deployment. Callers should invoke this method whenever there is a
  # change in the number of machines hosting App Engine apps.
  def regenerate_routing_config
    Djinn.log_debug("Regenerating nginx config files for apps.")
    my_private = my_node.private_ip

    @versions_loaded.each { |version_key|
      project_id, service_id, version_id = version_key.split(
        VERSION_PATH_SEPARATOR)
      begin
        version_details = ZKInterface.get_version_details(
          project_id, service_id, version_id)
      rescue VersionNotFound
        next
      end

      http_port = version_details['appscaleExtensions']['httpPort']
      https_port = version_details['appscaleExtensions']['httpsPort']
      proxy_port = version_details['appscaleExtensions']['haproxyPort']
      app_language = version_details['runtime']

      # Check that we have the application information needed to
      # regenerate the routing configuration.
      appservers = []
      unless @app_info_map[version_key].nil? ||
          @app_info_map[version_key]['appservers'].nil?
        Djinn.log_debug(
          "Regenerating nginx config for #{version_key} on http port " \
          "#{http_port}, https port #{https_port}, and haproxy port " \
          "#{proxy_port}.")

        # Let's see if we already have any AppServers running for this
        # application. We count also the ones we need to terminate.
        @app_info_map[version_key]['appservers'].each { |location|
          _, port = location.split(":")
          next if Integer(port) < 0
          appservers << location
        }
      end

      if appservers.empty?
        # If no AppServer is running, we clear the routing and the crons.
        Djinn.log_debug(
          "Removing routing for #{version_key} since no AppServer is running.")
        Nginx.remove_version(version_key)
      else
        begin
          # Make sure we have the latest revision.
          revision_key = [version_key,
            version_details['revision'].to_s].join(VERSION_PATH_SEPARATOR)
          fetch_revision(revision_key)

          # And grab the application static data.
          static_handlers = HelperFunctions.parse_static_data(
            version_key, false)
        rescue => except
          except_trace = except.backtrace.join("\n")
          Djinn.log_debug("regenerate_routing_config: parse_static_data " \
            "exception from #{version_key}: #{except_trace}.")
          # This specific exception may be a JSON parse error.
          error_msg = "ERROR: Unable to parse app.yaml file for " \
                      "#{version_key}. Exception of #{except.class} with " \
                      "message #{except.message}"
          place_error_app(version_key, error_msg)
          static_handlers = []
        end

        Nginx.write_fullproxy_version_config(
          version_key, http_port, https_port, @options['login'], my_private,
          proxy_port, static_handlers, get_load_balancer.private_ip,
          app_language)
      end
    }
    Djinn.log_debug("Done updating nginx config files.")
  end

  def my_node
    @state_change_lock.synchronize { find_me_in_locations } if @my_index.nil?

    if @my_index.nil?
      Djinn.log_debug("My index is nil - is nodes nil? #{@nodes.nil?}")
      if @nodes.nil?
        Djinn.log_debug("My nodes is nil also, timing error? race condition?")
      else
        HelperFunctions.log_and_crash("Couldn't find our position in #{@nodes}")
      end
    end

    return @nodes[@my_index]
  end

  # If we are in cloud mode, we should mount any volume containing our
  # local state.
  def mount_persistent_storage
    # If we don't have any disk to attach, we are done.
    unless my_node.disk
      Djinn.log_run("mkdir -p #{PERSISTENT_MOUNT_POINT}/apps")
      return
    end

    imc = InfrastructureManagerClient.new(@@secret, my_node.private_ip)
    begin
      device_name = imc.attach_disk(@options, my_node.disk, my_node.instance_id)
    rescue FailedNodeException
      Djinn.log_warn("Failed to talk to InfrastructureManager while attaching disk")
      # TODO: this logic (and the following) to retry forever is not
      # healhy.
      Kernel.sleep(SMALL_WAIT)
      retry
    end
    loop {
      if File.exists?(device_name)
        Djinn.log_info("Device #{device_name} exists - mounting it.")
        break
      else
        Djinn.log_info("Device #{device_name} does not exist - waiting for " \
          "it to exist.")
        Kernel.sleep(SMALL_WAIT)
      end
    }
    Djinn.log_run("mkdir -p #{PERSISTENT_MOUNT_POINT}")

    # Check if the device is already mounted (for example we restarted the
    # AppController).
    if system("mount | grep -E '^#{device_name} '  > /dev/null 2>&1")
      Djinn.log_info("Device #{device_name} is already mounted.")
      return
    end

    # We need to mount and possibly format the disk.
    mount_output = Djinn.log_run("mount -t ext4 #{device_name} " \
      "#{PERSISTENT_MOUNT_POINT} 2>&1")
    if mount_output.empty?
      Djinn.log_info("Mounted persistent disk #{device_name}, without " \
        "needing to format it.")
    else
      Djinn.log_info("Formatting persistent disk #{device_name}.")
      Djinn.log_run("mkfs.ext4 -F #{device_name}")
      Djinn.log_info("Mounting persistent disk #{device_name}.")
      Djinn.log_run("mount -t ext4 #{device_name} #{PERSISTENT_MOUNT_POINT}" \
        " 2>&1")
    end

    Djinn.log_run("mkdir -p #{PERSISTENT_MOUNT_POINT}/apps")

    # Finally, RabbitMQ expects data to be present at /var/lib/rabbitmq.
    # Make sure there is data present there and that it points to our
    # persistent disk.
    if File.directory?("#{PERSISTENT_MOUNT_POINT}/rabbitmq")
      Djinn.log_run("rm -rf /var/lib/rabbitmq")
    else
      Djinn.log_run("mv /var/lib/rabbitmq #{PERSISTENT_MOUNT_POINT}")
    end
    Djinn.log_run("ln -s #{PERSISTENT_MOUNT_POINT}/rabbitmq /var/lib/rabbitmq")
    return
  end

  # This function performs basic setup ahead of starting the API services.
  def initialize_server
    if not Nginx.is_running?
      Nginx.initialize_config
      Nginx.start
      Djinn.log_info("Nginx configured and started.")
    else
      Djinn.log_info("Nginx already configured and running.")
    end

    # Volume is mounted, let's finish the configuration of static files.
    if my_node.is_shadow? and not my_node.is_compute?
      write_app_logrotate
      Djinn.log_info("Copying logrotate script for centralized app logs")
    end

    write_locations
    Djinn.log_run("bash #{APPSCALE_HOME}/firewall.conf") if FIREWALL_IS_ON
    write_zookeeper_locations
  end

  # Sets up logrotate for this node's centralized app logs.
  # This method is called only when the compute role does not run
  # on the head node.
  def write_app_logrotate
    template_dir = File.join(File.dirname(__FILE__),
                             "../common/appscale/common/templates")
    FileUtils.cp("#{template_dir}/#{APPSCALE_APP_LOGROTATE}",
      "#{LOGROTATE_DIR}/appscale-app")
  end

  # Runs any commands provided by the user in their AppScalefile on the given
  # machine.
  #
  # Args:
  # - node: A NodeInfo that represents the machine where the given commands
  #   should be executed.
  def run_user_commands(node, user_commands)
    if user_commands.class == String
      begin
        commands = JSON.load(user_commands)
      rescue JSON::ParserError
        commands = user_commands
      end

      if commands.class == String
        commands = [commands]
      end
    else
      commands = []
    end
    Djinn.log_debug("commands are #{commands}, of class #{commands.class.name}")

    if commands.empty?
      Djinn.log_debug("No user-provided commands were given.")
      return
    end

    ip = node.private_ip
    ssh_key = node.ssh_key
    commands.each { |command|
      HelperFunctions.run_remote_command_without_output(ip, command, ssh_key)
    }
  end

  def start_appcontroller(node)
    ip = node.private_ip

    # Start the AppController on the remote machine.
    remote_cmd = "/bin/systemctl start appscale-controller"
    tries = RETRIES
    begin
      result = HelperFunctions.run_remote_command(ip, remote_cmd, node.ssh_key, true)
    rescue => except
      backtrace = except.backtrace.join("\n")
      remote_start_msg = "[remote_start] Unforeseen exception when " + \
        "talking to #{ip}: #{except}\nBacktrace: #{backtrace}"
      tries -= 1
      if tries > 0
        Djinn.log_warn(remote_start_msg)
        retry
      else
        @state = remote_start_msg
        HelperFunctions.log_and_crash(@state, WAIT_TO_CRASH)
      end
    end
    Djinn.log_info("Starting AppController for #{ip} returned #{result}.")

    # If the node is already initialized, it may belong to another
    # deployment: stop the initialization process.
    acc = AppControllerClient.new(ip, @@secret)
    tries = RETRIES
    begin
      if acc.is_done_initializing?
        Djinn.log_warn("The node at #{ip} was already initialized!")
        return
      end
    rescue FailedNodeException => except
      tries -= 1
      if tries > 0
        Djinn.log_debug("AppController at #{ip} not responding yet: retrying.")
        retry
      else
        @state = "Couldn't talk to AppController at #{ip} for #{except.message}."
        HelperFunctions.log_and_crash(@state, WAIT_TO_CRASH)
      end
    end
    Djinn.log_debug("Sending data to #{ip}.")

    layout = nil
    options = nil
    @state_change_lock.synchronize {
      layout = Djinn.convert_location_class_to_json(@nodes)
      options = JSON.dump(@options)
    }
    begin
      result = acc.set_parameters(layout, options)
    rescue FailedNodeException => e
      @state = "Couldn't set parameters on node at #{ip} for #{e.message}."
      HelperFunctions.log_and_crash(@state, WAIT_TO_CRASH)
    end
    Djinn.log_info("Parameters set on node at #{ip} returned #{result}.")
  end

  def start_admin_server
    Djinn.log_info('Starting AdminServer')
    nginx_port = 17441
    service_port = 17442

    service_env = {}
    service_env[:APPSCALE_OPTION_VERBOSE] = '--verbose' if @options['verbose'].downcase == 'true'
    ServiceHelper.write_environment('appscale-admin', service_env)
    ServiceHelper.start('appscale-admin')
    if my_node.is_load_balancer?
      Nginx.add_service_location('appscale-administration', my_node.private_ip,
                                 service_port, nginx_port, '/')
    end
  end

  def start_memcache
    @state = "Starting up memcache"
    Djinn.log_info("Starting up memcache")
    ServiceHelper.start('appscale-memcached')
  end

  def stop_memcache
    ServiceHelper.stop('appscale-memcached')
  end

  def start_ejabberd
    @state = "Starting up XMPP server"
    Djinn.log_run("rm -f /var/lib/ejabberd/*")
    Ejabberd.write_config_file(@options['login'], my_node.private_ip)
    Ejabberd.start(true)
  end

  def stop_ejabberd
    Ejabberd.stop
  end

  # Create the system user used to start and run system's applications.
  def create_appscale_user
    uac = UserAppClient.new(get_load_balancer.private_ip, @@secret)
    password = SecureRandom.base64

    begin
      retries ||= 0
      result = uac.commit_new_user(APPSCALE_USER, password, "app")
      Djinn.log_info("Created/confirmed system user: (#{result})")
    rescue UserExists
      Djinn.log_info('System user already exists')
    rescue InternalError, FailedNodeException
      Djinn.log_warn('Failed to create a new user')
      retries += 1
      if retries < RETRIES
        sleep(SMALL_WAIT)
        retry
      else
        raise
      end
    end
  end

  # Deploy the dashboard by making a request to the AdminServer.
  def deploy_dashboard(source_archive)
    # Allow fewer dashboard instances for small deployments.
    min_dashboards = [3, get_all_compute_nodes.length].min

    archive_md5 = Digest::MD5.file(source_archive).hexdigest

    version = {:deployment => {:zip => {:sourceUrl => source_archive}},
               :id => DEFAULT_VERSION,
               :instanceClass => 'F4',
               :runtime => AppDashboard::APP_LANGUAGE,
               :threadsafe => true,
               :automaticScaling => {:minTotalInstances => min_dashboards},
               :appscaleExtensions => {
                 :httpPort => AppDashboard::LISTEN_PORT,
                 :httpsPort => AppDashboard::LISTEN_SSL_PORT,
                 :md5 => archive_md5
               }}
    endpoint = ['v1', 'apps', AppDashboard::APP_NAME,
                'services', DEFAULT_SERVICE, 'versions'].join('/')
    uri = URI("http://#{my_node.private_ip}:#{ADMIN_SERVER_PORT}/#{endpoint}")
    headers = {'Content-Type' => 'application/json',
               'AppScale-Secret' => @@secret,
               'AppScale-User' => APPSCALE_USER}
    request = Net::HTTP::Post.new(uri.path, headers)
    request.body = JSON.dump(version)
    loop do
      begin
        response = Net::HTTP.start(uri.hostname, uri.port) do |http|
          http.request(request)
        end
        if response.code != '200'
          HelperFunctions.log_and_crash(
            "AdminServer was unable to deploy dashboard: #{response.body}")
        end
        break
      rescue Errno::ECONNREFUSED, Errno::ETIMEDOUT, Net::ReadTimeout => error
        Djinn.log_warn(
          "Error when deploying dashboard: #{error.message}. Trying again.")
        sleep(SMALL_WAIT)
      end
    end

    # Update cron jobs for the dashboard.
    endpoint = "api/cron/update?app_id=#{AppDashboard::APP_NAME}"
    uri = URI("http://#{my_node.private_ip}:#{ADMIN_SERVER_PORT}/#{endpoint}")
    cron_yaml = File.read(
      File.join(APPSCALE_HOME, 'AppDashboard', 'cron.yaml'))
    headers = {'AppScale-Secret' => @@secret}
    request = Net::HTTP::Post.new("/#{endpoint}", headers)
    request.body = cron_yaml
    loop do
      begin
        response = Net::HTTP.start(uri.hostname, uri.port) do |http|
          http.request(request)
        end
        break if response.code == '200'
        Djinn.log_warn(
          "Error updating dashboard cron: #{response.body}. Trying again.")
        sleep(SMALL_WAIT)
      rescue Errno::ECONNREFUSED, Errno::ETIMEDOUT, Net::ReadTimeout => error
        Djinn.log_warn(
          "Error updating dashboard cron: #{error.message}. Trying again.")
        sleep(SMALL_WAIT)
      end
    end
  end

  # Start the AppDashboard web service which allows users to login, upload
  # and remove apps, and view the status of the AppScale deployment. Other
  # nodes will need to delete the old source since we regenerate each
  # 'up'.
  def prep_app_dashboard
    @state = "Preparing AppDashboard"
    Djinn.log_info("Preparing AppDashboard")

    my_private = my_node.private_ip

    datastore_location = [get_load_balancer.private_ip,
                          DatastoreServer::PROXY_PORT].join(':')
    taskqueue_location = [get_load_balancer.private_ip,
                          TaskQueue::HAPROXY_PORT].join(':')
    ua_server_location = [get_load_balancer.private_ip,
                          UserAppClient::HAPROXY_SERVER_PORT].join(':')
    source_archive = AppDashboard.prep(
      my_private, PERSISTENT_MOUNT_POINT, datastore_location,
      taskqueue_location, ua_server_location)

    self.deploy_dashboard(source_archive)
  end

  # Stop the AppDashboard web service.
  def stop_app_dashboard
    Djinn.log_info("Shutting down AppDashboard")
    AppDashboard.stop
  end

  def start_shadow
    Djinn.log_info("Starting Shadow role")
  end

  def stop_shadow
    Djinn.log_info("Stopping Shadow role")
  end

  #
  # Swaps out a version with one that relays an error message to the developer.
  # It deletes the existing version source and places a templated app that
  # prints out the given error message.
  #
  # Args:
  #   version_key: Name of version to construct an error application for
  #   err_msg: A String message that will be displayed as
  #            the reason why we couldn't start their application.
  def place_error_app(version_key, err_msg)
    Djinn.log_error(
      "Placing error application for #{version_key} because of: #{err_msg}")

    project_id, service_id, version_id = version_key.split(
      VERSION_PATH_SEPARATOR)
    begin
      version_details = ZKInterface.get_version_details(
        project_id, service_id, version_id)
    rescue VersionNotFound
      # If the version does not exist, do not place an error app.
      return
    end
    language = version_details['runtime']
    revision_key = [version_key, version_details['revision'].to_s].join(
      VERSION_PATH_SEPARATOR)

    ea = ErrorApp.new(revision_key, err_msg)
    ea.generate(language)
  end


  # This function ensures that applications we are not aware of (that is
  # they are not accounted for) will be terminated and, potentially old
  # sources, will be removed. Must be called under APPS_LOCK.
  def check_stopped_apps
    Djinn.log_debug("Checking applications that have been stopped.")
    begin
      zookeeper_versions = ZKInterface.get_versions
    rescue FailedZooKeeperOperationException => e
      Djinn.log_warn("Failed to get list of versions in zookeeper. Error: " \
        "#{e}.message")
      return
    end
    Djinn.log_debug("check_stopped_apps: Versions running: #{zookeeper_versions}")
    removed_versions = []

    # Remove old crontab and syslog configuration. Only the master node
    # should do it, but since the role could be assumed by different
    # nodes, we make sure the removal are idempotent and we run it on all
    # nodes running this method.
    CronHelper.list_app_crontabs.each { |app|
      match = app.match(CronHelper::PROJECT_ID_REGEX)
      next if match.nil?

      project_id = match.captures.first
      default_version_key = "#{project_id}_#{DEFAULT_SERVICE}_#{DEFAULT_VERSION}"

      next if zookeeper_versions.include?(default_version_key)

      next if RESERVED_APPS.include?(project_id)

      Djinn.log_info(
        "#{default_version_key} is no longer running: removing crontabs.")
      CronHelper.clear_app_crontab(project_id)
      removed_versions << default_version_key
    }
    Dir.glob("/etc/rsyslog.d/10-*_*_*.conf").each { |app|
      match = app.match(/10-(.*_.*_.*).conf/)
      next if match.nil?

      version_key = match.captures.first
      next if zookeeper_versions.include?(version_key)

      project_id = version_key.split(VERSION_PATH_SEPARATOR).first
      next if RESERVED_APPS.include?(project_id)

      Djinn.log_info(
        "#{version_key} is no longer running: removing log configuration.")
      begin
        FileUtils.rm(get_rsyslog_conf(version_key))
        HelperFunctions.shell("systemctl restart rsyslog")
      rescue Errno::ENOENT, Errno::EACCES
        Djinn.log_debug("Old syslog for #{version_key} wasn't there.")
      end
      removed_versions << version_key
    }

    # Load balancers have to adjust nginx to remove the application routings.
    if my_node.is_load_balancer?
      ServiceHelper.running('appscale-xmpp@').each { |xmpp_app|
        match = xmpp_app.match(/appscale-xmpp@(.*)/)
        next if match.nil?

        project_id = match.captures.first
        default_version_key = "#{project_id}_#{DEFAULT_SERVICE}_#{DEFAULT_VERSION}"
        next if zookeeper_versions.include?(default_version_key)

        next if RESERVED_APPS.include?(project_id)

        Djinn.log_info(
          "#{default_version_key} is no longer running: stopping xmpp for application.")
        stop_xmpp_for_app(project_id)
        removed_versions << default_version_key
      }
      Nginx.list_sites_enabled.each { |site|
        match = site.match(Nginx::VERSION_KEY_REGEX)
        next if match.nil?

        version_key = match.captures.first
        next if zookeeper_versions.include?(version_key)

        project_id = version_key.split(VERSION_PATH_SEPARATOR).first
        next if RESERVED_APPS.include?(project_id)

        Djinn.log_info(
          "#{version_key} is no longer running: removing Nginx state.")
        Nginx.remove_version(version_key)
        removed_versions << version_key
      }
    end

    # If this node has any information about AppServers for this version,
    # clear that information out.
    if my_node.is_shadow?
      removed_versions.each { |version_key|
        @app_info_map.delete(version_key)
      }
    end

    # Remove versions from versions_loaded.
    @versions_loaded = @versions_loaded - removed_versions
  end

  # Small utility function that returns the full path for the rsyslog
  # configuration for each version.
  #
  # Args:
  #   version_key: A String containing the version key.
  # Returns:
  #   path: A String with the path to the rsyslog configuration file.
  def get_rsyslog_conf(version_key)
    return "/etc/rsyslog.d/10-#{version_key}.conf"
  end

  # Performs all of the preprocessing needed to start a version on this node.
  # This method then starts the actual version by calling the AppManager.
  #
  # Args:
  #   version_key: A String containing the version key for the app to start.
  def setup_appengine_version(version_key)
    @state = "Setting up AppServers for #{version_key}"
    Djinn.log_debug(
      "setup_appengine_version: got a new version #{version_key}.")

    project_id, service_id, version_id = version_key.split(
      VERSION_PATH_SEPARATOR)
    # Let's create an entry for the application if we don't already have it.
    @app_info_map[version_key] = {} if @app_info_map[version_key].nil?

    if @app_info_map[version_key]['appservers'].nil?
      @app_info_map[version_key]['appservers'] = []
    end
    Djinn.log_debug("setup_appengine_version: info for #{version_key}: " \
                    "#{@app_info_map[version_key]}.")

    begin
      version_details = ZKInterface.get_version_details(
        project_id, service_id, version_id)
    rescue VersionNotFound
      Djinn.log_debug(
        "Version #{version_key} not found, exiting setup_appengine_version")
      return
    end

    nginx_port = version_details['appscaleExtensions']['httpPort']
    https_port = version_details['appscaleExtensions']['httpsPort']
    proxy_port = version_details['appscaleExtensions']['haproxyPort']

    port_file = "#{APPSCALE_CONFIG_DIR}/port-#{version_key}.txt"
    HelperFunctions.write_file(port_file, nginx_port.to_s)
    Djinn.log_debug("#{version_key} will be using nginx port #{nginx_port}, " \
                    "https port #{https_port}, and haproxy port #{proxy_port}")

    # Setup rsyslog to store application logs.
    app_log_config_file = get_rsyslog_conf(version_key)
    begin
      existing_app_log_config = HelperFunctions.read_file(app_log_config_file)
    rescue Errno::ENOENT
      existing_app_log_config = ''
    end

    rsyslog_prop = ':syslogtag'
    rsyslog_version = Gem::Version.new(`rsyslogd -v`.split[1].chomp(','))
    rsyslog_prop = ':programname' if rsyslog_version < Gem::Version.new('8.12')
    rsyslog_propval = "app_#{Digest::SHA1.hexdigest(version_key)[0...28]}"

    app_log_template = HelperFunctions.read_file(RSYSLOG_TEMPLATE_LOCATION)
    app_log_config = app_log_template.gsub('{property}', rsyslog_prop)
    app_log_config = app_log_config.gsub('{property_value}', rsyslog_propval)
    app_log_config = app_log_config.gsub('{version}', version_key)
    unless existing_app_log_config == app_log_config
      Djinn.log_info("Installing log configuration for #{version_key}.")
      HelperFunctions.write_file(app_log_config_file, app_log_config)
      HelperFunctions.shell("systemctl restart rsyslog")
    end

    if service_id == DEFAULT_SERVICE && version_id == DEFAULT_VERSION
      begin
        start_xmpp_for_app(project_id)
      rescue FailedNodeException
        Djinn.log_warn("Failed to start xmpp for application #{project_id}")
      end
    end

    unless @versions_loaded.include?(version_key)
      @versions_loaded << version_key
    end
  end

  # Updates @app_info_map with registered instances. This must be called under
  # APPS_LOCK.
  #
  # Args:
  #   version_key: A string specifying the version key to update.
  def update_registered_instances(version_key)
    begin
      zk_instances = ZKInterface.get_children(
        "/appscale/instances_by_version/#{version_key}")
    rescue FailedZooKeeperOperationException
      Djinn.log_warn('Unable to fetch list of registered instances.')
      return
    end

    @app_info_map[version_key] = {} unless @app_info_map.key?(version_key)
    unless @app_info_map[version_key].key?('appservers')
      @app_info_map[version_key]['appservers'] = []
    end
    known_instances = @app_info_map[version_key]['appservers']

    # Replace instance assignments with any new registered instances.
    zk_instances.each { |instance_key|
      next if known_instances.include?(instance_key)

      # Find and remove an entry for this AppServer node and app.
      ip = instance_key.split(':')[0]
      match = known_instances.index("#{ip}:-1")
      if match
        known_instances.delete_at(match)
        known_instances << instance_key
      else
        Djinn.log_warn("Ignoring unassigned instance: #{instance_key}.")
      end
    }

    # Account for instances that have been stopped.
    known_instances.delete_if { |instance_key|
      pending = instance_key.split(':')[-1] == '-1'
      registered = zk_instances.include?(instance_key)
      !pending && !registered
    }
  end


  # Adds or removes AppServers and/or nodes to the deployment, depending
  # on the statistics of the application and the loads of the various
  # services.
  def scale_deployment
    begin
      configured_versions = ZKInterface.get_versions
    rescue FailedZooKeeperOperationException
      Djinn.log_warn(
        'Unable to fetch configured versions when scaling appservers')
      return
    end

    configured_versions.each { |version_key|
      next unless @versions_loaded.include?(version_key)

      update_registered_instances(version_key)
      initialize_scaling_info_for_version(version_key)

      # Get the desired changes in the number of AppServers.
      delta_appservers = get_scaling_info_for_version(version_key)
      if delta_appservers > 0
        # try_to_scale_up returns back the number of instances desired
        # based on the current application requirements (memory and cpu)
        # and the instance_type we have for autoscaling.
        scale_up_instances(try_to_scale_up(version_key, delta_appservers))
      elsif delta_appservers < 0
        try_to_scale_down(version_key, delta_appservers.abs)
        scale_down_instances
      end
    }
  end


  # Adds additional nodes to the deployment, depending on the load of the
  # application and the additional AppServers we need to accomodate.
  #
  # Args:
  #   needed_nodes: The number of additional nodes desired.
  def scale_up_instances(needed_nodes)
    # Here we count the number of machines we need to spawn, and the roles
    # we need.
    vms_to_spawn = 0
    roles_needed = {}
    vm_scaleup_capacity = Integer(@options['max_machines']) - @nodes.length

    Djinn.log_info("Asked to start #{needed_nodes} more VMs.")

    needed_nodes.downto(1) {
      vms_to_spawn += 1
      if vm_scaleup_capacity < vms_to_spawn
        Djinn.log_warn("Only have capacity to start #{vm_scaleup_capacity}" \
          " vms, so spawning only maximum allowable nodes.")
        break
      end
      roles_needed["compute"] = [] unless roles_needed["compute"]
      roles_needed["compute"] << "node-#{vms_to_spawn}"
    }

    # Check if we need to spawn VMs and the InfrastructureManager is
    # available to do so.
    return unless vms_to_spawn > 0

    # Check if we haven't recently scaled.
    if Time.now.to_i - @last_scaling_time < (SCALEUP_THRESHOLD * DUTY_CYCLE)
      Djinn.log_info("Not scaling up right now, as we recently scaled " \
                     "up or down.")
      return
    end

    # Check if there is another thread already working.
    if SCALE_LOCK.locked?
      Djinn.log_debug("Another thread is already working with the InfrastructureManager.")
      return
    end

    Thread.new {
      SCALE_LOCK.synchronize {
        Djinn.log_info("Starting #{vms_to_spawn} more VMs.")

        result = start_roles_on_nodes(JSON.dump(roles_needed), @@secret)
        if result != "OK"
          Djinn.log_error("Was not able to add nodes because: #{result}.")
        else
          @last_scaling_time = Time.now.to_i
          Djinn.log_info("Added the following nodes: #{roles_needed}.")
        end
      }
    }
  end

  # Removes autoscaled nodes from the deployment as long as they are not running
  # any AppServers and the minimum number of user specified machines are still
  # running in the deployment.
  def scale_down_instances
    # If we are already at the minimum number of machines that the user specified,
    # then we do not have the capacity to scale down.
    max_scale_down_capacity = @nodes.length - Integer(@options['min_machines'])
    if max_scale_down_capacity <= 0
      Djinn.log_debug("We are already at the minimum number of user specified machines," \
        "so will not be scaling down")
      return
    end

    # Also, don't scale down if we just scaled up or down.
    if Time.now.to_i - @last_scaling_time < (SCALEDOWN_THRESHOLD *
        SCALE_TIME_MULTIPLIER * DUTY_CYCLE)
      Djinn.log_info("Not scaling down right now, as we recently scaled " \
        "up or down.")
      return
    end

    if SCALE_LOCK.locked?
      Djinn.log_debug("Another thread is already working with the InfrastructureManager.")
      return
    end

    Thread.new {
      SCALE_LOCK.synchronize {
        # Look through the nodes and check if any of the machines was
        # autoscaled (compute role only)a and are not running any
        # AppServers and need to be downscaled.
        nodes_to_remove = []
        @state_change_lock.synchronize {
          @nodes.reverse_each { |node|
            break if nodes_to_remove.length == max_scale_down_capacity

            hosted_apps = []
            @versions_loaded.each { |version_key|
              @app_info_map[version_key]['appservers'].each { |location|
                host, port = location.split(":")
                hosted_apps << "#{version_key}:#{port}" if host == node.private_ip
              }
            }

            unless hosted_apps.empty?
              Djinn.log_debug("The node #{node.private_ip} has these AppServers " \
                "running: #{hosted_apps}")
              next
            end

            # Right now, only the autoscaled machines are started with just the
            # compute role, so we check specifically for that during downscaling
            # to make sure we only downscale the new machines added.
            nodes_to_remove << node if node.roles == ['compute']
          }
        }

        # Now we remove the nodes marked for deletion.
        nodes_to_remove.each { |node|
          Djinn.log_info("Removing node #{node}.")
          APPS_LOCK.synchronize { terminate_node_from_deployment(node) }
        }
      }
    }
  end

  # Removes the specified node from the deployment and terminates
  # the instance from the cloud.
  #
  # Args:
  #   node_to_remove: A node instance, to be terminated and removed
  #     from this deployment.
  def terminate_node_from_deployment(node_to_remove)
    if node_to_remove.nil?
      Djinn.log_warn("Tried to scale down but couldn't find a node to remove.")
      return 0
    end

    # Terminate instance if we are in cloud.
    if is_cloud?
      imc = InfrastructureManagerClient.new(@@secret, my_node.private_ip)
      begin
        imc.terminate_instances(@options, node_to_remove.instance_id)
      rescue FailedNodeException
        Djinn.log_warn("Failed to call terminate_instances")
        return 0
      rescue AppScaleException
        Djinn.log_warn("Failed to terminate #{node_to_remove}. Not removing it.")
        return 0
      end
    end

    # And then clean up the internal state.
    remove_node_from_local_and_zookeeper(node_to_remove.private_ip)
    to_remove = {}
    @app_info_map.each { |version_key, info|
      next if info['appservers'].nil?

      info['appservers'].each { |location|
        host = location.split(":")[0]
        if host == node_to_remove.private_ip
          to_remove[version_key] = [] if to_remove[version_key].nil?
          to_remove[version_key] << location
        end
      }
    }
    to_remove.each { |version_key, locations|
      locations.each { |location|
        @app_info_map[version_key]['appservers'].delete(location)
      }
    }

    @last_scaling_time = Time.now.to_i
    return 1
  end

  # Sets up information about the request rate and number of requests in
  # haproxy's queue for the given version.
  #
  # Args:
  #   version_key: The name of the version to set up scaling info
  #   force: A boolean value that indicates if we should reset the scaling
  #     info even in the presence of existing scaling info.
  def initialize_scaling_info_for_version(version_key, force=false)
    return if @initialized_versions[version_key] and !force

    @current_req_rate[version_key] = 0
    @total_req_seen[version_key] = 0
    @last_sampling_time[version_key] = Time.now.to_i
    @last_decision[version_key] = 0 unless @last_decision.key?(version_key)
    @initialized_versions[version_key] = true
  end

  # Get the effective min/max instances for a version
  #
  # Args:
  #   version_details: The version details from zookeeper
  def get_min_max_from_version_details(version_details)
    manual_scaling = version_details.fetch('manualScaling', {})
    if manual_scaling.fetch('instances', nil)
      if version_details.fetch('servingStatus', 'SERVING') == 'STOPPED'
        min = 0
        max = 0
      else
        min = manual_scaling.fetch('instances')
        max = min
      end
    else
      scaling_params = version_details.fetch('automaticScaling', {})
      if scaling_params.fetch('standardSchedulerSettings', nil)
        min_max_params = scaling_params.fetch('standardSchedulerSettings', {})
        min_param = 'minInstances'
        max_param = 'maxInstances'
      else
        min_max_params = scaling_params
        min_param = 'minTotalInstances'
        max_param = 'maxTotalInstances'
      end
      min = min_max_params.fetch(min_param,
                                 Integer(@options['default_min_appservers']))
      max = min_max_params.fetch(max_param,
                                 Integer(@options['default_max_appservers']))
    end
    return min, max
  end

  # Queries haproxy to see how many requests are queued for a given version
  # and how many requests are served at a given time.
  # Args:
  #   version_key: The name of the version to get info for.
  # Returns:
  #   an Integer: the number of AppServers desired (a positive number
  #     means we want more, a negative that we want to remove some, and 0
  #     for no changes).
  def get_scaling_info_for_version(version_key)
    project_id, service_id, version_id, = version_key.split(
      VERSION_PATH_SEPARATOR)
    begin
      version_details = ZKInterface.get_version_details(
        project_id, service_id, version_id)
    rescue VersionNotFound
      Djinn.log_info("Not scaling app #{version_key} since we aren't " \
                     'hosting it anymore.')
      return 0
    end
    min, max = get_min_max_from_version_details(version_details)

    # Let's make sure we have the minimum number of AppServers running.
    num_appservers = 0
    unless @app_info_map[version_key]['appservers'].nil?
      num_appservers = @app_info_map[version_key]['appservers'].length
    end
    Djinn.log_debug("Evaluating #{version_key} for scaling " \
                    "(#{num_appservers} AppServers allocated).")

    if num_appservers < min
      Djinn.log_info(
        "#{version_key} needs #{min - num_appservers} more AppServers.")
      @last_decision[version_key] = 0
      return min - num_appservers
    end

    # We only run @options['default_min_appservers'] AppServers per application
    # if austoscale is disabled. No need to print anything here since we
    # print log about disabled autoscale at intervals with the stats.
    return 0 if @options['autoscale'].downcase != "true"

    # If there are no instances then there is no load to decide scaling
    # activity, a manual start is required when using manual scaling
    return 0 if num_appservers == 0 and max == 0

    # We need the haproxy stats to decide upon what to do.
    total_requests_seen, total_req_in_queue, current_sessions,
      time_requests_were_seen = get_application_load_stats(version_key)

    if time_requests_were_seen == :no_stats
      Djinn.log_warn("Didn't see any request data - not sure whether to scale up or down.")
      return 0
    end

    update_request_info(version_key, total_requests_seen,
                        time_requests_were_seen, total_req_in_queue)

    # Check if we are already at the maximum allowed.
    if num_appservers > max
      Djinn.log_info("Enforcing maximum number of AppServers (#{max})" \
                     " for #{version_key}.")
      return max - num_appservers
    end

    # We have seen the current_sessions to amply fluctuate from reading to
    # reading, so we smooth it out picking the max we have seen over the
    # last 10 reads.
    @curr_sessions_list.delete_at(0)  if @curr_sessions_list.length >= 10
    @curr_sessions_list << current_sessions
    scale_sessions = @curr_sessions_list.max
    Djinn.log_debug("Using #{scale_sessions} as current_sessions value " \
                    "for scaling #{version_key}.")

    allow_concurrency = version_details.fetch('threadsafe', true)
    current_load = calculate_current_load(num_appservers, scale_sessions,
                                          allow_concurrency)
    if current_load >= MAX_LOAD_THRESHOLD
      if num_appservers == max
        Djinn.log_info("Reached maximum allowed number of AppServers " \
                       "for #{version_key}.")
        return 0
      end
      appservers_to_scale = calculate_appservers_needed(
          num_appservers, scale_sessions, allow_concurrency)

      # Let's make sure we don't get over the user define maximum.
      if num_appservers + appservers_to_scale > max
        appservers_to_scale = max - num_appservers
      end

      Djinn.log_debug("The deployment has reached its maximum load " \
                      "threshold for #{version_key} - Advising that we " \
                      "scale up #{appservers_to_scale} AppServers.")
      return appservers_to_scale

    elsif current_load <= MIN_LOAD_THRESHOLD
      downscale_cooldown = SCALEDOWN_THRESHOLD * DUTY_CYCLE
      if Time.now.to_i - @last_decision[version_key] < downscale_cooldown
        Djinn.log_debug(
          "Not enough time has passed to scale down #{version_key}")
        return 0
      end
      appservers_to_scale = calculate_appservers_needed(
          num_appservers, scale_sessions, allow_concurrency)
      Djinn.log_debug("The deployment is below its minimum load threshold " \
                      "for #{version_key} - Advising that we scale down " \
                      "#{appservers_to_scale.abs} AppServers.")
      return appservers_to_scale
    else
      Djinn.log_debug("The deployment is within the desired range of load " \
                      "for #{version_key} - Advising that there is no need " \
                      "to scale currently.")
      return 0
    end
  end

  # Calculates the current load of the deployment based on the number of
  # running AppServers, its max allowed threaded connections and current
  # handled sessions.
  # Formula: Load = Current Sessions / (No of AppServers * Max conn)
  #
  # Args:
  #   num_appservers: The total number of AppServers running for the app.
  #   curr_sessions: The number of current sessions from HAProxy stats.
  #   allow_concurrency: A boolean indicating that AppServers can handle
  #     concurrent connections.
  # Returns:
  #   A decimal indicating the current load.
  def calculate_current_load(num_appservers, curr_sessions, allow_concurrency)
    max_connections = allow_concurrency ? HAProxy::MAX_APPSERVER_CONN : 1
    max_sessions = num_appservers * max_connections
    return curr_sessions.to_f / max_sessions
  end

  # Calculates the additional number of AppServers needed to be scaled up in
  # order achieve the desired load.
  # Formula: No of AppServers = Current sessions / (Load * Max conn)
  #
  # Args:
  #   num_appservers: The total number of AppServers running for the app.
  #   curr_sessions: The number of current sessions from HAProxy stats.
  #   allow_concurrency: A boolean indicating that AppServers can handle
  #     concurrent connections.
  # Returns:
  #   A number indicating the number of additional AppServers to be scaled up.
  def calculate_appservers_needed(num_appservers, curr_sessions,
                                  allow_concurrency)
    max_conn = allow_concurrency ? HAProxy::MAX_APPSERVER_CONN : 1
    desired_appservers = curr_sessions.to_f / (DESIRED_LOAD * max_conn)
    appservers_to_scale = desired_appservers.ceil - num_appservers
    return appservers_to_scale
  end

  # Updates internal state about the number of requests seen for the given
  # version, as well as how many requests are currently enqueued for it.
  #
  # Args:
  #   version_key: A String that indicates a version key.
  #   total_requests_seen: An Integer that indicates how many requests haproxy
  #     has received for the given application since we reloaded it (which
  #     occurs when we start the app or add/remove AppServers).
  #   time_requests_were_seen: An Integer that represents the epoch time when we
  #     got request info from haproxy.
  #   total_req_in_queue: An Integer that represents the current number of
  #     requests waiting to be served.
  def update_request_info(version_key, total_requests_seen,
                          time_requests_were_seen, total_req_in_queue)
    requests_since_last_sampling = total_requests_seen - @total_req_seen[version_key]
    time_since_last_sampling = time_requests_were_seen - @last_sampling_time[version_key]
    if time_since_last_sampling.zero?
      time_since_last_sampling = 1
    end

    average_request_rate = Float(requests_since_last_sampling) / Float(time_since_last_sampling)
    if average_request_rate < 0
      Djinn.log_info("Saw negative request rate for #{version_key}, so " \
                     "resetting our haproxy stats for this version.")
      initialize_scaling_info_for_version(version_key, true)
      return
    end
    Djinn.log_debug("Stats for #{version_key}: Total requests " \
                    "#{total_requests_seen}, requests in queue " \
                    "#{total_req_in_queue}, average rate " \
                    "#{average_request_rate}, time #{time_requests_were_seen}")
    @average_req_rate[version_key] = average_request_rate
    @current_req_rate[version_key] = total_req_in_queue
    @total_req_seen[version_key] = total_requests_seen
    @last_sampling_time[version_key] = time_requests_were_seen
  end

  # Determines the amount of memory already allocated for instances on each
  # machine.
  #
  # Returns:
  #   A hash mapping locations to memory allocated in MB.
  def get_allocated_memory
    allocated_memory = {}
    @app_info_map.each_pair { |version_key, app_info|
      next if app_info['appservers'].nil?

      project_id, service_id, version_id = version_key.split(
        VERSION_PATH_SEPARATOR)
      max_app_mem = Integer(@options['default_max_appserver_memory'])
      begin
        version_details = ZKInterface.get_version_details(
          project_id, service_id, version_id)
      rescue VersionNotFound
        Djinn.log_warn(
          "#{version_key} not found when considering memory usage")
        version_details = {}
      end

      if version_details.key?('instanceClass')
        instance_class = version_details['instanceClass'].to_sym
        max_app_mem = INSTANCE_CLASSES.fetch(instance_class, max_app_mem)
      end

      app_info['appservers'].each { |location|
        host = location.split(':')[0]
        allocated_memory[host] = 0 unless allocated_memory.key?(host)
        allocated_memory[host] += max_app_mem
      }
    }
    return allocated_memory
  end

  # Retrieves a list of hosts that are running instances for a version.
  #
  # Args:
  #   version_key: A string specifying a version key.
  # Returns:
  #   A set of IP addresses.
  def get_hosts_for_version(version_key)
    current_hosts = Set.new
    if @app_info_map.key?(version_key) &&
        @app_info_map[version_key].key?('appservers')
      @app_info_map[version_key]['appservers'].each { |location|
        host = location.split(":")[0]
        current_hosts << host
      }
    end
    return current_hosts
  end

  # This method computes how many nodes will be needed to satisfy a
  # request to start a num_appservers AppServers each with a certain
  # memory requirement.
  #
  # Args:
  #   num_appservers: An Integer indicationg the desired number of
  #     AppServers.
  #   max_app_mem: An Integer indicating the maximum memory per AppServer.
  # Returns:
  #   An Integer indicating the needed number of nodes.
  def appservers_to_nodes(num_appservers, max_app_mem)
    # TODO: We should check the cores/RAM of @options['instance_type'],
    # then understand how many AppServers of max_app_mem each we can fit.
    return (num_appservers/3.0).ceil
  end

  # Try to add an AppServer for the specified version, ensuring that a
  # minimum number of AppServers is always kept.
  #
  # Args:
  #   version_key: A String containing the version key.
  #   delta_appservers: The desired number of new AppServers.
  # Returns:
  #   An Integer indicating the number of nodes we need to scale to
  #     accomodate the request.
  def try_to_scale_up(version_key, delta_appservers)
    # Select an compute machine if it has enough resources to support
    # another AppServer for this version.
    available_hosts = []

    # Prevent each machine from being assigned too many instances.
    allocated_memory = get_allocated_memory

    # Prioritize machines that aren't serving the version.
    current_hosts = get_hosts_for_version(version_key)

    # Get the memory limit for this application.
    project_id, service_id, version_id = version_key.split(
      VERSION_PATH_SEPARATOR)
    begin
      version_details = ZKInterface.get_version_details(
        project_id, service_id, version_id)
    rescue VersionNotFound
      Djinn.log_info("Not scaling #{version_key} because it no longer exists")
      return 0
    end

    max_app_mem = Integer(@options['default_max_appserver_memory'])
    if version_details.key?('instanceClass')
      instance_class = version_details['instanceClass'].to_sym
      max_app_mem = INSTANCE_CLASSES.fetch(instance_class, max_app_mem)
    end

    # Let's consider the last system load readings we have, to see if the
    # node can run another AppServer.
    @state_change_lock.synchronize {
      get_all_compute_nodes.each { |host|
        @cluster_stats.each { |node|
          next if node['private_ip'] != host
          Djinn.log_debug("Using #{host}'s stats, making sure keys are accessible " \
            "node['memory']['total']: #{node['memory']['total']} " \
            "node['memory']['available']: #{node['memory']['available']}" \
            "node['loadavg']['last_1min']: #{node['loadavg']['last_1min']}" \
            "node['cpu']['count']: #{node['cpu']['count']}"
          )
          # Check how many new AppServers of this app, we can run on this
          # node (as theoretical maximum memory usage goes).  First convert
          # total memory to MB.
          total = Float(node['memory']['total']/MEGABYTE_DIVISOR)
          allocated_memory[host] = 0 if allocated_memory[host].nil?
          max_new_total = Integer(
            (total - allocated_memory[host] - SAFE_MEM) / max_app_mem)
          Djinn.log_debug("Check for total memory usage: #{host} can run " \
                          "#{max_new_total} AppServers for #{version_key}.")
          break if max_new_total <= 0

          # Now we do a similar calculation but for the current amount of
          # available memory on this node. First convert bytes to MB.
          host_available_mem = Float(node['memory']['available']/MEGABYTE_DIVISOR)
          max_new_free = Integer((host_available_mem - SAFE_MEM) / max_app_mem)
          Djinn.log_debug("Check for free memory usage: #{host} can run " \
                          "#{max_new_free} AppServers for #{version_key}.")
          break if max_new_free <= 0

          # The host needs to have normalized average load less than MAX_LOAD_AVG.
          if Float(node['loadavg']['last_1min']) / node['cpu']['count'] > MAX_LOAD_AVG
            Djinn.log_debug("#{host} CPUs are too busy.")
            break
          end

          # We add the host as many times as AppServers it can run.
          (max_new_total > max_new_free ? max_new_free : max_new_total).downto(1) {
            available_hosts << host
          }

          # Since we already found the stats for this node, no need to look
          # further.
          break
        }
      }
    }
    Djinn.log_debug(
      "Hosts available to scale #{version_key}: #{available_hosts}.")

    # Since we may have 'clumps' of the same host (say a very big
    # compute machine) we shuffle the list of candidates here.
    available_hosts.shuffle!

    # We prefer candidate that are not already running the application, so
    # ensure redundancy for the application.
    delta_appservers.downto(1) { |delta|
      if available_hosts.empty?
        Djinn.log_info("No compute node is available to scale #{version_key}: " \
                       "still need #{delta} AppServers.")
        return appservers_to_nodes(delta, max_app_mem)
      end

      appserver_to_use = nil
      available_hosts.each { |host|
        unless current_hosts.include?(host)
          Djinn.log_debug("Prioritizing #{host} to run #{version_key} " \
                          "since it has no running AppServers for it.")
          appserver_to_use = host
          current_hosts << host
          break
        end
      }

      # If we haven't decided on a host yet, we pick one at random, then
      # we remove it from the list to ensure we don't go over the
      # requirements.
      appserver_to_use = available_hosts.sample if appserver_to_use.nil?
      available_hosts.delete_at(available_hosts.index(appserver_to_use))

      Djinn.log_info(
        "Adding a new AppServer on #{appserver_to_use} for #{version_key}.")
      @app_info_map[version_key]['appservers'] << "#{appserver_to_use}:-1"
    }

    # We started all desired AppServers.
    @last_decision[version_key] = Time.now.to_i
    return 0
  end


  # Try to remove an AppServer for the specified version, ensuring
  # that a minimum number of AppServers is always kept. We remove
  # AppServers from the 'latest' compute node.
  #
  # Args:
  #   version_key: A String containing the version key.
  #   delta_appservers: The desired number of AppServers to remove.
  # Returns:
  #   A boolean indicating if an AppServer was removed.
  def try_to_scale_down(version_key, delta_appservers)
    project_id, service_id, version_id = version_key.split(
      VERSION_PATH_SEPARATOR)
    # See how many AppServers are running on each machine. We cannot scale
    # if we already are at the requested minimum.
    begin
      version_details = ZKInterface.get_version_details(
        project_id, service_id, version_id)
      min, max = get_min_max_from_version_details(version_details)
    rescue VersionNotFound
      min = 0
    end

    if @app_info_map[version_key]['appservers'].length <= min
      Djinn.log_debug("We are already at the minimum number of AppServers " \
                      "for #{version_key}.")
      return false
    end

    # Make sure we leave at least the minimum number of AppServers
    # running.
    max_delta = @app_info_map[version_key]['appservers'].length - min
    num_to_remove = [delta_appservers, max_delta].min

    # We first remove AppServers that may not have yet started: this
    # is important to guarantee the minimum number of AppServers will hold
    # even in the event that new AppServers fails to start (assuming there
    # are at least old ones running).
    to_delete = []
    get_all_compute_nodes.reverse_each { |node_ip|
      break if num_to_remove == to_delete.length
      @app_info_map[version_key]['appservers'].each { |location|
        break if num_to_remove == to_delete.length

        host, port = location.split(":")
        to_delete << location if host == node_ip && Integer(port) < 0
      }
    }

    # Let's pick the latest compute node hosting the application and
    # remove the AppServer there, so we can try to reclaim it once it's
    # unloaded.
    get_all_compute_nodes.reverse_each { |node_ip|
      break if num_to_remove == to_delete.length
      @app_info_map[version_key]['appservers'].each { |location|
        break if num_to_remove == to_delete.length

        host, _ = location.split(":")
        to_delete << location if host == node_ip
      }
    }

    # Finally terminates the selected AppServers. Since we can have
    # multiple same locations (for starting AppServers) we delete the last
    # occurence of the object only.
    to_delete.each{ |location|
      i = @app_info_map[version_key]['appservers'].rindex(location)
      if i.nil?
        Djinn.log_warn("Something went wrong removing #{location}.")
        next
      end
      @app_info_map[version_key]['appservers'].delete_at(i)
      @last_decision[version_key] = Time.now.to_i
      Djinn.log_info("Removing an AppServer for #{version_key} #{location}.")
    }

    return !to_delete.empty?
  end

  # This function unpacks an application tarball if needed. A removal of
  # the old application code can be forced with a parameter.
  #
  # Args:
  #   version_key: the version to setup
  #   remove_old: boolean to force a re-setup of the app from the tarball
  def setup_app_dir(version_key, remove_old=false)
    project_id, service_id, version_id = version_key.split(
      VERSION_PATH_SEPARATOR)
    begin
      version_details = ZKInterface.get_version_details(
        project_id, service_id, version_id)
    rescue VersionNotFound
      Djinn.log_debug(
        "Skipping #{version_key} setup because version node does not exist")
      return
    end

    error_msg = ''

    # Make sure we have the application directory (only certain roles
    # needs it).
    unless Dir.exist?(HelperFunctions::APPLICATIONS_DIR)
      Dir.mkdir(HelperFunctions::APPLICATIONS_DIR)
    end

    revision_key = [version_key, version_details['revision'].to_s].join(
      VERSION_PATH_SEPARATOR)
    if remove_old && my_node.is_load_balancer?
      Djinn.log_info("Removing old application revisions for #{version_key}.")
      revision_dirs = []
      Dir.entries(HelperFunctions::APPLICATIONS_DIR).each { |revision_dir|
        next unless File.directory?(revision_dir)
        next unless revision_dir.include?(version_key)
        # Keep revision that is being set up.
        next if revision_dir == revision_key
        revision_dirs << revision_key
      }
      revision_dirs = revision_dirs.sort
      # Keep last revision in case this machine is hosting instances.
      revision_dirs.pop
      revision_dirs.each { |revision_dir|
        FileUtils.rm_rf("#{HelperFunctions::APPLICATIONS_DIR}/#{revision_dir}")
      }

      old_source_archives = []
      Dir.entries("#{PERSISTENT_MOUNT_POINT}/apps").each { |source_archive|
        next unless File.file?(source_archive)
        next unless source_archive.include?(version_key)
        next if source_archive.include?(revision_key)
        old_source_archives << source_archive
      }
      old_source_archives = old_source_archives.sort
      old_source_archives.pop
      old_source_archives.each { |source_archive|
        FileUtils.rm_f("#{PERSISTENT_MOUNT_POINT}/apps/#{source_archive}")
      }
    end

    begin
      fetch_revision(revision_key)
      HelperFunctions.setup_revision(revision_key)
    rescue AppScaleException => exception
      error_msg = "ERROR: couldn't setup source for #{version_key} " \
                  "(#{exception.message})."
    end
    if remove_old && my_node.is_load_balancer?
      begin
        HelperFunctions.parse_static_data(version_key, true)
      rescue => except
        except_trace = except.backtrace.join("\n")
        Djinn.log_debug("setup_app_dir: parse_static_data exception from" \
          " #{version_key}: #{except_trace}.")
        # This specific exception may be a JSON parse error.
        error_msg = "ERROR: Unable to parse app.yaml file for " \
                    "#{version_key}. Exception of #{except.class} with " \
                    "message #{except.message}"
      end
    end
    unless error_msg.empty?
      # Something went wrong: place the error applcation instead.
      place_error_app(version_key, error_msg)
    end
  end

  # Returns request info stored by the AppController in a JSON string
  # containing the average request rate, timestamp, and total requests seen.
  #
  # Args:
  #   version_key: A String that indicates which version we are fetching
  #     request info for.
  #   secret: A String that authenticates callers.
  # Returns:
  #   A JSON string containing the average request rate, timestamp, and total
  # requests seen for the given application.
  def get_request_info(version_key, secret)
    return BAD_SECRET_MSG unless valid_secret?(secret)
    return NOT_READY if @nodes.empty?

    Djinn.log_debug("Sending a log with request rate #{version_key}, " \
                    "timestamp #{@last_sampling_time[version_key]}, request " \
                    "rate #{@average_req_rate[version_key]}")
    encoded_request_info = JSON.dump({
      'timestamp' => @last_sampling_time[version_key],
      'avg_request_rate' => @average_req_rate[version_key],
      'num_of_requests' => @total_req_seen[version_key]
    })
    return encoded_request_info
  end

  # Copies a revision archive from a machine that has it.
  #
  # Args:
  #   revision_key: A string specifying the revision key.
  # Raises:
  #   AppScaleException if unable to fetch source archive.
  def fetch_revision(revision_key)
    app_path = "#{PERSISTENT_MOUNT_POINT}/apps/#{revision_key}.tar.gz"
    return if File.file?(app_path)

    Djinn.log_debug("Fetching #{app_path}")

    RETRIES.downto(0) { ||
      begin
        ip = ZKInterface.get_revision_hosters(
          revision_key, @options['keyname']).sample
      rescue FailedZooKeeperOperationException
        sleep(SMALL_WAIT)
        next
      end

      if ip.nil?
        Djinn.log_info("Waiting for a machine to have a copy of #{app_path}")
        Kernel.sleep(SMALL_WAIT)
        next
      end

      # Get the ssh key to use for the remote machine.
      remote_node = @nodes.keep_if { |node| node.private_ip == ip }
      if remote_node.empty?
        Djinn.log_info("Got invalid machine to retrieve code (#{ip}).")
        next
      end
      ssh_key = remote_node[0].ssh_key

      md5 = ZKInterface.get_revision_md5(revision_key, ip)
      Djinn.log_debug("Trying #{ip}:#{app_path} for the application.")
      RETRIES.downto(0) {
        begin
          HelperFunctions.scp_file(app_path, app_path, ip, ssh_key, true)
          if File.exists?(app_path)
            if HelperFunctions.check_tarball(app_path, md5)
              Djinn.log_info("Got a copy of #{revision_key} from #{ip}.")
              ZKInterface.add_revision_entry(
                revision_key, my_node.private_ip, md5)
              return
            end
          end
        rescue AppScaleSCPException
          Djinn.log_debug("Got scp issues getting a copy of #{app_path} from #{ip}.")
        end
        # Removing possibly corrupted, or partially downloaded tarball.
        FileUtils.rm_rf(app_path)
        Kernel.sleep(SMALL_WAIT)
      }
      Djinn.log_warn("Unable to get the application from #{ip}:#{app_path}: scp failed.")
    }

    Djinn.log_error("Unable to get the application from any node.")
    raise AppScaleException.new("Unable to fetch #{app_path}")
  end

  # This function creates the xmpp account for 'app', as app@login_ip.
  def start_xmpp_for_app(app)
    service_name = "appscale-xmpp@#{app}"

    # If we have it already running, nothing to do
    if ServiceHelper.is_running?(service_name)
      Djinn.log_debug("xmpp already running for application #{app}")
      return
    end

    # We don't need to check for FailedNodeException here since we catch
    # it at a higher level.
    login_ip = @options['login']
    uac = UserAppClient.new(get_load_balancer.private_ip, @@secret)
    xmpp_user = "#{app}@#{login_ip}"
    xmpp_pass = HelperFunctions.encrypt_password(xmpp_user, @@secret)

    begin
      retries ||= 0
      result = uac.commit_new_user(xmpp_user, xmpp_pass, "app")
    rescue UserExists
      Djinn.log_info("User #{xmpp_user} already exists")
      # We need to update the password of the channel XMPP account for
      # authorization.
      result = uac.change_password(xmpp_user, xmpp_pass)
      Djinn.log_debug("Change password returned: #{result}")
    rescue InternalError
      Djinn.log_warn('Failed to create a new user')
      retries += 1
      if retries < RETRIES
        sleep(SMALL_WAIT)
        retry
      else
        raise
      end
    end

    Djinn.log_debug("Created user [#{xmpp_user}] with password " \
      "[#{@@secret}] and hashed password [#{xmpp_pass}]")

    if Ejabberd.does_app_need_receive?(app)
      Djinn.log_debug("App #{app} does need xmpp receive functionality")
      xmpp_command_content = "exec #{PYTHON27} #{APPSCALE_HOME}/XMPPReceiver/" \
        "xmpp_receiver.py #{app} #{login_ip} " \
        "#{get_load_balancer.private_ip} #{@@secret}"
      xmpp_command_path = "/run/appscale/apps/xmpp_command_#{app}"
      HelperFunctions.write_file(xmpp_command_path, xmpp_command_content)
      ServiceHelper.start("appscale-xmpp@#{app}")
    else
      Djinn.log_debug("App #{app} does not need xmpp receive functionality")
    end
  end

  # Stop the xmpp receiver for an application.
  #
  # Args:
  #   app: The application ID whose XMPPReceiver we should shut down.
  def stop_xmpp_for_app(app)
    Djinn.log_info("Shutting down xmpp receiver for app: #{app}")
    ServiceHelper.stop("appscale-xmpp@#{app}")
    xmpp_command_path = "/run/appscale/apps/xmpp_command_#{app}"
    FileUtils.rm_rf(xmpp_command_path)
    Djinn.log_info("Done shutting down xmpp receiver for app: #{app}")
  end

  def start_open
  end

  def stop_open
  end

  # Gathers App Controller and System Manager stats for this node.
  #
  # Args:
  #   secret: The secret of this deployment.
  # Returns:
  #   A hash in string format containing system and platform stats for this
  #     node.
  def get_node_stats_json(secret)
    return BAD_SECRET_MSG unless valid_secret?(secret)
    return NOT_READY if @nodes.empty?

    # Get stats from Hermes.
    begin
      system_stats = HermesClient.get_system_stats(my_node.private_ip, @@secret)
    rescue AppScaleException => error
      Djinn.log_warn("Couldn't get system stats from Hermes: #{error.message}")
      return INVALID_REQUEST
    end

    Djinn.log_debug('get_node_stats_json: got system stats.')

    # Combine all useful stats and return.
    node_stats = system_stats
    node_stats['apps'] = {}
    if my_node.is_shadow?
      my_versions_loaded  = []
      APPS_LOCK.synchronize {
        my_versions_loaded = @versions_loaded.clone if my_node.is_load_balancer?
      }
      my_versions_loaded.each { |version_key|
        project_id, service_id, version_id = version_key.split(
          VERSION_PATH_SEPARATOR)

        appservers = 0
        pending = 0
        APPS_LOCK.synchronize {
          if @app_info_map[version_key].nil? ||
              @app_info_map[version_key]['appservers'].nil?
            Djinn.log_debug(
              "#{version_key} not setup yet: skipping getting stats.")
            next
          end
          @app_info_map[version_key]['appservers'].each { |location|
            _host, port = location.split(':')
            if Integer(port) > 0
              appservers += 1
            else
              pending += 1
            end
          }
        }

        begin
          version_details = ZKInterface.get_version_details(
            project_id, service_id, version_id)
        rescue VersionNotFound
          next
        end

        # Get HAProxy requests.
        Djinn.log_debug("Getting HAProxy stats for #{version_key}")
        total_reqs, reqs_enqueued, _,
          collection_time = get_application_load_stats(version_key)
        # Create the apps hash with useful information containing
        # HAProxy stats.
        begin
          if collection_time == :no_backend
            total_reqs = 0
            reqs_enqueued = 0
            appservers = 0
            pending = 0
          end

          node_stats['apps'][version_key] = {
            'language' => version_details['runtime'].tr('^A-Za-z', ''),
            'appservers' => appservers,
            'pending_appservers' => pending,
            'http' => version_details['appscaleExtensions']['httpPort'],
            'https' => version_details['appscaleExtensions']['httpsPort'],
            'total_reqs' => total_reqs,
            'reqs_enqueued' => reqs_enqueued
          }
        rescue => except
          backtrace = except.backtrace.join("\n")
          message = "Unforseen exception: #{except} \nBacktrace: #{backtrace}"
          Djinn.log_warn("Unable to get application stats: #{message}")
        end
      }
    end

    node_stats['cloud'] = my_node.cloud
    node_stats['state'] = @state
    node_stats['db_location'] = NOT_UP_YET
    node_stats['db_location'] = get_db_master.public_ip if @done_initializing
    node_stats['is_initialized'] = @done_initializing
    node_stats['is_loaded'] = @done_loading
    node_stats['public_ip'] = my_node.public_ip
    node_stats['private_ip'] = my_node.private_ip
    node_stats['roles'] = my_node.roles || ['none']

    JSON.dump(node_stats)
  end

  # Gets summarized total_requests, total_req_in_queue and current_sessions
  # for a specific application version accross all LB nodes.
  #
  # Args:
  #   version_key: A string specifying the version key.
  # Returns:
  #   The total requests for the proxy, the requests enqueued and current sessions.
  #
  def get_application_load_stats(version_key)
    total_requests, requests_in_queue, sessions = 0, 0, 0
    pxname = "#{HelperFunctions::GAE_PREFIX}#{version_key}"
    time = :no_stats
    lb_nodes = []
    @state_change_lock.synchronize {
      lb_nodes = @nodes.select { |node| node.is_load_balancer? }
    }
    lb_nodes.each { |node|
      begin
        ip = node.private_ip
        load_stats = HermesClient.get_proxy_load_stats(ip, @@secret, pxname)
        total_requests += load_stats[0]
        requests_in_queue += load_stats[1]
        sessions += load_stats[2]
        time = Time.now.to_i
      rescue AppScaleException => error
        Djinn.log_warn("Couldn't get proxy stats from Hermes: #{error.message}")
      end
    }
    if lb_nodes.length > 1
      # Report total HAProxy stats if there are multiple LB nodes.
      Djinn.log_debug("Summarized HAProxy load stats for #{pxname}: " \
        "req_tot=#{total_requests}, qcur=#{requests_in_queue}, scur=#{sessions}")
    end
    return total_requests, requests_in_queue, sessions, time
  end

  # Gets an application cron info.
  #
  # Args:
  #   app_name: The application ID.
  #   secret: The secret of this deployment.
  # Returns:
  #   An application cron info
  def get_application_cron_info(app_name, secret)
    return BAD_SECRET_MSG unless valid_secret?(secret)
    return NOT_READY if @nodes.empty?

    content = CronHelper.get_application_cron_info(app_name)
    JSON.dump(content)
  end
end
<|MERGE_RESOLUTION|>--- conflicted
+++ resolved
@@ -3359,17 +3359,7 @@
     ServiceHelper.stop('appscale-instance-manager')
   end
 
-<<<<<<< HEAD
-  # Stops the groomer service.
-  def stop_groomer_service
-    Djinn.log_info("Stopping groomer service.")
-    GroomerService.stop
-    Djinn.log_info("Done stopping groomer service.")
-  end
-
   # Cloud if infrastructure is configured
-=======
->>>>>>> 3442c12e
   def is_cloud?
     return /^[a-zA-Z0-9_-]{3,}$/.match?(@options['infrastructure'])
   end
