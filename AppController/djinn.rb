#!/usr/bin/ruby -w

# Imports within Ruby's standard libraries
require 'digest'
require 'logger'
require 'monitor'
require 'net/http'
require 'net/https'
require 'openssl'
require 'securerandom'
require 'set'
require 'socket'
require 'soap/rpc/driver'
require 'syslog'
require 'timeout'
require 'tmpdir'
require 'yaml'

# Imports for RubyGems
require 'rubygems'
require 'httparty'
require 'json'
require 'zookeeper'

# Imports for AppController libraries
$:.unshift File.join(File.dirname(__FILE__), 'lib')
require 'app_controller_client'
require 'blobstore'
require 'cron_helper'
require 'custom_exceptions'
require 'datastore_server'
require 'ejabberd'
require 'error_app'
require 'groomer_service'
require 'haproxy'
require 'helperfunctions'
require 'hermes_client'
require 'infrastructure_manager_client'
require 'monit_interface'
require 'nginx'
require 'search'
require 'taskqueue'
require 'terminate'
require 'user_app_client'
require 'zkinterface'
require 'zookeeper_helper'

# This ensure that exceptions in a thread are not ignored.
Thread.abort_on_exception=true

# By default don't trace remote commands execution.
NO_OUTPUT = false

# This lock makes it so that global variables related to apps are not updated
# concurrently, preventing race conditions.
APPS_LOCK = Monitor.new

# This lock is to ensure that only one thread is trying to start/stop
# applications.
AMS_LOCK = Mutex.new

# Prevents nodetool from being invoked concurrently.
NODETOOL_LOCK = Mutex.new

# This lock is to ensure that only one thread is trying to start/stop
# new nodes (it takes a long time to spawn a new VM).
SCALE_LOCK = Mutex.new

# The name of the user to be used with reserved applications.
APPSCALE_USER = 'appscale-user@local.appscale'.freeze

# The string that should be returned to the caller if they call a publicly
# exposed SOAP method but provide an incorrect secret.
BAD_SECRET_MSG = 'false: bad secret'.freeze

# The String that should be returned to callers if they attempt to add or remove
# AppServers from an HAProxy config file at a node where HAProxy is not running.
NO_HAPROXY_PRESENT = 'false: haproxy not running'.freeze

# The String that should be returned to callers if they attempt to add
# AppServers for an app that does not yet have nginx and haproxy set up.
NOT_READY = 'false: not ready yet'.freeze

# A response that indicates that the caller made an invalid request.
INVALID_REQUEST = 'false: invalid request'.freeze

# The maximum number of seconds that we should wait when deploying Google App
# Engine applications via the AppController.
APP_UPLOAD_TIMEOUT = 180

# TODO get rid of json version of zookeeper locations file
# The location on the local file system where we store information about
# where ZooKeeper servers are located, used to backup and restore
# AppController information.
ZK_LOCATIONS_JSON_FILE = '/etc/appscale/zookeeper_locations.json'.freeze

# The location on the local file system where we store information about
# where ZooKeeper servers are located.
ZK_LOCATIONS_FILE = '/etc/appscale/zookeeper_locations'.freeze

# The location of the logrotate scripts.
LOGROTATE_DIR = '/etc/logrotate.d'.freeze

# The name of the generic appscale centralized app logrotate script.
APPSCALE_APP_LOGROTATE = 'appscale-app-logrotate.conf'.freeze

# The location of the appscale-upload-app script from appscale-tools.
UPLOAD_APP_SCRIPT = `which appscale-upload-app`.chomp

# The location of the build cache.
APPSCALE_CACHE_DIR = '/var/cache/appscale'.freeze

# The domain that hosts packages for the build.
PACKAGE_MIRROR_DOMAIN = 's3.amazonaws.com'.freeze

# The location on the package mirror where the packages are stored.
PACKAGE_MIRROR_PATH = '/appscale-build'.freeze

# The highest load of the deployment we handle before trying to scale up.
MAX_LOAD_THRESHOLD = 0.9

# The desired load of the deployment to achieve after scaling up or down.
DESIRED_LOAD = 0.8

# The lowest load of the deployment to tolerate before trying to scale down.
MIN_LOAD_THRESHOLD = 0.7

# The exit code that indicates the data layout version is unexpected.
INVALID_VERSION_EXIT_CODE = 64

# Djinn (interchangeably known as 'the AppController') automatically
# configures and deploys all services for a single node. It relies on other
# Djinns or the AppScale Tools to tell it what services (roles) it should
# be hosting, and exposes these methods via a SOAP interface (as is provided
# in DjinnServer).
class Djinn
  # An Array of NodeInfo objects, each of which containing information about
  # a node in the currently running AppScale deployment.
  attr_accessor :nodes

  # A Hash containing all the parameters needed to configure any service
  # on any node. At a minimum, this is all the information from the AppScale
  # Tools, including information about database parameters and the roles
  # for all nodes.
  attr_accessor :options

  # An Array of Strings, each of which corresponding to the name of an App
  # Engine app that has been loaded on this node.
  attr_accessor :versions_loaded

  # A boolean that is used to let remote callers know when this AppController
  # is done initializing itself, but not necessarily done starting or
  # stopping roles.
  attr_accessor :done_initializing

  # A boolean that is used to let remote callers know when this AppController
  # is done starting all the services it is responsible for.
  attr_accessor :done_loading

  # The human-readable state that this AppController is in.
  attr_accessor :state

  # A boolean that is used to let remote callers start the shutdown process
  # on this AppController, which will cleanly shut down and terminate all
  # services on this node.
  attr_accessor :kill_sig_received

  # An Integer that indexes into @nodes, to return information about this node.
  attr_accessor :my_index

  # An Array that lists the CPU, disk, and memory usage of each machine in this
  # AppScale deployment. Used as a cache so that it does not need to be
  # generated in response to AppDashboard requests.
  # This Array can be fetched in JSON format by get_cluster_stats_json
  # server's method. Its structure is following
  # [
  #  {
  #    # System stats provided by infrustucture manager
  #    "cpu" => {
  #      "idle" => 81.3,
  #      "system" => 13.2,
  #      "user" => 5.5
  #    },
  #    "disk" => [
  #      # For each partition
  #      {
  #        "/" => {
  #          "total" => 30965743616,
  #          "free" => 15482871808,
  #          "used" => 15482871808
  #        }
  #      },
  #      ...
  #    ],
  #    "memory => {
  #      "total" => 12365412865,
  #      "available" => 6472179712,
  #      "used" => 8186245120
  #    },
  #    "swap" => {
  #      "total" => 2097147904,
  #      "free" => 1210527744,
  #      "used" => 886620160
  #    },
  #    "services" => {
  #      # For each Process monitored by monit
  #      "cassandra" => "Running",
  #      ...
  #    },
  #    "loadavg" => {
  #      "last_1_min" => 1.35,
  #      "last_5_min" => 0.67,
  #      "last_15_min" => 0.89,
  #      "runnable_entities" => 3,
  #      "scheduling_entities" => 687
  #    },
  #    # Node information provided by AppController itself
  #    "apps" => {
  #      # This hash is empty for non-shadow nodes
  #      "my_app" => {
  #        "language" => "python",
  #        "appservers" => 4,
  #        "pending_appservers" => 2,
  #        "http" => 8080,
  #        "https" => 4380,
  #        "reqs_enqueued" => 15,
  #        "total_reqs" => 6513
  #      },
  #      ...
  #    },
  #    "cloud" => False,
  #    "state" => "Done starting up AppScale, now in heartbeat mode",
  #    "db_location" => "192.168.33.10",
  #    "is_initialized" => True,
  #    "is_loaded" => True,
  #    "public_ip" => "192.168.33.10",
  #    "private_ip" => "10.10.105.18",
  #    "roles" => ["shadow", "zookeeper", "datastore", "taskqueue"],
  #  },
  #  ...
  # ]
  attr_accessor :cluster_stats

  # A Hash that contains information about each Google App Engine application
  # running in this deployment. It includes information about the nginx and
  # haproxy ports the app uses, as well as the language the app is written
  # in.
  attr_accessor :app_info_map

  # A lock that should be used whenever we modify internal state that can be
  # modified by more than one thread at a time.
  attr_accessor :state_change_lock

  # A Hash that maps the names of Google App Engine apps running in this
  # AppScale deployment to the total number of requests that haproxy has
  # processed.
  attr_accessor :total_req_seen

  # A Hash that maps the names of Google App Engine apps running in this
  # AppScale deployment to the current number of requests that haproxy has
  # queued.
  attr_accessor :current_req_rate

  # A Hash that maps the names of Google App Engine apps running in this
  # AppScale deployment to the last time we sampled the total number of
  # requests that haproxy has processed. When combined with
  # total_req_seen, we can infer the average number of requests per second
  # that come in for each App Engine application.
  attr_accessor :last_sampling_time

  # A Time that corresponds to the last time this machine added or removed
  # nodes in this AppScale deployment. Adding or removing nodes can happen
  # in response to autoscaling requests, or (eventually) to recover from
  # faults.
  attr_accessor :last_scaling_time

  # A Hash that maps reservation IDs generated when uploading App Engine
  # apps via the AppDashboard to the status of the uploaded app (e.g.,
  # started uploading, failed because of a bad app.yaml).
  attr_accessor :app_upload_reservations

  # The port that the AppController runs on by default
  SERVER_PORT = 17443

  # The port that SSH connections are hosted over, by default.
  SSH_PORT = 22

  # A boolean that should be used when we are waiting for a specific port
  # to open, and only if that port needs SSL to talk over it.
  USE_SSL = true

  # A boolean that indicates whether or not we should turn the firewall on,
  # and continuously keep it on. Should definitely be on for releases, and
  # on whenever possible.
  FIREWALL_IS_ON = true

  # The location on the local filesystem where AppScale-related configuration
  # files are written to.
  APPSCALE_CONFIG_DIR = '/etc/appscale'.freeze

  # The tools uses this location to find deployments info. TODO: to remove
  # this dependency.
  APPSCALE_TOOLS_CONFIG_DIR = '/root/.appscale'.freeze

  # The location on the local filesystem where the AppController writes
  # the location of all the nodes which are taskqueue nodes.
  TASKQUEUE_FILE = "#{APPSCALE_CONFIG_DIR}/taskqueue_nodes".freeze

  APPSCALE_HOME = ENV['APPSCALE_HOME']

  # The location on the local filesystem where we save data that should be
  # persisted across AppScale deployments. Currently this is Cassandra data,
  # ZooKeeper data, and Google App Engine apps that users upload.
  PERSISTENT_MOUNT_POINT = '/opt/appscale'.freeze

  # The location where we can find the Python 2.7 executable, included because
  # it is not the default version of Python installed on AppScale VMs.
  PYTHON27 = '/usr/bin/python2'.freeze

  # The message that we display to the user if they call a SOAP-accessible
  # function with a malformed input (e.g., of the wrong class or format).
  BAD_INPUT_MSG = JSON.dump({ 'success' => false, 'message' => 'bad input' })

  # The message that we display to the user if they want to scale up services
  # in an Xen/KVM deployment but don't have enough open nodes to do so.
  NOT_ENOUGH_OPEN_NODES = JSON.dump({ 'success' => false,
    'message' => 'not enough open nodes' })

  # This is the duty cycle for the main loop(s).
  DUTY_CYCLE = 10

  # How many minutes to print the stats in the logs.
  PRINT_STATS_MINUTES = 30

  # This is the time to wait before aborting after a crash. We use this
  # time to give a chance to the tools to collect the crashlog.
  WAIT_TO_CRASH = 30

  # This is a 'small' sleep that we generally use when waiting for
  # services to be up.
  SMALL_WAIT = 5

  # How often we should attempt to scale up. It's measured as a multiplier
  # of DUTY_CYCLE.
  SCALEUP_THRESHOLD = 5

  # How often we should attempt to decrease the number of AppServers on a
  # given node. It's measured as a multiplier of DUTY_CYCLE.
  SCALEDOWN_THRESHOLD = 15

  # When scaling down instances we need to use a much longer time in order
  # to reap the benefit of an already running instance.  This is a
  # multiplication factor we use with the above threshold.
  SCALE_TIME_MULTIPLIER = 6

  # This is the generic retries to do.
  RETRIES = 5

  # We won't allow any AppServer to have 1 minute average load
  # (normalized on the number of CPUs) to be bigger than this constant.
  MAX_LOAD_AVG = 2.0

  # We need to leave some extra RAM available for the system to operate
  # safely.
  SAFE_MEM = 50

  # Conversion divisor to MB for RAM statistics given in Bytes.
  MEGABYTE_DIVISOR = 1024 * 1024

  # A regular expression that can be used to match any character that is not
  # acceptable to use in a hostname:port string, used to filter out unacceptable
  # characters from user input.
  NOT_FQDN_REGEX = /[^\w\d\.:\/_-]/

  # A regular expression that can be used to match any character that is not
  # acceptable to use in a hostname:port string, while also allowing the +
  # character to be used. This is used to filter out unacceptable characters
  # from user input where the plus sign is acceptable.
  NOT_FQDN_OR_PLUS_REGEX = /[^\w\d\.\+:\/_-]/

  # A regular expression that can be used to match any character that is not
  # acceptable to use in a e-mail address, used to filter out unacceptable
  # characters from user input.
  NOT_EMAIL_REGEX = /[^\w\d_@-]/

  # An Integer that determines how many log messages we should send at a time
  # to the AppDashboard, for later viewing.
  LOGS_PER_BATCH = 25

  # An Array of Strings, where each String is an appid that corresponds to an
  # application that cannot be relocated within AppScale, because system
  # services assume that they run at a specific location.
  RESERVED_APPS = [AppDashboard::APP_NAME].freeze

  # A Fixnum that indicates what the first port is that can be used for hosting
  # Google App Engine apps.
  STARTING_APPSERVER_PORT = 20_000

  # A String that is returned to callers of get_app_upload_status that provide
  # an invalid reservation ID.
  ID_NOT_FOUND = 'Reservation ID not found.'.freeze

  # This String is used to inform the tools that the AppController is not
  # quite ready to receive requests.
  NOT_UP_YET = 'not-up-yet'.freeze

  # A String that is returned to callers of set_property that provide an invalid
  # instance variable name to set.
  KEY_NOT_FOUND = 'Invalid property name, or property value.'.freeze

  # A String indicating when we are looking for a Zookeeper connection to
  # become available.
  NO_ZOOKEEPER_CONNECTION = 'No Zookeeper available: in isolated mode'.freeze

  # Where to put logs.
  LOG_FILE = '/var/log/appscale/controller-17443.log'.freeze

  # Default memory to allocate to each AppServer.
  DEFAULT_MEMORY = 400

  # The default service for a project.
  DEFAULT_SERVICE = 'default'.freeze

  # The default version for a service.
  DEFAULT_VERSION = 'v1'.freeze

  # The character used to separate portions of a complete version string.
  # (e.g. guestbook_default_v1)
  VERSION_PATH_SEPARATOR = '_'.freeze

  # The port that the AdminServer listens on.
  ADMIN_SERVER_PORT = 17442

  # List of parameters allowed in the set_parameter (and in AppScalefile
  # at this time). If a default value is specified, it will be used if the
  # parameter is unspecified. The last value (a boolean) indicates if the
  # parameter's value is of a sensitive nature and shouldn't be printed in
  # the logs.
  PARAMETER_CLASS = 0
  PARAMETER_DEFAULT = 1
  PARAMETER_SHOW = 2
  PARAMETERS_AND_CLASS = {
    'azure_subscription_id' => [String, nil, false],
    'azure_app_id' => [String, nil, false],
    'azure_app_secret_key' => [String, nil, false],
    'azure_tenant_id' => [String, nil, false],
    'azure_resource_group' => [String, nil, false],
    'azure_storage_account' => [String, nil, false],
    'azure_group_tag' => [String, nil, false],
    'autoscale' => [TrueClass, 'True', true],
    'client_secrets' => [String, nil, false],
    'controller_logs_to_dashboard' => [TrueClass, 'False', false],
    'default_max_appserver_memory' => [Fixnum, "#{DEFAULT_MEMORY}", true],
    'default_min_appservers' => [Fixnum, '2', true],
    'default_max_appservers' => [Fixnum, '999999', true],
    'disks' => [String, nil, true],
    'ec2_access_key' => [String, nil, false],
    'ec2_secret_key' => [String, nil, false],
    'ec2_url' => [String, nil, false],
    'EC2_ACCESS_KEY' => [String, nil, false],
    'EC2_SECRET_KEY' => [String, nil, false],
    'EC2_URL' => [String, nil, false],
    'flower_password' => [String, nil, false],
    'group' => [String, nil, true],
    'keyname' => [String, nil, false],
    'infrastructure' => [String, nil, true],
    'instance_type' => [String, nil, true],
    'lb_connect_timeout' => [Fixnum, '120000', true],
    'login' => [String, nil, true],
    'machine' => [String, nil, true],
    'max_machines' => [Fixnum, '0', true],
    'min_machines' => [Fixnum, '1', true],
    'region' => [String, nil, true],
    'replication' => [Fixnum, '1', true],
    'project' => [String, nil, false],
    'table' => [String, 'cassandra', false],
    'use_spot_instances' => [TrueClass, nil, false],
    'user_commands' => [String, nil, true],
    'verbose' => [TrueClass, 'False', true],
    'write_nodes_stats_log' => [TrueClass, 'False', true],
    'nodes_stats_log_interval' => [Fixnum, '15', true],
    'write_processes_stats_log' => [TrueClass, 'False', true],
    'processes_stats_log_interval' => [Fixnum, '65', true],
    'write_proxies_stats_log' => [TrueClass, 'False', true],
    'proxies_stats_log_interval' => [Fixnum, '35', true],
    'write_detailed_processes_stats_log' => [TrueClass, 'False', true],
    'write_detailed_proxies_stats_log' => [TrueClass, 'False', true],
    'zone' => [String, nil, true]
  }.freeze

  # Template used for rsyslog configuration files.
  RSYSLOG_TEMPLATE_LOCATION = "#{APPSCALE_HOME}/common/appscale/common/" \
                              "templates/rsyslog-app.conf"

  # Instance variables that we need to restore from the head node.
  DEPLOYMENT_STATE = [
    "@app_info_map",
    "@versions_loaded",
    "@nodes",
    "@options",
    "@last_decision"
  ].freeze

  # The amount of memory in MB for each instance class.
  INSTANCE_CLASSES = { F1: 128,
                       F2: 256,
                       F4: 512,
                       F4_1G: 1024 }.freeze

  # Creates a new Djinn, which holds all the information needed to configure
  # and deploy all the services on this node.
  def initialize
    # The password, or secret phrase, that is required for callers to access
    # methods exposed via SOAP.
    @@secret = HelperFunctions.get_secret

    @@log = Logger.new(STDOUT)
    @@log.level = Logger::INFO

    @my_index = nil
    @my_public_ip = nil
    @my_private_ip = nil
    @kill_sig_received = false
    @done_initializing = false
    @done_terminating = false
    @waiting_messages = []
    @waiting_messages.extend(MonitorMixin)
    @message_ready = @waiting_messages.new_cond
    @done_loading = false
    @state = 'AppController just started'
    @cluster_stats = []
    @state_change_lock = Monitor.new

    @initialized_versions = {}
    @total_req_seen = {}
    @current_req_rate = {}
    @average_req_rate = {}
    @last_sampling_time = {}
    @last_scaling_time = Time.now.to_i
    @app_upload_reservations = {}

    # This variable is used to keep track of the list of zookeeper servers
    # we have in this deployment.
    @zookeeper_data = []

    # This variable is used to keep track of the location files we write
    # when layout changes.
    @locations_content = ''

    # This variable keeps track of the state we read/write to zookeeper,
    # to avoid actions if nothing changed.
    @appcontroller_state = ''

    # The following variables are restored from the headnode ie they are
    # part of the common state of the running deployment.
    @app_info_map = {}
    @versions_loaded = []
    @nodes = []
    @options = {}
    @last_decision = {}

    # Make sure monit is started.
    MonitInterface.start_monit
  end

  # A SOAP-exposed method that callers can use to determine if this node
  # has received information from another node and is starting up.
  def is_done_initializing(secret)
    return @done_initializing if valid_secret?(secret)
    BAD_SECRET_MSG
  end

  # A SOAP-exposed method that callers can use to get information about what
  # roles each node in the AppScale deployment are running.
  def get_role_info(secret)
    return BAD_SECRET_MSG unless valid_secret?(secret)

    all_nodes = []
    @state_change_lock.synchronize {
      @nodes.each { |node| all_nodes << node.to_hash }
    }
    JSON.dump(all_nodes)
  end

  # A SOAP-exposed method that callers can use to get information about what
  # versions are running on this machine, as well as what ports they are bound
  # to, and what ports run nginx and haproxy in front of them.
  #
  # Args:
  #   secret: A String that authenticates callers.
  # Returns:
  #   BAD_SECRET_MSG if the caller could not be authenticated. If the caller
  #   can be authenticated, a JSON-dumped Hash containing information about
  #   versions on this machine is returned.
  def get_app_info_map(secret)
    return BAD_SECRET_MSG unless valid_secret?(secret)
    JSON.dump(@app_info_map)
  end

  # A SOAP-exposed method that callers can use to tell this AppController that
  # a version hosted in this cloud needs to have its nginx reverse proxy
  # serving HTTP and HTTPS traffic on different ports.
  #
  # Args:
  #   version_key: A String that names the version that should be relocated.
  #   http_port: A String or Fixnum that names the port that should be used to
  #     serve HTTP traffic for this app.
  #   https_port: A String or Fixnum that names the port that should be used to
  #     serve HTTPS traffic for this app.
  #   secret: A String that authenticates callers.
  # Returns:
  #   "OK" if the relocation occurred successfully, and a String containing the
  #   reason why the relocation failed in all other cases.
  def relocate_version(version_key, http_port, https_port, secret)
    return BAD_SECRET_MSG unless valid_secret?(secret)
    Djinn.log_debug("Received relocate_version for #{version_key} for " \
                    "http port #{http_port} and https port #{https_port}.")

    unless my_node.is_shadow?
      # We need to send the call to the shadow.
      Djinn.log_debug("Sending relocate_version for #{version_key} " \
        "to #{get_shadow}.")
      acc = AppControllerClient.new(get_shadow.private_ip, @@secret)
      begin
        return acc.relocate_version(version_key, http_port, https_port)
      rescue FailedNodeException
        Djinn.log_warn("Failed to forward relocate_version " \
          "call to #{get_shadow}.")
        return NOT_READY
      end
    end

    project_id, service_id, version_id = version_key.split(
      VERSION_PATH_SEPARATOR)

    # Forward relocate as a patch request to the AdminServer.
    version = {:appscaleExtensions => {:httpPort => http_port.to_i,
                                       :httpsPort => https_port.to_i}}
    endpoint = ['v1', 'apps', project_id, 'services', service_id,
                'versions', version_id].join('/')
    fields_updated = %w(appscaleExtensions.httpPort
                        appscaleExtensions.httpsPort)
    uri = URI("http://#{my_node.private_ip}:#{ADMIN_SERVER_PORT}/#{endpoint}")
    uri.query = URI.encode_www_form({:updateMask => fields_updated.join(',')})
    headers = {'Content-Type' => 'application/json',
               'AppScale-Secret' => @@secret}
    request = Net::HTTP::Patch.new([uri.path, uri.query].join('?'), headers)
    request.body = JSON.dump(version)
    response = Net::HTTP.start(uri.hostname, uri.port) do |http|
      http.request(request)
    end
    return "false: #{response.body}" if response.code != '200'

    begin
      CronHelper.update_cron(@options['login'], project_id)
    rescue VersionNotFound => error
      return "false: #{error.message}"
    end

    'OK'
  end

  # A SOAP-exposed method that tells the AppController to terminate all services
  # in this AppScale deployment.
  #
  # Args:
  #   stop_deployment: A boolean to indicate if the whole deployment
  #                    should be stopped.
  #   secret         : A String used to authenticate callers.
  # Returns:
  #   A String indicating that the termination has started, or the reason why it
  #   failed.
  def kill(stop_deployment, secret)
    begin
      return BAD_SECRET_MSG unless valid_secret?(secret)
    rescue Errno::ENOENT
      # On appscale down, terminate may delete our secret key before we
      # can check it here.
      Djinn.log_debug('kill(): didn\'t find secret file. Continuing.')
    end
    @kill_sig_received = true

    Djinn.log_info('Received a stop request.')

    if my_node.is_shadow? && stop_deployment
      threads = []
      Djinn.log_info('Stopping all other nodes.')
      ips = []
      @state_change_lock.synchronize {
        @nodes.each { |node| ips << node.private_ip }
      }
      ips.each { |ip|
        next if ip == my_node.private_ip
        acc = AppControllerClient.new(ip, @@secret)
        threads << Threads.new {
          begin
            acc.kill(stop_deployment)
            Djinn.log_info("kill: sent kill command to node at #{ip}.")
          rescue FailedNodeException
            Djinn.log_warn("kill: failed to talk to node at #{ip} while.")
          end
        }
      }
      Djinn.log_info('Waiting for other nodes to acknoledge stop ... ')
      threads.each { |t| t.join }
    end

    Djinn.log_info('---- Stopping AppController ----')

    'OK'
  end

  # This method validates that the layout received is correct (both
  # syntactically and logically).
  #
  # Args:
  #   layout: this is a JSON structure containing the nodes
  #     informations (IPs, roles, instance ID etc...). These are the nodes
  #     specified in the AppScalefile at startup time.
  #   keyname: the key of this deployment, needed to initialize
  #     NodeInfo.
  #
  # Returns:
  #   A NodeInfo array suitale to be used in @nodes.
  #
  # Exception:
  #   AppScaleException: returns a message if the layout is not valid.
  def check_layout(layout, keyname)
    if layout.class != String
      msg = "Error: layout wasn't a String, but was a " + layout.class.to_s
      Djinn.log_error(msg)
      raise AppScaleException.new(msg)
    end
    begin
      locations = JSON.load(layout)
    rescue JSON::ParserError
      msg = 'Error: got exception parsing JSON structure layout.'
      Djinn.log_error(msg)
      raise AppScaleException.new(msg)
    end
    if locations.class != Array
      msg = 'Error: layout is not an Array.'
      Djinn.log_error(msg)
      raise AppScaleException.new(msg)
    end
    all_roles = []
    locations.each { |node|
      if node.class != Hash
        msg = 'Error: node structure is not a Hash.'
        Djinn.log_error(msg)
        raise AppScaleException.new(msg)
      end
      if !node['public_ip'] || !node['private_ip'] || !node['roles'] ||
        !node['instance_id']
        msg = "Error: node layout is missing information #{node}."
        Djinn.log_error(msg)
        raise AppScaleException.new(msg)
      elsif node['public_ip'].empty? || node['private_ip'].empty? ||
         node['roles'].empty? || node['instance_id'].empty?
        msg = "Error: node layout is missing information #{node}."
        Djinn.log_error(msg)
        raise AppScaleException.new(msg)
      end
      if node['roles'].class == String
        all_roles << node['roles']
      elsif node['roles'].class == Array
        all_roles += node['roles']
      else
        msg = "Error: node roles is not String or Array for #{node}."
        Djinn.log_error(msg)
        raise AppScaleException.new(msg)
      end
    }

    # Now we can check if we have the needed roles to start the
    # deployment.
    all_roles.uniq!
    ['compute', 'shadow', 'load_balancer', 'login', 'zookeeper',
      'memcache', 'db_master', 'taskqueue_master'].each { |role|
      unless all_roles.include?(role)
        msg = "Error: layout is missing role #{role}."
        Djinn.log_error(msg)
        raise AppScaleException.new(msg)
      end
    }

    # Transform the hash into NodeInfo and return it.
    nodes = Djinn.convert_location_array_to_class(locations, keyname)
    return nodes
  end

  # This method validate and set (if valid) the proper @options value.
  #
  # Args:
  #   options: a Hash containing the property and the value to set it to.
  #
  # Returns:
  #   A sanitized Hash of valid properties.
  def check_options(options)
    newoptions = {}
    if options.class != Hash
      Djinn.log_warn("check_options received a non-hash parameter.")
      return newoptions
    end

    options.each { |name, val|
      unless name.class == String
        Djinn.log_warn("Received an invalid property name of class #{name.class}.")
        next
      end
      key = name.gsub(NOT_EMAIL_REGEX, '')

      # Let's check if the property is a known one.
      unless PARAMETERS_AND_CLASS.has_key?(key)
        begin
          Djinn.log_warn("Removing unknown parameter '" + key.to_s + "'.")
        rescue
          Djinn.log_warn("Removing unknown parameter.")
        end
        next
      end

      # Check that the value that came in is a String or as final class of
      # the parameter. There is no boolean, so TrueClass and FalseClass
      # needs to be check both. If not, remove the parameter since we
      # won't be able to translate it.
      unless (val.class == String || val.class ==
              PARAMETERS_AND_CLASS[key][PARAMETER_CLASS] ||
              (PARAMETERS_AND_CLASS[key][PARAMETER_CLASS] == TrueClass &&
              val.class == FalseClass))
        if PARAMETERS_AND_CLASS[key][PARAMETER_SHOW]
          begin
            msg = "Removing parameter '" + key + "' with unknown value '" +\
              val.to_s + "'."
          rescue
            msg = "Removing parameter '" + key + "' with unknown value."
          end
        else
          msg = "Removing parameter '" + key + "' with unknown value."
        end
        Djinn.log_warn(msg)
        next
      end

      if PARAMETERS_AND_CLASS[key][PARAMETER_SHOW]
        msg = "Converting/checking '" + key + "' with value '" + val + "'."
      else
        msg = "Converting/checking '" + key + "."
      end
      Djinn.log_info(msg)

      # Let's check if we can convert them now to the proper class.
      if PARAMETERS_AND_CLASS[key][PARAMETER_CLASS] == Fixnum
        begin
          Integer(val)
        rescue
          if PARAMETERS_AND_CLASS[key][PARAMETER_SHOW]
            msg = "Warning: parameter '" + key + "' is not an integer (" +\
              val.to_s + "). Removing it."
          else
            msg = "Warning: parameter '" + key + "' is not an integer. Removing it."
          end
          Djinn.log_warn(msg)
          next
        end
      end

      # Booleans and Integer (basically non-String) seem to create issues
      # at the SOAP level (possibly because they are in a structure) with
      # message similar to "failed to serialize detail object". We convert
      # them here to String.
      if PARAMETERS_AND_CLASS[key][PARAMETER_CLASS] == TrueClass ||
         PARAMETERS_AND_CLASS[key][PARAMETER_CLASS] == Fixnum
        begin
          newval = val.to_s
        rescue
          msg = "Warning: cannot convert '" + key + "' to string. Removing it."
          Djinn.log_warn(msg)
          next
        end
      end

      # Strings may need to be sanitized.
      if PARAMETERS_AND_CLASS[key][PARAMETER_CLASS] == String
        # Some options shouldn't be sanitize.
        if key == 'user_commands' or key == 'azure_app_secret_key'
          newval = val
        # Keys have a relaxed sanitization process.
        elsif key.include? "_key" or key.include? "EC2_SECRET_KEY"
          newval = val.gsub(NOT_FQDN_OR_PLUS_REGEX, '')
        else
          newval = val.gsub(NOT_FQDN_REGEX, '')
        end
      end

      newoptions[key] = newval
      newval = "*****" unless PARAMETERS_AND_CLASS[key][2]
      Djinn.log_debug("Accepted option #{key}:#{newval}.")
    }

    return newoptions
  end

  def enforce_options
    # Set the proper log level.
    new_level = Logger::INFO
    new_level = Logger::DEBUG if @options['verbose'].downcase == "true"
    @@log.level = new_level if @@log.level != new_level
  end

  # This is the method needed to get the current layout and options for
  # this deployment. The first AppController to receive this call is the
  # shadow node. It will then forward these information to all other
  # nodes.
  #
  # Args:
  #   layout: this is a JSON structure containing the node
  #     information (IPs, roles, instance ID etc...). These are the nodes
  #     specified in the AppScalefile at startup time.
  #   options: this is a Hash containing all the options and credentials
  #     (for autoscaling) pertinent to this deployment.
  def set_parameters(layout, options, secret)
    return BAD_SECRET_MSG unless valid_secret?(secret)

    # options is a JSON string that will be loaded into a Hash.
    if options.class != String
      msg = "Error: options wasn't a String, but was a " +
            options.class.to_s
      Djinn.log_error(msg)
      return msg
    end
    begin
      opts = JSON.load(options)
    rescue JSON::ParserError
      msg = "Error: got exception parsing JSON options."
      Djinn.log_error(msg)
      return msg
    end
    if opts.nil? || opts.empty?
      Djinn.log_info("Empty options: using defaults.")
    elsif opts.class != Hash
      msg = "Error: options is not a Hash."
      Djinn.log_error(msg)
      return msg
    else
      @state_change_lock.synchronize { @options = check_options(opts) }
    end

    # Let's validate we have the needed options defined.
    ['keyname', 'login', 'table'].each { |key|
      unless @options[key]
        msg = "Error: cannot find #{key} in options!"
        Djinn.log_error(msg)
        return msg
      end
    }

    begin
      @state_change_lock.synchronize {
        @nodes = check_layout(layout, @options['keyname'])
      }
    rescue AppScaleException => e
      Djinn.log_error(e.message)
      return e.message
    end

    # Now let's make sure the parameters that needs to have values are
    # indeed defines, otherwise set the defaults.
    PARAMETERS_AND_CLASS.each { |key, _|
      @state_change_lock.synchronize {
        # The parameter 'key' is defined, no need to do anything.
        next if @options[key]

        if PARAMETERS_AND_CLASS[key][1]
           # The parameter has a default, and it's not defined. Adding
           # default value.
           @options[key] = PARAMETERS_AND_CLASS[key][1]
        end
      }
    }
    enforce_options

    # From here on we do more logical checks on the values we received.
    # The first one is to check that max and min are set appropriately.
    # Max and min needs to be at least the number of started nodes, it
    # needs to be positive. Max needs to be no smaller than min.
    @state_change_lock.synchronize {
      if Integer(@options['max_machines']) < @nodes.length
        Djinn.log_warn("max_machines is less than the number of nodes!")
        @options['max_machines'] = @nodes.length.to_s
      end
      if Integer(@options['min_machines']) < @nodes.length
        Djinn.log_warn("min_machines is less than the number of nodes!")
        @options['min_machines'] = @nodes.length.to_s
      end
      if Integer(@options['max_machines']) < Integer(@options['min_machines'])
        Djinn.log_warn("min_machines is bigger than max_machines!")
        @options['max_machines'] = @options['min_machines']
      end
    }

    # We need to make sure this node is listed in the started nodes.
    find_me_in_locations
    return "Error: Couldn't find me in the node map" if @my_index.nil?

    @state_change_lock.synchronize {
      ENV['EC2_URL'] = @options['ec2_url']
      if @options['ec2_access_key'].nil?
        @options['ec2_access_key'] = @options['EC2_ACCESS_KEY']
        @options['ec2_secret_key'] = @options['EC2_SECRET_KEY']
        @options['ec2_url'] = @options['EC2_URL']
      end
    }

    'OK'
  end

  # Upload a Google App Engine application into this AppScale deployment.
  #
  # Args:
  #   archived_file: A String, with the path to the compressed file containing
  #     the app.
  #   file_suffix: A String indicating what suffix the file should have.
  #   secret: A String with the shared key for authentication.
  # Returns:
  #   A JSON-dumped Hash with fields indicating if the upload process began
  #   successfully, and a reservation ID that can be used with
  #   get_app_upload_status to see if the app has successfully uploaded or not.
  def upload_app(archived_file, file_suffix, secret)
    return BAD_SECRET_MSG unless valid_secret?(secret)

    unless my_node.is_shadow?
      Djinn.log_debug("Sending upload_app call to shadow.")
      acc = AppControllerClient.new(get_shadow.private_ip, @@secret)
      begin
        remote_file = [archived_file, file_suffix].join('.')
        HelperFunctions.scp_file(archived_file, remote_file,
                                 get_shadow.private_ip, get_shadow.ssh_key)
        return acc.upload_app(remote_file, file_suffix)
      rescue FailedNodeException
        Djinn.log_warn("Failed to forward upload_app call to shadow (#{get_shadow}).")
        return NOT_READY
      end
    end

    reservation_id = HelperFunctions.get_random_alphanumeric
    @app_upload_reservations[reservation_id] = {'status' => 'starting'}

    Djinn.log_debug("Received a request to upload app at #{archived_file}" \
      ", with suffix #{file_suffix}")

    Thread.new {
      # If the dashboard is on the same node as the shadow, the archive needs
      # to be copied to a location that includes the suffix.
      unless archived_file.match(/#{file_suffix}$/)
        new_location = [archived_file, file_suffix].join('.')
        Djinn.log_debug("Copying #{archived_file} to #{new_location}")
        FileUtils.copy(archived_file, new_location)
        archived_file = new_location
      end

      Djinn.log_debug("Uploading file at location #{archived_file}")
      keyname = @options['keyname']
      command = "#{UPLOAD_APP_SCRIPT} --file '#{archived_file}' " \
        "--keyname #{keyname} 2>&1"
      output = Djinn.log_run(command)
      if output.include?("Your app can be reached at the following URL")
        result = "true"
      else
        result = output.dump
      end

      @app_upload_reservations[reservation_id]['status'] = result
      File.delete(archived_file)
    }

    return JSON.dump({
      'reservation_id' => reservation_id,
      'status' => 'starting'
    })
  end

  # Checks the status of the App Engine app uploading with the given reservation
  # ID.
  #
  # Args:
  #   reservation_id: A String that corresponds to the reservation ID given when
  #     the app upload process began.
  #   secret: A String with the shared key for authentication.
  # Returns:
  #   A String that indicates what the state is of the uploaded application. If
  #   the given reservation ID was not found, ID_NOT_FOUND is returned. If the
  #   caller attempts to authenticate with an invalid secret, BAD_SECRET_MSG is
  #   returned.
  def get_app_upload_status(reservation_id, secret)
    return BAD_SECRET_MSG unless valid_secret?(secret)

    unless my_node.is_shadow?
      Djinn.log_debug("Sending get_upload_status call to shadow.")
      acc = AppControllerClient.new(get_shadow.private_ip, @@secret)
      begin
        return acc.get_app_upload_status(reservation_id)
      rescue FailedNodeException
        Djinn.log_warn(
          "Failed to forward get_app_upload_status call to #{get_shadow}.")
        return NOT_READY
      end
    end

    if @app_upload_reservations.has_key?(reservation_id) &&
       @app_upload_reservations[reservation_id]['status']
      return @app_upload_reservations[reservation_id]['status']
    else
      return ID_NOT_FOUND
    end
  end

  # Gets the statistics of all the nodes in the AppScale deployment.
  #
  # Args:
  #   secret: A string with the shared key for authentication.
  # Returns:
  #   A JSON string with the statistics of the nodes.
  def get_cluster_stats_json(secret)
    return BAD_SECRET_MSG unless valid_secret?(secret)

    unless my_node.is_shadow?
      Djinn.log_debug("Sending get_cluster_stats_json call to shadow.")
      acc = AppControllerClient.new(get_shadow.private_ip, @@secret)
      begin
        return acc.get_cluster_stats_json
      rescue FailedNodeException
        Djinn.log_warn(
          "Failed to forward get_cluster_stats_json call to #{get_shadow}.")
        return NOT_READY
      end
    end

    @state_change_lock.synchronize { return JSON.dump(@cluster_stats) }
  end

  # Updates our locally cached information about the CPU, memory, and disk
  # usage of each machine in this AppScale deployment.
  def update_node_info_cache
    threads = []
    new_stats = []
    ips = []

    @state_change_lock.synchronize {
      @nodes.each { |node| ips << node.private_ip }
    }
    ips.each { |ip|
      if ip == my_node.private_ip
        begin
          new_stats << JSON.load(get_node_stats_json(@@secret))
        rescue FailedNodeException => exception
          Djinn.log_warn("Failed to get local status update because: " \
            "#{exception.message}")
        end
      else
        threads << Thread.new {
          acc = AppControllerClient.new(ip, @@secret)
          begin
            Thread.current[:new_stat] = JSON.load(acc.get_node_stats_json)
          rescue FailedNodeException, SOAP::FaultError
            Djinn.log_warn("Failed to get status update from node at #{ip}, so " \
              "not adding it to our cached info.")
            Thread.current[:new_stat] = nil
          end
        }
      end
    }
    threads.each { |t|
      t.join
      new_stats << t[:new_stat] unless t[:new_stat].nil?
    }

    @state_change_lock.synchronize { @cluster_stats = new_stats }
    Djinn.log_debug("Updated cluster stats.")
  end

  # Gets the database information of the AppScale deployment.
  #
  # Args:
  #   secret: A string with the shared key for authentication.
  # Returns:
  #   A JSON string with the database information.
  def get_database_information(secret)
    return BAD_SECRET_MSG unless valid_secret?(secret)

    tree = { :table => @options['table'], :replication => @options['replication'],
      :keyname => @options['keyname'] }
    return JSON.dump(tree)
  end

  # Runs the Groomer service that the Datastore provides, which cleans up
  # deleted entries and generates statistics about the entities stored for each
  # application.
  #
  # Args:
  #   secret: A String with the shared key for authentication.
  # Returns:
  #   'OK' if the groomer was invoked, and BAD_SECRET_MSG if the user failed to
  #   authenticate correctly.
  def run_groomer(secret)
    return BAD_SECRET_MSG unless valid_secret?(secret)

    Thread.new {
      run_groomer_command = `which appscale-groomer`.chomp
      if my_node.is_db_master?
        Djinn.log_run(run_groomer_command)
      else
        db_master = get_db_master
        HelperFunctions.run_remote_command(db_master.private_ip,
          run_groomer_command, db_master.ssh_key, NO_OUTPUT)
      end
    }

    return 'OK'
  end

  # Queries the AppController for a list of instance variables whose names match
  # the given regular expression, as well as the values associated with each
  # match.
  #
  # Args:
  #   property_regex: A String that will be used as the regular expression,
  #     determining which instance variables should be returned.
  #   secret: A String with the shared key for authentication.
  #
  # Returns:
  #   A JSON-dumped Hash mapping each instance variable matching the given regex
  #   to the value it is bound to.
  def get_property(property_regex, secret)
    return BAD_SECRET_MSG unless valid_secret?(secret)

    unless my_node.is_shadow?
      # We need to send the call to the shadow.
      Djinn.log_debug("Sending get_property for #{property_regex} to #{get_shadow}.")
      acc = AppControllerClient.new(get_shadow.private_ip, @@secret)
      begin
        return acc.get_property(property_regex)
      rescue FailedNodeException
        Djinn.log_warn("Failed to forward get_property call to #{get_shadow}.")
        return NOT_READY
      end
    end

    Djinn.log_info("Received request to get properties matching #{property_regex}.")
    properties = {}
    PARAMETERS_AND_CLASS.each { |key, val|
      begin
        if key =~ /\A#{property_regex}\Z/
          unless val[2]
            properties[key] = "*****"
            next
          end
          if @options[key].nil?
            properties[key] = val[1]
          else
            properties[key] = @options[key]
          end
        end
      rescue RegexpError
        Djinn.log_warn("get_property: got invalid regex (#{property_regex}).")
      end
    }

    Djinn.log_debug("Caller asked for instance variables matching regex " \
      "#{property_regex}, returning response #{properties.inspect}")
    return JSON.dump(properties)
  end

  # Sets the named instance variable to the given value.
  #
  # Args:
  #   property_name: A String naming the instance variable that should be set.
  #   property_value: A String or Fixnum that provides the value for the given
  #     property name.
  #   secret: A String with the shared key for authentication.
  #
  # Returns:
  #   A String containing:
  #     - 'OK' if the value was successfully set.
  #     - KEY_NOT_FOUND if there is no instance variable with the given name.
  #     - NOT_READY if this node is not shadow, and cannot talk to shadow.
  #     - BAD_SECRET_MSG if the caller could not be authenticated.
  def set_property(property_name, property_value, secret)
    return BAD_SECRET_MSG unless valid_secret?(secret)
    if property_name.class != String or property_value.class != String
      Djinn.log_warn("set_property: received non String parameters.")
      return KEY_NOT_FOUND
    end

    unless my_node.is_shadow?
      # We need to send the call to the shadow.
      Djinn.log_debug("Sending set_property for #{property_name} to #{get_shadow}.")
      acc = AppControllerClient.new(get_shadow.private_ip, @@secret)
      begin
        return acc.set_property(property_name, property_value)
      rescue FailedNodeException
        Djinn.log_warn("Failed to forward set_property call to #{get_shadow}.")
        return NOT_READY
      end
    end

    Djinn.log_info("Received request to change #{property_name} to #{property_value}.")
    opts = {}
    opts[property_name] = property_value
    newopts = check_options(opts)

    # If we don't have any option to set, property was invalid.
    if newopts.length == 0
      Djinn.log_info("Failed to set property '#{property_name}'.")
      return KEY_NOT_FOUND
    end

    # Let's keep an old copy of the options: we'll need them to check if
    # something changed and we need to act.
    old_options = @options.clone
    newopts.each { |key, val|
      # We give some extra information to the user about some properties.
      if key == 'keyname'
        Djinn.log_warn('Changing keyname can break your deployment!')
      elsif key == 'default_max_appserver_memory'
        Djinn.log_warn('default_max_appserver_memory will be enforced on new AppServers only.')
        ZKInterface.set_runtime_params({:default_max_appserver_memory => Integer(val)})
      elsif key == 'min_machines'
        unless is_cloud?
          Djinn.log_warn('min_machines is not used in non-cloud infrastructures.')
        end
        if Integer(val) < Integer(@options['min_machines'])
          Djinn.log_warn('Invalid input: cannot lower min_machines!')
          return 'min_machines cannot be less than the nodes defined in ips_layout'
        end
      elsif key == 'max_machines'
        unless is_cloud?
          Djinn.log_warn('max_machines is not used in non-cloud infrastructures.')
        end
        if Integer(val) < Integer(@options['min_machines'])
          Djinn.log_warn('Invalid input: max_machines is smaller than min_machines!')
          return 'max_machines is smaller than min_machines.'
        end
      elsif key == 'default_min_appservers'
        if Integer(val) < 0 || Integer(val) > Integer(@options['default_max_appservers'])
          Djinn.log_warn('Invalid input: default_min_appservers needs to be ' \
                         'non-negative and smaller or equal to default_max_appservers.')
          return 'invalid input for default_min_appservers'
        end
      elsif key == 'default_max_appservers'
        if Integer(val) <= 0 || Integer(val) < Integer(@options['default_min_appservers'])
          Djinn.log_warn('Invalid input: default_max_appservers needs to be ' \
                         'positive and bigger or equal to default_min_appservers.')
          return 'invalid input for default_max_appservers'
        end
      elsif key == 'flower_password'
        TaskQueue.stop_flower
        TaskQueue.start_flower(@options['flower_password'])
      elsif key == 'replication'
        Djinn.log_warn('replication cannot be changed at runtime.')
        next
      elsif key == 'lb_connect_timeout'
        unless Integer(val) > 0
          Djinn.log_warn('Cannot set a negative timeout.')
          next
        end
      end

      @options[key] = val

      if key.include? 'stats_log'
        if key.include? 'nodes'
          ZKInterface.update_hermes_nodes_profiling_conf(
            @options['write_nodes_stats_log'].downcase == 'true',
            @options['nodes_stats_log_interval'].to_i
          )
        elsif key.include? 'processes'
          ZKInterface.update_hermes_processes_profiling_conf(
            @options['write_processes_stats_log'].downcase == 'true',
            @options['processes_stats_log_interval'].to_i,
            @options['write_detailed_processes_stats_log'].downcase == 'true'
          )
        elsif key.include? 'proxies'
          ZKInterface.update_hermes_proxies_profiling_conf(
            @options['write_proxies_stats_log'].downcase == 'true',
            @options['proxies_stats_log_interval'].to_i,
            @options['write_detailed_proxies_stats_log'].downcase == 'true'
          )
        end
      end
      Djinn.log_info("Successfully set #{key} to #{val}.")
    }
    # Act upon changes.
    enforce_options unless old_options == @options

    return 'OK'
  end

  # Updates a project's cron jobs.
  def update_cron(project_id, secret)
    return BAD_SECRET_MSG unless valid_secret?(secret)

    unless my_node.is_shadow?
      Djinn.log_debug(
        "Sending update_cron call for #{project_id} to shadow.")
      acc = AppControllerClient.new(get_shadow.private_ip, @@secret)
      begin
        return acc.update_cron(project_id)
      rescue FailedNodeException
        Djinn.log_warn(
          "Failed to forward update_cron call to shadow (#{get_shadow}).")
        return NOT_READY
      end
    end

    begin
      CronHelper.update_cron(@options['login'], project_id)
    rescue VersionNotFound => error
      return "false: #{error.message}"
    end

    return 'OK'
  end

  # Checks ZooKeeper to see if the deployment ID exists.
  # Returns:
  #   A boolean indicating whether the deployment ID has been set or not.
  def deployment_id_exists(secret)
    return BAD_SECRET_MSG unless valid_secret?(secret)

    return ZKInterface.exists?(DEPLOYMENT_ID_PATH)
  end

  # Retrieves the deployment ID from ZooKeeper.
  # Returns:
  #   A string that contains the deployment ID.
  def get_deployment_id(secret)
    return BAD_SECRET_MSG unless valid_secret?(secret)

    begin
      return ZKInterface.get(DEPLOYMENT_ID_PATH)
    rescue FailedZooKeeperOperationException => e
      Djinn.log_warn("(get_deployment_id) failed talking to zookeeper " \
        "with #{e.message}.")
      return
    end
  end

  # Sets deployment ID in ZooKeeper.
  # Args:
  #   id: A string that contains the deployment ID.
  def set_deployment_id(secret, id)
    return BAD_SECRET_MSG unless valid_secret?(secret)

    begin
      ZKInterface.set(DEPLOYMENT_ID_PATH, id, false)
    rescue FailedZooKeeperOperationException => e
      Djinn.log_warn("(set_deployment_id) failed talking to zookeeper " \
        "with #{e.message}.")
    end
    return
  end

  # Enables or disables datastore writes on this node.
  # Args:
  #   read_only: A string that indicates whether to turn read-only mode on or
  #     off.
  def set_node_read_only(read_only, secret)
    return BAD_SECRET_MSG unless valid_secret?(secret)
    return INVALID_REQUEST unless %w(true false).include?(read_only)

    if read_only == 'true'
      GroomerService.stop
    else
      GroomerService.start
    end

    return 'OK'
  end

  # Enables or disables datastore writes on this deployment.
  # Args:
  #   read_only: A string that indicates whether to turn read-only mode on or
  #     off.
  def set_read_only(read_only, secret)
    return BAD_SECRET_MSG unless valid_secret?(secret)
    return INVALID_REQUEST unless %w(true false).include?(read_only)

    ZKInterface.get_datastore_servers.each { |machine_ip, port|
      http = Net::HTTP.new(machine_ip, port)
      request = Net::HTTP::Post.new('/read-only')
      request.body = { 'readOnly' => read_only == 'true' }.to_json
      http.request(request)
    }

    ips = []
    @state_change_lock.synchronize {
      @nodes.each { | node |
        ips << node.private_ip if node.is_db_master? || node.is_db_slave?
      }
    }
    ips.each { |ip|
      acc = AppControllerClient.new(ip, @@secret)
      response = acc.set_node_read_only(read_only)
      unless response == 'OK'
        Djinn.log_warn("set_read_only: #{ip} responded with #{response}.")
        return response
      end
    }

    return 'OK'
  end

  # Checks if the primary database node is ready. For Cassandra, this is needed
  # because the seed node needs to start before the other nodes.
  # Args:
  #   secret: A string that authenticates the caller.
  # Returns:
  #   A string indicating whether or not the primary database node is ready.
  def primary_db_is_up(secret)
    return BAD_SECRET_MSG unless valid_secret?(secret)

    primary_ip = get_db_master.private_ip
    unless my_node.is_db_master?
      Djinn.log_debug("Asking #{primary_ip} if database is ready.")
      acc = AppControllerClient.new(get_db_master.private_ip, @@secret)
      begin
        return acc.primary_db_is_up
      rescue FailedNodeException
        Djinn.log_warn("Unable to ask #{primary_ip} if database is ready.")
        return NOT_READY
      end
    end

    lock_obtained = NODETOOL_LOCK.try_lock
    begin
      return NOT_READY unless lock_obtained
      ready = nodes_ready.include?(primary_ip)
      return "#{ready}"
    ensure
      NODETOOL_LOCK.unlock if lock_obtained
    end
  end

  # Resets a user's password.
  #
  # Args:
  #   username: The email address for the user whose password will be changed.
  #   password: The SHA1-hashed password that will be set as the user's password.
  def reset_password(username, password, secret)
    return BAD_SECRET_MSG unless valid_secret?(secret)

    begin
      uac = UserAppClient.new(my_node.private_ip, @@secret)
      return uac.change_password(username, password)
    rescue FailedNodeException
      Djinn.log_warn("Failed to talk to the UserAppServer while resetting " \
        "the user's password.")
    end
  end

  # Queries the UserAppServer to see if the given user exists.
  #
  # Args:
  #   username: The email address registered as username for the user's application.
  def does_user_exist(username, secret)
    return BAD_SECRET_MSG unless valid_secret?(secret)

    begin
      uac = UserAppClient.new(my_node.private_ip, @@secret)
      return uac.does_user_exist?(username)
    rescue FailedNodeException
      Djinn.log_warn("Failed to talk to the UserAppServer to check if the " \
        "the user #{username} exists.")
    end
  end

  # Creates a new user account, with the given username and hashed password.
  #
  # Args:
  #   username: An email address that should be set as the new username.
  #   password: A sha1-hashed password that is bound to the given username.
  #   account_type: A str that indicates if this account can be logged into
  #     by XMPP users.
  def create_user(username, password, account_type, secret)
    return BAD_SECRET_MSG unless valid_secret?(secret)

    begin
      uac = UserAppClient.new(my_node.private_ip, @@secret)
      return uac.commit_new_user(username, password, account_type)
    rescue FailedNodeException
      Djinn.log_warn("Failed to talk to the UserAppServer while committing " \
        "the user #{username}.")
    end
  end

  # Grants the given user the ability to perform any administrative action.
  #
  # Args:
  #   username: The e-mail address that should be given administrative authorizations.
  def set_admin_role(username, is_cloud_admin, capabilities, secret)
    return BAD_SECRET_MSG unless valid_secret?(secret)

    begin
      uac = UserAppClient.new(my_node.private_ip, @@secret)
      return uac.set_admin_role(username, is_cloud_admin, capabilities)
    rescue FailedNodeException
      Djinn.log_warn("Failed to talk to the UserAppServer while setting admin role " \
        "for the user #{username}.")
    end
  end

  def get_all_public_ips(secret)
    return BAD_SECRET_MSG unless valid_secret?(secret)

    public_ips = []
    @state_change_lock.synchronize {
      @nodes.each { |node| public_ips << node.public_ip }
    }
    JSON.dump(public_ips)
  end

  def get_all_private_ips(secret)
    return BAD_SECRET_MSG unless valid_secret?(secret)

    private_ips = []
    @state_change_lock.synchronize {
      @nodes.each { |node| private_ips << node.private_ip }
    }
    JSON.dump(private_ips)
  end

  def check_api_services
    # LoadBalancers needs to setup the routing for the datastore before
    # proceeding.
    while my_node.is_load_balancer? && !update_db_haproxy
      Djinn.log_info('Waiting for Datastore assignements ...')
      sleep(SMALL_WAIT)
    end

    # Wait till the Datastore is functional.
    loop do
      break if HelperFunctions.is_port_open?(get_load_balancer.private_ip,
                                             DatastoreServer::PROXY_PORT)
      Djinn.log_debug('Waiting for Datastore to be active...')
      sleep(SMALL_WAIT)
    end
    Djinn.log_info('Datastore service is active.')

    # At this point all nodes are fully functional, so the Shadow will do
    # another assignments of the datastore processes to ensure we got the
    # accurate CPU count.
    assign_datastore_processes if my_node.is_shadow?
  end

  def job_start(secret)
    return BAD_SECRET_MSG unless valid_secret?(secret)

    Djinn.log_info("==== Starting AppController (pid: #{Process.pid}) ====")

    # We reload our old IPs (if we find them) so we can check later if
    # they changed and act accordingly.
    begin
      @my_private_ip = HelperFunctions.read_file("#{APPSCALE_CONFIG_DIR}/my_private_ip")
      @my_public_ip = HelperFunctions.read_file("#{APPSCALE_CONFIG_DIR}/my_public_ip")
    rescue Errno::ENOENT
      Djinn.log_info("Couldn't find my old my_public_ip or my_private_ip.")
      @my_private_ip = nil
      @my_public_ip = nil
    end

    # If deprecated ZK_LOCATIONS_JSON_FILE is used,
    # convert it to regular ZK_LOCATIONS_FILE
    if not File.exists?(ZK_LOCATIONS_FILE) and File.exists?(ZK_LOCATIONS_JSON_FILE)
      # Read deprecated json file with zookeeper nodes.
      zookeeper_data = HelperFunctions.read_json_file(ZK_LOCATIONS_JSON_FILE)
      HelperFunctions.write_file(ZK_LOCATIONS_FILE, zookeeper_data['locations'].join("\n"))
    end

    # If we have the ZK_LOCATIONS_FILE, the deployment has already been
    # configured and started. We need to check if we are a zookeeper host
    # and start it if needed.
    if File.exists?(ZK_LOCATIONS_FILE)
      # We need to check our saved IPs with the list of zookeeper nodes
      # (IPs can change in cloud environments).
      if @my_private_ip.nil?
        @state = "Cannot find my old private IP address."
        HelperFunctions.log_and_crash(@state, WAIT_TO_CRASH)
      end

      # Restore the initial list of zookeeper nodes.
      zookeeper_data = []
      File.foreach(ZK_LOCATIONS_FILE) { |line|
        zookeeper_data << line.strip() unless line.strip().empty?
      }
      @zookeeper_data = zookeeper_data
      if @zookeeper_data.include?(@my_private_ip) && !is_zookeeper_running?
        # We are a zookeeper host and we need to start it.
        begin
          start_zookeeper(false)
        rescue FailedZooKeeperOperationException
          @state = "Couldn't start Zookeeper."
          HelperFunctions.log_and_crash(@state, WAIT_TO_CRASH)
        end
      end
      pick_zookeeper(@zookeeper_data)
    end

    # We need to wait for the 'state', that is the deployment layouts and
    # the options for this deployment. It's either a save state from a
    # previous start, or it comes from the tools. If the tools communicate
    # the deployment's data, then we are the headnode.
    unless restore_appcontroller_state
      wait_for_data
      erase_old_data
    end
    parse_options

    # Load datastore helper.
    # TODO: this should be the class or module.
    table = @options['table']
    # require db_file
    begin
      require "#{table}_helper"
    rescue => e
      backtrace = e.backtrace.join("\n")
      HelperFunctions.log_and_crash("Unable to find #{table} helper." \
        " Please verify datastore type: #{e}\n#{backtrace}")
    end

    # We reset the kill signal received since we are starting now.
    @kill_sig_received = false

    # If we have uncommitted changes, we rebuild/reinstall the
    # corresponding packages to ensure we are using the latest code.
    build_uncommitted_changes

    # From here on we have the basic local state that allows to operate.
    # In particular we know our roles, and the deployment layout. Let's
    # start attaching any permanent disk we may have associated with us.
    start_infrastructure_manager
    mount_persistent_storage

    find_me_in_locations
    write_database_info
    update_firewall

    # If we are the headnode, we may need to start/setup all other nodes.
    # Better do it early on, since it may take some time for the other
    # nodes to start up.
    if my_node.is_shadow?
      configure_ejabberd_cert
      Djinn.log_info("Preparing other nodes for this deployment.")
      @state_change_lock.synchronize { initialize_nodes_in_parallel(@nodes) }
    end

    # Initialize the current server and starts all the API and essential
    # services. The functions are idempotent ie won't restart already
    # running services and can be ran multiple time with no side effect.
    initialize_server
    start_stop_api_services

    # Now that we are done loading, we can set the monit job to check the
    # AppController. At this point we are resilient to failure (ie the AC
    # will restart if needed).
    set_appcontroller_monit
    @done_loading = true

    pick_zookeeper(@zookeeper_data)
    write_our_node_info
    @state_change_lock.synchronize { wait_for_nodes_to_finish_loading(@nodes) }

    # Check that services are up before proceeding into the duty cycle.
    check_api_services

    # Make sure we have the first state saved in zookeeper.
    backup_appcontroller_state if my_node.is_shadow?

    # This variable is used to keep track of the last time we printed some
    # statistics to the log.
    last_print = Time.now.to_i

    # We use a thread to check the status of the cluster to ensure we
    # don't block waiting for the status.
    if my_node.is_shadow?
      update_stats_thread = Thread.new { update_node_info_cache }
    end

    until @kill_sig_received do
      # Mark the beginning of the duty cycle.
      start_work_time = Time.now.to_i

      # We want to ensure monit stays up all the time, since we rely on
      # it for services and AppServers.
      unless MonitInterface.start_monit
        Djinn.log_warn('Monit was not running: restarted it.')
      end

      write_database_info
      update_port_files
      update_firewall
      write_zookeeper_locations

      # This call will block if we cannot reach a zookeeper node, but will
      # be very fast if we have an available connection. The function sets
      # the state in case we are looking for a zookeeper server.
      pick_zookeeper(@zookeeper_data)

      # We save the current @options and roles to check if
      # restore_appcontroller_state modifies them.
      old_options = @options.clone
<<<<<<< HEAD
      old_roles = my_node.roles
=======
      old_jobs = my_node.jobs
      my_versions_loaded = []
      APPS_LOCK.synchronize {
        my_versions_loaded = @versions_loaded.clone if my_node.is_load_balancer?
      }
>>>>>>> 8128e620

      # The appcontroller state is a misnomer, since it contains the state
      # of the deployment that each node needs to reload. For example it
      # contains the current listing of AppServers and Nodes.
      unless restore_appcontroller_state
        # Master is responsible to populate the state for the other nodes
        # consumption, and since we know we could talk to zookeeper,
        # master needs to go ahead and write the state.
        unless my_node.is_shadow?
          @state = "Couldn't reach the deployment state: now in isolated mode"
          Djinn.log_warn("Cannot talk to zookeeper: in isolated mode.")
          next
        end
      end

      # We act here if options or roles for this node changed.
      check_role_change(old_options, old_roles)

      # The master node has more work to do.
      if my_node.is_shadow?
        write_tools_config
        if update_stats_thread.alive?
          Djinn.log_debug('Update thread still running: skipping updates.')
        else
          update_stats_thread = Thread.new { update_node_info_cache }
        end
        backup_appcontroller_state
      end

      # Load balancers (and shadow) needs to setup new applications.
      if my_node.is_load_balancer?
        versions_loaded_now = []
        APPS_LOCK.synchronize { versions_loaded_now = @versions_loaded.clone }

        # Starts apps that are not running yet but they should.
        if my_node.is_shadow?
          begin
            versions_to_load = ZKInterface.get_versions - versions_loaded_now
          rescue FailedZooKeeperOperationException
            versions_to_load = []
          end
        else
          versions_to_load = versions_loaded_now - my_versions_loaded
        end
        versions_to_load.each { |version_key|
          APPS_LOCK.synchronize {
            setup_app_dir(version_key, true)
            setup_appengine_version(version_key)
          }
        }
        # In addition only shadow kick off the autoscaler.
        APPS_LOCK.synchronize { scale_deployment if my_node.is_shadow? }
      end

<<<<<<< HEAD
      # We act here if options or roles for this node changed.
      check_role_change(old_options, old_roles)

      # Check the running, terminated, pending AppServers.
      check_running_appservers

      # Detect applications that have been undeployed and terminate all
      # running AppServers.
      check_stopped_apps

      # Load balancers and shadow need to check/update nginx/haproxy.
      if my_node.is_load_balancer?
=======
      # Load balancers and shadow need to check/update applications that have
      # been undeployed and nginx/haproxy.
      if my_node.is_shadow? or my_node.is_load_balancer?
>>>>>>> 8128e620
        APPS_LOCK.synchronize {
          check_stopped_apps
        }
      end
      if my_node.is_load_balancer?
        update_db_haproxy
        APPS_LOCK.synchronize { regenerate_routing_config }
      end
      @state = "Done starting up AppScale, now in heartbeat mode"

      # Print stats in the log recurrently; works as a heartbeat mechanism.
      if last_print < (Time.now.to_i - 60 * PRINT_STATS_MINUTES)
        if my_node.is_shadow? && @options['autoscale'].downcase != "true"
          Djinn.log_info("--- This deployment has autoscale disabled.")
        end
        begin
          stats = JSON.parse(get_node_stats_json(secret))
          Djinn.log_info("--- Node at #{stats['public_ip']} has " \
            "#{stats['memory']['available']/MEGABYTE_DIVISOR}MB memory available " \
            "and knows about these apps #{stats['apps']}.")
          Djinn.log_debug("--- Node stats: #{JSON.pretty_generate(stats)}")
          last_print = Time.now.to_i
        rescue SOAP::FaultError
          Djinn.log_warn("Failed to get local node stats: skipping stats")
        end
      end

      # Let's make sure we don't drift the duty cycle too much.
      duty_cycle_duration = Time.now.to_i - start_work_time
      if duty_cycle_duration < DUTY_CYCLE
        Kernel.sleep(DUTY_CYCLE - duty_cycle_duration)
      end
    end
  end

  def is_appscale_terminated(secret)
    begin
      bad_secret = JSON.dump({'status'=>BAD_SECRET_MSG})
      return bad_secret unless valid_secret?(secret)
    rescue Errno::ENOENT
      # On appscale down, terminate may delete our secret key before we
      # can check it here.
      Djinn.log_debug("run_terminate(): didn't find secret file. Continuing.")
    end
    return @done_terminating
  end

  def run_terminate(clean, secret)
    return BAD_SECRET_MSG unless valid_secret?(secret)
    if my_node.is_shadow?
      begin
        bad_secret = JSON.dump({'status'=>BAD_SECRET_MSG})
        return bad_secret unless valid_secret?(secret)
      rescue Errno::ENOENT
        # On appscale down, terminate may delete our secret key before we
        # can check it here.
        Djinn.log_debug("run_terminate(): didn't find secret file. Continuing.")
      end
      Djinn.log_info("Received a stop request.")
      Djinn.log_info("Stopping all other nodes.")
      Thread.new {
        terminate_appscale_in_parallel(clean){|node| send_client_message(node)}
        @done_terminating = true
      }
      # Return a "request id" for future use in sending and receiving messages.
      return SecureRandom.hex
    end
  end

  def terminate_appscale(node_to_terminate, clean)
    ip = node_to_terminate.private_ip
    Djinn.log_info("Running terminate.rb on the node at IP address #{ip}")
    ssh_key = node_to_terminate.ssh_key

    # Add ' clean' as parameter to terminate.rb if clean is true
    extra_command = clean.downcase == 'true' ? ' clean' : ''

    # Run terminate.rb on node
    begin
      Timeout.timeout(WAIT_TO_CRASH) {
        HelperFunctions.sleep_until_port_is_open(ip, SSH_PORT)
      }
    rescue Timeout::Error => e
      # Return ip, status, and output of terminated node
      return {'ip'=>ip, 'status'=> false,
              'output'=>"Waiting for port #{SSH_PORT} returned #{e.message}"}
    end
    output = HelperFunctions.run_remote_command(ip,
        "ruby /root/appscale/AppController/terminate.rb#{extra_command}",
        ssh_key, true)

    # terminate.rb will print "OK" if it ran successfully
    status = output.chomp!("OK").nil? ? false : true

    # Get the output of 'ps x' from node
    output += HelperFunctions.run_remote_command(ip, 'ps x', ssh_key, true)
    Djinn.log_debug("#{ip} terminated:#{status}\noutput:#{output}")

    # Return ip, status, and output of terminated node
    return {'ip'=>ip, 'status'=> status, 'output'=>output}
  end

  def terminate_appscale_in_parallel(clean)
    # Let's stop all other nodes.
    threads = []
    @state_change_lock.synchronize {
      @nodes.each { |node|
        if node.private_ip != my_node.private_ip
          threads << Thread.new {
            Thread.current[:output] = terminate_appscale(node, clean)
          }
        end
      }
    }

    threads.each do |t|
      t.join
      yield t[:output]
    end

    'OK'
  end

  # Adds message to queue so it can be received by client.
  def send_client_message(message)
    @waiting_messages.synchronize {
      @waiting_messages.push(message)
      Djinn.log_debug(@waiting_messages)
      @message_ready.signal
    }
  end

  # Method ran by client to access the messages in @waiting_messages. Client
  # must send a timeout so that the server will not clear the messages.
  def receive_server_message(timeout, secret)
    was_queue_emptied = false
    begin
      Timeout.timeout(timeout.to_i) {
        begin
          bad_secret = JSON.dump({'status'=>BAD_SECRET_MSG})
          return bad_secret unless valid_secret?(secret)
        rescue Errno::ENOENT
          # On appscale down, terminate may delete our secret key before we
          # can check it here.
          Djinn.log_debug("run_terminate(): didn't find secret file. Continuing.")
        end
        # Client will process "Error" and try again unless appscale is
        # terminated
        if @done_terminating and @waiting_messages.empty?
          return "Error: Done Terminating and No Messages"
        end
        @waiting_messages.synchronize {
          @message_ready.wait_while {@waiting_messages.empty?}
          message = JSON.dump(@waiting_messages)
          @waiting_messages.clear
          was_queue_emptied = true
          return message
        }
      }
    # Client will process "Error" and try again unless appscale is terminated
    rescue Timeout::Error
      Djinn.log_debug("Timed out trying to receive server message. Queue empty:
                     #{was_queue_emptied}")
      return "Error: Server Timed Out"
    end
  end

  # Starts the InfrastructureManager service on this machine, which exposes
  # a SOAP interface by which we can dynamically add and remove nodes in this
  # AppScale deployment.
  def start_infrastructure_manager
    script = `which appscale-infrastructure`.chomp
    service_port = 17444
    start_cmd = "#{script} -p #{service_port}"
    start_cmd << ' --autoscaler' if my_node.is_shadow?
    start_cmd << ' --verbose' if @options['verbose'].downcase == 'true'

    MonitInterface.start(:iaas_manager, start_cmd)
    Djinn.log_info("Started InfrastructureManager successfully!")
  end

  def stop_infrastructure_manager
    Djinn.log_info("Stopping InfrastructureManager")
    MonitInterface.stop(:iaas_manager)
  end

  def get_online_users_list(secret)
    return BAD_SECRET_MSG unless valid_secret?(secret)

    online_users = []

    lb_node = get_load_balancer
    ip = lb_node.public_ip
    key = lb_node.ssh_key
    raw_list = `ssh -i #{key} -o StrictHostkeyChecking=no root@#{ip} 'ejabberdctl connected-users'`
    raw_list.split("\n").each { |userdata|
      online_users << userdata.split("/")[0]
    }

    return online_users
  end

  # This function removes this node from the list of possible sources for
  # a revision's source archive.
  #
  # Args:
  #   revision_key: The revision key.
  #   location: Full path for the tarball of the application.
  #   secret: The deployment current secret.
  # Returns:
  #   A Boolean indicating the success of the operation.
  def stop_hosting_revision(revision_key, location, secret)
    return BAD_SECRET_MSG unless valid_secret?(secret)

    Djinn.log_warn("#{location} still exists") unless File.exists?(location)

    begin
      ZKInterface.remove_revision_entry(revision_key, my_node.private_ip)
      return true
    rescue FailedZooKeeperOperationException => except
      # We just warn here and don't retry, since the shadow may have
      # already cleaned up the hosters.
      Djinn.log_warn("stop_hosting_revision: got exception talking to " \
        "zookeeper: #{except.message}.")
    end

    return false
  end

  # Finds an 'open' node and assigns the specified roles.
  #
  # Args:
  #   roles: An Array with the list of roles to assume.
  #
  # Returns:
  #   A Boolean indicating if an open node was found and the roles
  #   assigned.
  def assign_roles_to_open_node(roles)
    @state_change_lock.synchronize {
      @nodes.each { |node|
        if node.is_open?
          Djinn.log_debug("New roles #{roles} will be assumed by open node #{node}.")
          node.roles = roles
          return true
        end
      }
    }
    return false
  end

  # This SOAP-exposed method dynamically scales up a currently running
  # AppScale deployment. For virtualized clusters, this assumes the
  # user has given us a list of IP addresses where AppScale has been
  # installed to, and for cloud deployments, we assume that the user
  # wants to use the same credentials as for their current deployment.
  #
  # Args:
  #   ips_hash: A Hash that maps roles (e.g., compute, database) to the
  #     IP address (in virtualized deployments) or unique identifier (in
  #     cloud deployments) that should run that role.
  #   secret: A String password that is used to authenticate the request
  #     to add nodes to the deployment.
  # Returns:
  #   BAD_SECRET_MSG: If the secret given does not match the secret for
  #     this AppScale deployment.
  #   BAD_INPUT_MSG: If ips_hash was not a Hash.
  #   OK: otherwise.
  def start_roles_on_nodes(ips_hash, secret)
    return BAD_SECRET_MSG unless valid_secret?(secret)

    begin
      ips_hash = JSON.load(ips_hash)
    rescue JSON::ParserError
      Djinn.log_warn("ips_hash must be valid JSON")
      return BAD_INPUT_MSG
    end

    if ips_hash.class != Hash
      Djinn.log_warn("Was expecting ips_hash to be a Hash, not " \
        "a #{ips_hash.class}.")
      return BAD_INPUT_MSG
    end
    Djinn.log_debug("Received a request to start additional roles on " \
      "these machines: #{ips_hash}.")

    # ips_hash maps roles to IPs, but the internal format here maps
    # IPs to roles, so convert to the right format
    new_nodes_roles = {}
    node_roles = []
    ips_hash.each { |role, ip_or_ips|
      if ip_or_ips.class == String
        ips = [ip_or_ips]  # just one IP
      elsif ip_or_ips.class == Array
        ips = ip_or_ips  # a list of IPs
      else
        Djinn.log_warn("Was expecting an IP or list of IPs, got" \
          " a #{ip_or_ips.class}.")
        return BAD_INPUT_MSG
      end

      ips.each { |ip_or_node|
        begin
          # Convert (or check) if we have an IP address or we have a node
          # we need to start, then we add this role to the node.
          ip = HelperFunctions.convert_fqdn_to_ip(ip_or_node)
        rescue AppScaleException
          # We assume here that we need to create the VM (that is the user
          # specified node-#).
          new_nodes_roles[ip_or_node] = [] unless new_nodes_roles[ip_or_node]
          new_nodes_roles[ip_or_node] << role
          next
        end

        # Save the roles we want for this specific IP.
        found = false
        node_roles.each { |node|
          if node['private_ip'] == ip
            node.roles << role
            found = true
            break
          end
        }
        unless found
          node_roles << {
            "public_ip" => ip,
            "private_ip" => ip,
            "roles" => role,
            "disk" => nil
          }
        end
      }
    }
    Djinn.log_debug("Need to assign the following roles: #{new_nodes_roles}.")

    # Use the existing 'open' nodes first and delete them from the list of
    # roles still to fulfill.
    open_nodes = 0
    new_nodes_roles.each { |_, roles|
      open_nodes += 1 if assign_roles_to_open_node(roles)
    }
    open_nodes.downto(1) { new_nodes_roles.shift }

    # We spawn new nodes if we need to (and can do so) here.
    new_nodes_info = []
    if new_nodes_roles.length > 0
      unless is_cloud?
        Djinn.log_warn("Still need #{new_nodes_roles.length} more " \
          "nodes, but we aren't in a cloud environment, so we can't " \
          "aquire more nodes - failing the caller's request.")
        return NOT_ENOUGH_OPEN_NODES
      end

      # Ensure we have the default type to use for the autoscaled nodes.
      if @options['instance_type'].nil?
        Djinn.log_warn('instance_type is undefined, hence no ' \
                       'spawning of instance is possible.')
        return NOT_ENOUGH_OPEN_NODES
      end

      Djinn.log_info("Need to spawn #{new_nodes_roles.length} VMs.")

      # We create here the needed nodes, with open role and no disk.
      disks = Array.new(new_nodes_roles.length, nil)
      imc = InfrastructureManagerClient.new(@@secret)
      begin
        new_nodes_info = imc.run_instances(new_nodes_roles.length, @options,
           new_nodes_roles.values, disks)
      rescue FailedNodeException, AppScaleException => exception
        Djinn.log_error("Couldn't spawn #{new_nodes_roles.length} VMs " \
          "because: #{exception.message}")
        return exception.message
      end
    end
    Djinn.log_debug("We used #{open_nodes} open nodes.")
    Djinn.log_debug("We spawned VMs for these roles #{new_nodes_info}.")
    Djinn.log_debug("We used the following existing nodes #{node_roles}.")

    # If we have an already running node with the same IP, we change its
    # roles list.
    new_nodes_info += node_roles unless node_roles.empty?
    @state_change_lock.synchronize {
      @nodes.each { |node|
        delete_index = nil
        new_nodes_info.each_with_index { |new_node, index|
          if new_node['private_ip'] == node.private_ip
            Djinn.log_info("Node at #{node.private_ip} changed role to #{new_node['roles']}.")
            node.roles = new_node['roles']
            delete_index = index
            break
          end
        }
        new_nodes_info.delete_at(delete_index) if delete_index
      }
    }
    add_nodes(new_nodes_info) unless new_nodes_info.empty?

    'OK'
  end

  # Given an Array of Strings containing information about machines with
  # AppScale installed on them, copies over deployment-specific files
  # and starts the AppController on them. Each AppController is then
  # instructed to start a specific set of roles, and join the existing
  # AppScale deployment.
  # Args:
  #   node_info: An Array of Strings, where each String has information
  #     about a node to add to the current AppScale deployment (e.g.,
  #     IP addresses, roles to run).
  def add_nodes(node_info)
    keyname = @options['keyname']
    new_nodes = Djinn.convert_location_array_to_class(node_info, keyname)

    # Since an external thread can modify @nodes, let's put a lock around
    # it to prevent race conditions.
    @state_change_lock.synchronize {
      @nodes.concat(new_nodes)
      @nodes.uniq!
    }
    Djinn.log_debug("Changed nodes to #{@nodes}")

    update_firewall
    initialize_nodes_in_parallel(new_nodes)
    update_hosts_info
  end

  # Cleans out temporary files that may have been written by a previous
  # AppScale deployment.
  def erase_old_data
    Djinn.log_run("rm -f ~/.appscale_cookies")

    # Delete (possibly old) mapping of IP <-> HostKey.
    if File.exist?(File.expand_path('~/.ssh/known_hosts'))
      @state_change_lock.synchronize {
        @nodes.each { |node|
          Djinn.log_run("ssh-keygen -R #{node.private_ip}")
          Djinn.log_run("ssh-keygen -R #{node.public_ip}")
        }
      }
    end

    Nginx.clear_sites_enabled()
  end

  def wait_for_nodes_to_finish_loading(nodes)
    Djinn.log_info('Waiting for nodes to finish loading.')

    nodes.each { |node|
      if ZKInterface.is_node_done_loading?(node.private_ip)
        Djinn.log_info("Node at #{node.private_ip} has finished loading.")
        next
      else
        Djinn.log_info("Node at #{node.private_ip} has not yet finished " \
          "loading - will wait for it to finish.")
        Kernel.sleep(SMALL_WAIT)
        redo
      end
    }

    Djinn.log_info('Nodes have finished loading.')
    return
  end

  # This method logs a message that is useful to know when debugging AppScale,
  # but is too extraneous to know when AppScale normally runs.
  #
  # Args:
  #   message: A String containing the message to be logged.
  def self.log_debug(message)
    @@log.debug(message)
  end

  # This method logs a message that is useful to know when AppScale normally
  # runs.
  #
  # Args:
  #   message: A String containing the message to be logged.
  def self.log_info(message)
    @@log.info(message)
  end

  # This method logs a message that is useful to know when the AppController
  # experiences an unexpected event.
  #
  # Args:
  #   message: A String containing the message to be logged.
  def self.log_warn(message)
    @@log.warn(message)
  end

  # This method logs a message that corresponds to an erroneous, but
  # recoverable, event.
  #
  # Args:
  #   message: A String containing the message to be logged.
  def self.log_error(message)
    @@log.error(message)
  end

  # This method logs a message that immediately precedes the death of this
  # AppController.
  #
  # Args:
  #   message: A String containing the message to be logged.
  def self.log_fatal(message)
    @@log.fatal(message)
  end

  # Use syslogd to log a message to the combined application log.
  #
  # Args:
  #   app_id: A String containing the app ID.
  #   message: A String containing the message to log.
  def self.log_app_error(app_id, message)
    Syslog.open("app___#{app_id}", Syslog::LOG_PID, Syslog::LOG_USER) { |s|
      s.err message
    }
  end

  # Logs and runs the given command, which is assumed to be trusted and thus
  # needs no filtering on our part. Obviously this should not be executed by
  # anything that the user could inject input into. Returns the output of
  # the command that was executed.
  def self.log_run(command)
    Djinn.log_debug("Running #{command}")
    output = `#{command}`
    if $?.exitstatus != 0
      Djinn.log_debug("Command #{command} failed with #{$?.exitstatus}" \
          " and output: #{output}.")
    end
    return output
  end

  # This method converts an Array of Strings (where each String contains all the
  # information about a single node) to an Array of NodeInfo objects, which
  # provide convenience methods that make them easier to operate on than just
  # raw String objects.
  def self.convert_location_array_to_class(nodes, keyname)
    array_of_nodes = []
    nodes.each { |node|
      converted = NodeInfo.new(node, keyname)
      array_of_nodes << converted
    }

    return array_of_nodes
  end

  # This method is the opposite of the previous method, and is needed when an
  # AppController wishes to pass node information to other AppControllers via
  # SOAP (as SOAP accepts Arrays and Strings but not NodeInfo objects).
  def self.convert_location_class_to_json(layout)
    if layout.class != Array
      @state = "Locations is not an Array, but a #{layout.class}."
      HelperFunctions.log_and_crash(@state, WAIT_TO_CRASH)
    end

    layout_array = []
    layout.each { |location|
      layout_array << location.to_hash
    }
    JSON.dump(layout_array)
  end

  def get_shadow
    @state_change_lock.synchronize {
      @nodes.each { |node| return node if node.is_shadow?  }
    }

    @state = "No shadow nodes found."
    HelperFunctions.log_and_crash(@state, WAIT_TO_CRASH)
  end

  def get_db_master
    @state_change_lock.synchronize {
      @nodes.each { |node| return node if node.is_db_master?  }
    }

    @state = "No DB master nodes found."
    HelperFunctions.log_and_crash(@state, WAIT_TO_CRASH)
  end

  def get_all_compute_nodes
    ae_nodes = []
    @state_change_lock.synchronize {
      @nodes.each { |node| ae_nodes << node.private_ip if node.is_compute?  }
    }
    return ae_nodes
  end

  # Gets a list of autoscaled nodes by going through the nodes array
  # and splitting the array from index greater than the
  # minimum images specified.
  def get_autoscaled_nodes
    autoscaled_nodes = []
    min_machines = Integer(@options['min_machines'])
    @state_change_lock.synchronize {
      autoscaled_nodes = @nodes.drop(min_machines)
    }
  end

  def get_load_balancer
    @state_change_lock.synchronize {
      @nodes.each { |node|
        return node if node.is_load_balancer?
      }
    }

    @state = "No load balancer nodes found."
    HelperFunctions.log_and_crash(@state, WAIT_TO_CRASH)
  end

  def valid_secret?(secret)
    @@secret = HelperFunctions.get_secret
    if secret != @@secret
      failed_match_msg = "Incoming secret [#{secret}] failed to match " + \
        " known secret [#{@@secret}]"
      Djinn.log_error(failed_match_msg)
    end
    return secret == @@secret
  end

  # Collects all AppScale-generated logs from all machines, and places them in
  # a tarball in the AppDashboard running on this machine. This enables users
  # to download it for debugging purposes.
  #
  # Args:
  #   secret: A String password that is used to authenticate SOAP callers.
  def gather_logs(secret)
    return BAD_SECRET_MSG unless valid_secret?(secret)

    uuid = HelperFunctions.get_random_alphanumeric
    Djinn.log_info("Generated uuid #{uuid} for request to gather logs.")

    Thread.new {
      # Begin by copying logs on all machines to this machine.
      local_log_dir = "#{Dir.tmpdir}/#{uuid}"
      remote_log_dir = "/var/log/appscale"
      FileUtils.mkdir_p(local_log_dir)
      @state_change_lock.synchronize {
        @nodes.each { |node|
          this_nodes_logs = "#{local_log_dir}/#{node.private_ip}"
          FileUtils.mkdir_p(this_nodes_logs)
          Djinn.log_run("scp -r -i #{node.ssh_key} -o StrictHostkeyChecking=no " \
            "2>&1 root@#{node.private_ip}:#{remote_log_dir} #{this_nodes_logs}")
        }
      }

      # Next, tar.gz it up in the dashboard app so that users can download it.
      version_key = [AppDashboard::APP_NAME, DEFAULT_SERVICE,
                     DEFAULT_VERSION].join(VERSION_PATH_SEPARATOR)
      assets_dir = "#{HelperFunctions::VERSION_ASSETS_DIR}/#{version_key}"
      dashboard_log_location = "#{assets_dir}/static/download-logs/#{uuid}.tar.gz"
      Djinn.log_info("Done gathering logs - placing logs at " +
        dashboard_log_location)
      Djinn.log_run("tar -czf #{dashboard_log_location} #{local_log_dir}")
      FileUtils.rm_rf(local_log_dir)
    }

    return uuid
  end

  # Updates the list of blob_server in haproxy.
  def update_blob_servers
    servers = []
    get_all_compute_nodes.each { |ip|
      servers << {'ip' => ip, 'port' => BlobServer::SERVER_PORT}
    }
    HAProxy.create_app_config(servers, my_node.private_ip,
      BlobServer::HAPROXY_PORT, BlobServer::NAME)
  end

  # Instruct HAProxy to begin routing traffic to the BlobServers.
  #
  # Args:
  #   secret: A String that is used to authenticate the caller.
  #
  # Returns:
  #   "OK" if the addition was successful. In case of failures, the following
  #   Strings may be returned:
  #   - BAD_SECRET_MSG: If the caller cannot be authenticated.
  #   - NO_HAPROXY_PRESENT: If this node does not run HAProxy.
  def add_routing_for_blob_server(secret)
    return BAD_SECRET_MSG unless valid_secret?(secret)
    return NO_HAPROXY_PRESENT unless my_node.is_load_balancer?

    Djinn.log_debug('Adding BlobServer routing.')
    update_blob_servers
  end

  # Creates an Nginx/HAProxy configuration file for the Users/Apps soap server.
  def configure_uaserver
    all_db_private_ips = []
    @state_change_lock.synchronize {
      @nodes.each { | node |
        if node.is_db_master? or node.is_db_slave?
          all_db_private_ips.push(node.private_ip)
        end
      }
    }
    HAProxy.create_ua_server_config(all_db_private_ips,
      my_node.private_ip, UserAppClient::HAPROXY_SERVER_PORT)
    Nginx.add_service_location(
      'appscale-uaserver', my_node.private_ip,
      UserAppClient::HAPROXY_SERVER_PORT, UserAppClient::SSL_SERVER_PORT)
  end

  def update_db_haproxy
    begin
      servers = ZKInterface.get_datastore_servers.map { |machine_ip, port|
        {'ip' => machine_ip, 'port' => port}
      }
    rescue FailedZooKeeperOperationException
      Djinn.log_warn('Unable to fetch list of datastore servers')
      return false
    end

    HAProxy.create_app_config(servers, '*', DatastoreServer::PROXY_PORT,
                              DatastoreServer::NAME)
    return true
  end

  # Creates HAProxy configuration for TaskQueue.
  def configure_tq_routing
    all_tq_ips = []
    @state_change_lock.synchronize {
      @nodes.each { | node |
        if node.is_taskqueue_master? || node.is_taskqueue_slave?
          all_tq_ips.push(node.private_ip)
        end
      }
    }
    HAProxy.create_tq_server_config(
      all_tq_ips, my_node.private_ip, TaskQueue::HAPROXY_PORT)

    # TaskQueue REST API routing.
    # We don't need Nginx for backend TaskQueue servers, only for REST support.
    rest_prefix = '~ /taskqueue/v1beta2/projects/.*'
    Nginx.add_service_location(
      'appscale-taskqueue', my_node.private_ip, TaskQueue::HAPROXY_PORT,
      TaskQueue::TASKQUEUE_SERVER_SSL_PORT, rest_prefix)
  end

  def remove_tq_endpoints
    HAProxy.remove_tq_endpoints
  end

  # TODO: this is a temporary fix. The dependency on the tools should be
  # removed.
  def write_tools_config
    ["#{@options['keyname']}.secret",
     "locations-#{@options['keyname']}.json"].each { |config|
      # Read the current config file for the deployment
      begin
        current = File.read("#{APPSCALE_CONFIG_DIR}/#{config}")
      rescue Errno::ENOENT
        Djinn.log_warn("Didn't find #{APPSCALE_CONFIG_DIR}/#{config}.")
        next
      end

      # Compare it with what the tools have and override if needed.
      config_file = "#{APPSCALE_TOOLS_CONFIG_DIR}/#{config}"
      begin
        tools_current = File.read(config_file)
      rescue Errno::ENOENT
        tools_current = ''
      end
      if tools_current != current
        FileUtils.mkdir_p(APPSCALE_TOOLS_CONFIG_DIR)
        File.open(config_file, 'w') { |dest_file| dest_file.write(current) }
        Djinn.log_info("Updated tools config #{config_file}.")
      end
    }
  end

  def write_database_info
    table = @options['table']
    replication = @options['replication']
    keyname = @options['keyname']

    tree = { :table => table, :replication => replication, :keyname => keyname }
    db_info_path = "#{APPSCALE_CONFIG_DIR}/database_info.yaml"
    File.open(db_info_path, "w") { |file| YAML.dump(tree, file) }
  end

  def update_port_files
    begin
      configured_versions = ZKInterface.get_versions
    rescue FailedZooKeeperOperationException
      Djinn.log_warn(
        'Failed to get configured versions when updating port files')
      return
    end

    configured_versions.each { |version_key|
      project_id, service_id, version_id = version_key.split(
        VERSION_PATH_SEPARATOR)
      begin
        version_details = ZKInterface.get_version_details(
          project_id, service_id, version_id)
      rescue VersionNotFound
        next
      end

      http_port = version_details['appscaleExtensions']['httpPort']
      port_file = "#{APPSCALE_CONFIG_DIR}/port-#{version_key}.txt"

      begin
        current_port = File.read(port_file).to_i
        update_port = current_port != http_port
      rescue Errno::ENOENT
        update_port = true
      end

      if update_port
        File.open(port_file, 'w') { |file| file.write("#{http_port}") }
      end
    }
  end

  def update_firewall
    Djinn.log_debug("Resetting firewall.")

    # We force the write of locations, to ensure we have an up-to-date
    # list of nodes in the firewall.
    write_locations
    if FIREWALL_IS_ON
      Djinn.log_run("bash #{APPSCALE_HOME}/firewall.conf")
    end
  end

  def backup_appcontroller_state
    local_state = {}
    APPS_LOCK.synchronize {
      local_state = {'@@secret' => @@secret }
      DEPLOYMENT_STATE.each { |var|
        value = nil
        if var == "@nodes"
          @state_change_lock.synchronize {
            value = Djinn.convert_location_class_to_json(@nodes)
          }
        else
          value = instance_variable_get(var)
        end
        local_state[var] = value
      }
    }
    @state_change_lock.synchronize {
      if @appcontroller_state == local_state.to_s
        Djinn.log_debug("backup_appcontroller_state: no changes.")
        return
      end
    }

    begin
      ZKInterface.write_appcontroller_state(local_state)
    rescue FailedZooKeeperOperationException => e
      Djinn.log_warn("Couldn't talk to zookeeper whle backing up " \
        "appcontroller state with #{e.message}.")
    end
    @state_change_lock.synchronize { @appcontroller_state = local_state.to_s }
    Djinn.log_debug("backup_appcontroller_state: updated state.")
  end

  # Takes actions if options or roles changed.
  #
  # Args:
  #   old_options: this is a clone of @options. We will compare it with
  #     the current value.
  #   old_roles: this is a list of roles. It will be compared against the
  #     current list of roles for this node.
  def check_role_change(old_options, old_roles)
    if old_roles != my_node.roles
      Djinn.log_info("Roles for this node are now: #{my_node.roles}.")
      start_stop_api_services
    end

    # Finally some @options may have changed.
    enforce_options unless old_options == @options
  end

  # Restores the state of each of the instance variables that the AppController
  # holds by pulling it from ZooKeeper (previously populated by the Shadow
  # node, who always has the most up-to-date version of this data).
  #
  # Returns:
  #   A boolean indicating if the state is restored or current with the master.
  def restore_appcontroller_state
    json_state = ''

    unless File.exists?(ZK_LOCATIONS_FILE)
      Djinn.log_info("#{ZK_LOCATIONS_FILE} doesn't exist: not restoring data.")
      return false
    end

    loop {
      begin
        json_state = ZKInterface.get_appcontroller_state
      rescue => e
        Djinn.log_debug("Saw exception #{e.message} reading appcontroller state.")
        json_state = ''
        Kernel.sleep(SMALL_WAIT)
      end
      break unless json_state.empty?
      Djinn.log_warn("Unable to get state from zookeeper: trying again.")
      pick_zookeeper(@zookeeper_data)
    }
    if @appcontroller_state == json_state.to_s
      Djinn.log_debug("Reload state: no changes.")
      return true
    end

    Djinn.log_debug("Reload state : #{json_state}.")
    @appcontroller_state = json_state.to_s

    APPS_LOCK.synchronize {
      @@secret = json_state['@@secret']
      keyname = json_state['@options']['keyname']

      # Puts json_state.
      json_state.each { |k, v|
        next if k == "@@secret"
        v = Djinn.convert_location_array_to_class(JSON.load(v), keyname) if k == "@nodes"
        @state_change_lock.synchronize {
          instance_variable_set(k, v) if DEPLOYMENT_STATE.include?(k)
        }
      }

      # Check to see if our IP address has changed. If so, we need to update all
      # of our internal state to use the new public and private IP anywhere the
      # old ones were present.
      unless HelperFunctions.get_all_local_ips.include?(@my_private_ip)
        Djinn.log_info("IP changed old private:#{@my_private_ip} public:#{@my_public_ip}.")
        @state_change_lock.synchronize { update_state_with_new_local_ip }
        Djinn.log_info("IP changed new private:#{@my_private_ip} public:#{@my_public_ip}.")
      end
      Djinn.log_debug("app_info_map after restore is #{@app_info_map}.")
    }

    # Now that we've restored our state, update the pointer that indicates
    # which node in @nodes is ours
    find_me_in_locations

    # Usually we don't expect the master node to see a change in the state
    # (since it is the one which saves it), so we leave a note here.
    if my_node.is_shadow?
      Djinn.log_warn("Detected a change in the master state #{json_state}.")
    end

    return true
  end

  # Updates all instance variables stored within the AppController with the new
  # public and private IP addreses of this machine.
  #
  # The issue here is that an AppController may back up state when running, but
  # when it is restored, its IP address changes (e.g., when taking AppScale down
  # then starting it up on new machines in a cloud deploy). This method searches
  # through internal AppController state to update any place where the old
  # public and private IP addresses were used, replacing them with the new one.
  def update_state_with_new_local_ip
    # First, find out this machine's private IP address. If multiple eth devices
    # are present, use the same one we used last time.
    all_local_ips = HelperFunctions.get_all_local_ips
    if all_local_ips.length < 1
      Djinn.log_and_crash("Couldn't detect any IP address on this machine!")
    end
    new_private_ip = all_local_ips[0]

    # Next, find out this machine's public IP address. In a cloud deployment, we
    # have to rely on the metadata server, while in a cluster deployment, it's
    # the same as the private IP.
    if ["ec2", "euca", "gce"].include?(@options['infrastructure'])
      new_public_ip = HelperFunctions.get_public_ip_from_metadata_service
    else
      new_public_ip = new_private_ip
    end

    # Finally, replace anywhere that the old public or private IP addresses were
    # used with the new one.
    old_public_ip = @my_public_ip
    old_private_ip = @my_private_ip

    @state_change_lock.synchronize {
      @nodes.each { |node|
        if node.public_ip == old_public_ip
          node.public_ip = new_public_ip
        end

        if node.private_ip == old_private_ip
          node.private_ip = new_private_ip
        end
      }
    }

    @app_info_map.each { |_, app_info|
      next if app_info['appservers'].nil?

      changed = false
      new_app_info = []
      app_info['appservers'].each { |location|
        host, port = location.split(":")
        if host == old_private_ip
          host = new_private_ip
          changed = true
        end
        new_app_info << "#{host}:#{port}"

        app_info['appservers'] = new_app_info if changed
      }
    }

    @cluster_stats = []

    @my_public_ip = new_public_ip
    @my_private_ip = new_private_ip
  end

  # Writes any custom configuration data in /etc/appscale to ZooKeeper.
  def set_custom_config
    cassandra_config = {'num_tokens' => 256}
    begin
      contents = File.read("#{APPSCALE_CONFIG_DIR}/cassandra")
      cassandra_config = JSON.parse(contents)
    rescue Errno::ENOENT
      Djinn.log_debug('No custom cassandra configuration found.')
    rescue JSON::ParserError
      Djinn.log_error('Invalid JSON in custom cassandra configuration.')
    end
    ZKInterface.ensure_path('/appscale/config')
    ZKInterface.set('/appscale/config/cassandra', JSON.dump(cassandra_config),
                    false)
    Djinn.log_info('Set custom cassandra configuration.')

    if @options.key?('default_max_appserver_memory')
      ZKInterface.set_runtime_params(
        {:default_max_appserver_memory => Integer(@options['default_max_appserver_memory'])})
    end
  end

  # Updates the file that says where all the ZooKeeper nodes are
  # located so that this node has the most up-to-date info if it needs to
  # restore the data down the line.
  def write_zookeeper_locations
    zookeeper_data = []

    @state_change_lock.synchronize {
      @nodes.each { |node|
        if node.is_zookeeper?
          unless zookeeper_data.include? node.private_ip
            zookeeper_data << node.private_ip
          end
        end
      }
    }

    # Let's see if it changed since last time we got the list.
    zookeeper_data.sort!
    if zookeeper_data != @zookeeper_data
      # Save the latest list of zookeeper nodes: needed to restart the
      # deployment.
      HelperFunctions.write_file(ZK_LOCATIONS_FILE, zookeeper_data.join("\n"))
      @zookeeper_data = zookeeper_data
      Djinn.log_debug("write_zookeeper_locations: updated list of zookeeper servers")
    end
  end

  # This function makes sure we have a zookeeper connection active to one
  # of the ZK servers.
  def pick_zookeeper(zk_list)
    if zk_list.length < 1
      HelperFunctions.log_and_crash("Don't have valid zookeeper servers.")
    end
    loop {
      break if ZKInterface.is_connected?

      @state = NO_ZOOKEEPER_CONNECTION

      ip = zk_list.sample
      Djinn.log_info("Trying to use zookeeper server at #{ip}.")
      ZKInterface.init_to_ip(HelperFunctions.local_ip, ip.to_s)
    }
    Djinn.log_debug("Found zookeeper server.")
  end

  # Backs up information about what this node is doing (roles, apps it is
  # running) to ZooKeeper, for later recovery or updates by other nodes.
  def write_our_node_info
    # Since more than one AppController could write its data at the same
    # time, get a lock before we write to it.
    begin
      ZKInterface.lock_and_run {
        ZKInterface.write_node_information(my_node, @done_loading)
      }
    rescue => e
      Djinn.log_info("(write_our_node_info) saw exception #{e.message}")
    end

    return
  end

  # Returns information about the AppServer processes hosting App Engine apps on
  # this machine.
  def get_instance_info(secret)
    return BAD_SECRET_MSG unless valid_secret?(secret)
    APPS_LOCK.synchronize {
      instance_info = []
      @app_info_map.each_pair { |version_key, app_info|
        next if app_info['appservers'].nil?
        project_id, service_id, version_id = version_key.split(
          VERSION_PATH_SEPARATOR)
        begin
          version_details = ZKInterface.get_version_details(
            project_id, service_id, version_id)
        rescue VersionNotFound
          next
        end

        app_info['appservers'].each { |location|
          host, port = location.split(":")
          next if Integer(port) < 0
          instance_info << {
            'versionKey' => version_key,
            'host' => host,
            'port' => Integer(port),
            'language' => version_details['runtime']
          }
        }
      }

      return JSON.dump(instance_info)
    }
  end

  # Removes information associated with the given IP address from our local
  # cache (@nodes) as well as the remote node storage mechanism (in
  # ZooKeeper).
  def remove_node_from_local_and_zookeeper(ip)
    # First, remove our local copy
    index_to_remove = nil
    @state_change_lock.synchronize {
      @nodes.each_index { |i|
        next unless @nodes[i].private_ip == ip
        index_to_remove = i
        break
      }
      @nodes.delete_at(index_to_remove) if index_to_remove
    }

    # Then remove the remote copy
    begin
      ZKInterface.remove_node_information(ip)
    rescue FailedZooKeeperOperationException => e
      Djinn.log_warn("(remove_node_from_local_and_zookeeper) issues " \
        "talking to zookeeper with #{e.message}.")
    end
  end

  def wait_for_data
    loop {
      break if got_all_data
      if @kill_sig_received
        Djinn.log_fatal('Received kill signal, aborting startup')
        HelperFunctions.log_and_crash('Received kill signal, aborting startup.')
      else
        Djinn.log_info('Waiting for data from the load balancer or cmdline tools.')
        Kernel.sleep(SMALL_WAIT)
      end
    }

  end

  def parse_options
    keypath = @options['keyname'] + ".key"
    Djinn.log_debug("Keypath is #{keypath}, keyname is #{@options['keyname']}")
    my_key_dir = "#{APPSCALE_CONFIG_DIR}/keys/#{my_node.cloud}"
    my_key_loc = "#{my_key_dir}/#{keypath}"
    Djinn.log_debug("Creating directory #{my_key_dir} for my ssh key #{my_key_loc}")
    FileUtils.mkdir_p(my_key_dir)
    Djinn.log_run("chmod 600 #{APPSCALE_CONFIG_DIR}/ssh.key")
    Djinn.log_run("cp -p #{APPSCALE_CONFIG_DIR}/ssh.key #{my_key_loc}")

    # AWS and Euca need some evironmental variables.
    if ["ec2", "euca"].include?(@options['infrastructure'])
      ENV['EC2_ACCESS_KEY'] = @options['ec2_access_key']
      ENV['EC2_SECRET_KEY'] = @options['ec2_secret_key']
      ENV['EC2_URL'] = @options['ec2_url']
    end

    # Set the proper log level.
    enforce_options
  end

  def got_all_data
    Djinn.log_debug("[got_all_data]: checking nodes.")
    return false if @nodes == []
    Djinn.log_debug("[got_all_data]: checking options.")
    return false if @options == {}
    Djinn.log_debug("[got_all_data]: done.")
    return true
  end

  # Searches through @nodes to try to find out which node is ours. Strictly
  # speaking, we assume that our node is identifiable by private IP, but
  # we also check our public IPs (for AWS and GCE) in case the user got it
  # wrong.
  def find_me_in_locations
    @my_index = nil
    all_local_ips = HelperFunctions.get_all_local_ips
    Djinn.log_debug("Searching for a node with any of these private IPs: " \
      "#{all_local_ips.join(', ')}")
    Djinn.log_debug("All nodes are: #{@nodes.join(', ')}")

    @state_change_lock.synchronize {
      @nodes.each_with_index { |node, index|
        all_local_ips.each { |ip|
          if ip == node.private_ip
            @my_index = index
            HelperFunctions.set_local_ip(node.private_ip)
            @my_public_ip = node.public_ip
            @my_private_ip = node.private_ip
            return
          end
        }
      }
    }

    # We haven't found our ip in the nodes layout: let's try to give
    # better debugging info to the user.
    public_ip = HelperFunctions.get_public_ip_from_metadata_service
    @state_change_lock.synchronize {
      @nodes.each { |node|
        if node.private_ip == public_ip
          HelperFunctions.log_and_crash("Found my public ip (#{public_ip}) " \
            "but not my private ip in @nodes. Please correct it. @nodes=#{@nodes}")
        end
        if node.public_ip == public_ip
          HelperFunctions.log_and_crash("Found my public ip (#{public_ip}) " \
            "in @nodes but my private ip is not matching! @nodes=#{@nodes}.")
        end
      }
    }

    HelperFunctions.log_and_crash("Can't find my node in @nodes: #{@nodes}. " \
      "My local IPs are: #{all_local_ips.join(', ')}")
  end

  # Starts all of the services that this node has been assigned to run.
  # Also starts all services that all nodes run in an AppScale deployment.
  def start_stop_api_services
    @state = "Starting API Services."
    Djinn.log_info("#{@state}")

    threads = []
    threads << Thread.new {
      if my_node.is_zookeeper?
        unless is_zookeeper_running?
          @state_change_lock.synchronize {
            configure_zookeeper(@nodes, @my_index)
          }
          begin
            start_zookeeper(false)
          rescue FailedZooKeeperOperationException
            @state = "Couldn't start Zookeeper."
            HelperFunctions.log_and_crash(@state, WAIT_TO_CRASH)
          end
          Djinn.log_info("Done configuring zookeeper.")
        end
      else
        # Zookeeper shouldn't be running here.
        stop_zookeeper
      end
    }

    if my_node.is_shadow?
      pick_zookeeper(@zookeeper_data)
      set_custom_config
      start_log_server
    else
      stop_log_server
    end

    if my_node.is_db_master? or my_node.is_db_slave?
      db_master = nil
      @state_change_lock.synchronize {
        @nodes.each { |node|
          db_master = node.private_ip if node.roles.include?('db_master')
        }
      }
      setup_db_config_files(db_master)

      threads << Thread.new {
        Djinn.log_info("Starting database services.")
        db_nodes = nil
        @state_change_lock.synchronize {
          db_nodes = @nodes.count{|node| node.is_db_master? or node.is_db_slave?}
        }
        needed_nodes = needed_for_quorum(db_nodes,
                                         Integer(@options['replication']))

        # If this machine is running other services, decrease Cassandra's max
        # heap size.
        heap_reduction = 0
        heap_reduction += 0.25 if my_node.is_compute?
        if my_node.is_taskqueue_master? || my_node.is_taskqueue_slave?
          heap_reduction += 0.15
        end
        heap_reduction = heap_reduction.round(2)

        if my_node.is_db_master?
          start_db_master(false, needed_nodes, db_nodes, heap_reduction)
          prime_database
        else
          start_db_slave(false, needed_nodes, db_nodes, heap_reduction)
        end
      }
    else
      stop_db_master
      stop_db_slave
    end

    # We now wait for the essential services to go up.
    Djinn.log_info('Waiting for DB services ... ')
    threads.each { |t| t.join }

    Djinn.log_info('Ensuring necessary database tables are present')
    sleep(SMALL_WAIT) until system("#{PRIME_SCRIPT} --check > /dev/null 2>&1")

    Djinn.log_info('Ensuring data layout version is correct')
    layout_script = `which appscale-data-layout`.chomp
    retries = 10
    loop {
      output = `#{layout_script} --db-type cassandra 2>&1`
      if $?.exitstatus == 0
        break
      elsif $?.exitstatus == INVALID_VERSION_EXIT_CODE
        HelperFunctions.log_and_crash(
          'Unexpected data layout version. Please run "appscale upgrade".')
      elsif retries.zero?
        HelperFunctions.log_and_crash(
          'Exceeded retries while trying to check data layout.')
      else
        Djinn.log_warn("Error while checking data layout:\n#{output}")
        sleep(SMALL_WAIT)
      end
      retries -= 1
    }

    if my_node.is_db_master? or my_node.is_db_slave?
      @state = "Starting UAServer"
      # Start the UserAppServer and wait till it's ready.
      start_soap_server
      Djinn.log_info("Done starting database services.")
    else
      stop_soap_server
    end

    # All nodes wait for the UserAppServer now. The call here is just to
    # ensure the UserAppServer is talking to the persistent state.
    HelperFunctions.sleep_until_port_is_open(@my_private_ip,
      UserAppClient::SSL_SERVER_PORT, USE_SSL)
    uac = UserAppClient.new(@my_private_ip, @@secret)
    begin
      uac.does_user_exist?("not-there")
    rescue FailedNodeException
      Djinn.log_debug("UserAppServer not ready yet: retrying.")
      retry
    end
    @done_initializing = true
    Djinn.log_info("UserAppServer is ready.")

    # The services below depends directly or indirectly on the UAServer to
    # be operational. So we start them after we test the UAServer.
    threads = []
    if my_node.is_db_master? or my_node.is_db_slave? or my_node.is_zookeeper?
      threads << Thread.new {
        if my_node.is_db_master? or my_node.is_db_slave?
          start_groomer_service
          verbose = @options['verbose'].downcase == 'true'
          GroomerService.start_transaction_groomer(verbose)
        end
      }
    else
      threads << Thread.new {
        stop_groomer_service
        GroomerService.stop_transaction_groomer
      }
    end

    start_admin_server

    if my_node.is_memcache?
      threads << Thread.new { start_memcache }
    else
      threads << Thread.new { stop_memcache }
    end

    if my_node.is_load_balancer?
      threads << Thread.new {
        start_ejabberd
        configure_tq_routing
      }
    else
      threads << Thread.new {
        remove_tq_endpoints
        stop_ejabberd
      }
    end

    # The headnode needs to ensure we have the appscale user, and it needs
    # to prepare the dashboard to be started.
    if my_node.is_shadow?
      threads << Thread.new {
        create_appscale_user
        prep_app_dashboard
      }
    end

    if my_node.is_compute?
      threads << Thread.new {
        start_app_manager_server
        start_blobstore_server
      }
    else
      threads << Thread.new {
        stop_app_manager_server
        stop_blobstore_server
      }
    end

    if my_node.is_search?
      threads << Thread.new { start_search_role }
    else
      threads << Thread.new { stop_search_role }
    end

    if my_node.is_taskqueue_master?
      threads << Thread.new { start_taskqueue_master }
    elsif my_node.is_taskqueue_slave?
      threads << Thread.new { start_taskqueue_slave }
    else
      threads << Thread.new { stop_taskqueue }
    end

    # App Engine apps rely on the above services to be started, so
    # join all our threads here
    Djinn.log_info('Waiting for relevant services to finish starting up,')
    threads.each { |t| t.join }
    Djinn.log_info('API services have started on this node.')

    # Start Hermes with integrated stats service
    start_hermes

    # Leader node starts additional services.
    if my_node.is_shadow?
      @state = 'Assigning Datastore processes'
      assign_datastore_processes
      TaskQueue.start_flower(@options['flower_password'])
    else
      TaskQueue.stop_flower
    end
  end

  # Creates database tables in the underlying datastore to hold information
  # about the users that interact with AppScale clouds, and about the
  # applications that AppScale hosts (including data that the apps themselves
  # read and write).
  #
  # Raises:
  #   SystemExit: If the database could not be primed for use with AppScale,
  #     after ten retries.
  def prime_database
    table = @options['table']
    prime_script = `which appscale-prime-#{table}`.chomp
    replication = Integer(@options['replication'])
    retries = 10
    Djinn.log_info('Ensuring necessary tables have been created')
    loop {
      prime_cmd = "#{prime_script} --replication #{replication} >> " \
        '/var/log/appscale/prime_db.log 2>&1'
      return if system(prime_cmd)
      retries -= 1
      Djinn.log_warn("Failed to prime database. #{retries} retries left.")

      # If this has failed 10 times in a row, it's probably a
      # "Column ID mismatch" error that seems to be caused by creating tables
      # as the cluster is settling. Running a repair may fix the issue.
      if retries == 1
        @state = 'Running a Cassandra repair.'
        Djinn.log_warn(@state)
        system("#{NODETOOL} repair")
      end

      break if retries.zero?
      Kernel.sleep(SMALL_WAIT)
    }

    @state = "Failed to prime #{table}."
    HelperFunctions.log_and_crash(@state, WAIT_TO_CRASH)
  end

  def start_blobstore_server
    # Each node uses the active load balancer to access the Datastore.
    BlobServer.start(get_load_balancer.private_ip, DatastoreServer::PROXY_PORT)
    return true
  end

  def start_search_role
    verbose = @options['verbose'].downcase == "true"
    Search.start_master(false, verbose)
  end

  def stop_search_role
    Search.stop
  end

  def start_taskqueue_master
    verbose = @options['verbose'].downcase == "true"
    TaskQueue.start_master(false, verbose)
    return true
  end


  def stop_taskqueue
    TaskQueue.stop
  end

  def start_taskqueue_slave
    # All slaves connect to the master to start
    master_ip = nil
    @state_change_lock.synchronize {
      @nodes.each { |node|
        master_ip = node.private_ip if node.is_taskqueue_master?
      }
    }

    verbose = @options['verbose'].downcase == "true"
    TaskQueue.start_slave(master_ip, false, verbose)
    return true
  end

  # Starts the application manager which is a SOAP service in charge of
  # starting and stopping applications.
  def start_app_manager_server
    @state = "Starting up AppManager"
    app_manager_script = `which appscale-instance-manager`.chomp
    start_cmd = "#{PYTHON27} #{app_manager_script}"
    MonitInterface.start(:appmanagerserver, start_cmd)
  end

  # Starts the Hermes service on this node.
  def start_hermes
    @state = "Starting Hermes"
    Djinn.log_info("Starting Hermes service.")
    script = `which appscale-hermes`.chomp
    start_cmd = "/usr/bin/python2 #{script}"
    start_cmd << ' --verbose' if @options['verbose'].downcase == 'true'
    MonitInterface.start(:hermes, start_cmd)
    if my_node.is_shadow?
      nginx_port = 17441
      service_port = 4378
      Nginx.add_service_location(
        'appscale-administration', my_node.private_ip,
        service_port, nginx_port, '/stats/cluster/')
    end
    Djinn.log_info("Done starting Hermes service.")
  end

  # Starts the groomer service on this node. The groomer cleans the datastore of deleted
  # items and removes old logs.
  def start_groomer_service
    @state = "Starting Groomer Service"
    Djinn.log_info("Starting groomer service.")
    GroomerService.start
    Djinn.log_info("Done starting groomer service.")
  end

  def start_soap_server
    db_master_ip = nil
    @state_change_lock.synchronize {
      @nodes.each { |node|
        db_master_ip = node.private_ip if node.is_db_master?
      }
    }
    HelperFunctions.log_and_crash("db master ip was nil") if db_master_ip.nil?

    db_local_ip = my_node.private_ip

    table = @options['table']

    env_vars = {}

    env_vars['APPSCALE_HOME'] = APPSCALE_HOME
    env_vars['MASTER_IP'] = db_master_ip
    env_vars['LOCAL_DB_IP'] = db_local_ip

    if table == "simpledb"
      env_vars['SIMPLEDB_ACCESS_KEY'] = @options['SIMPLEDB_ACCESS_KEY']
      env_vars['SIMPLEDB_SECRET_KEY'] = @options['SIMPLEDB_SECRET_KEY']
    end

    soap_script = `which appscale-uaserver`.chomp
    start_cmd = "#{soap_script} -t #{table}"
    MonitInterface.start(:uaserver, start_cmd, nil, env_vars)
  end

  def assign_datastore_processes
    # Shadow is the only node to call this method, and is called upon
    # startup.
    return unless my_node.is_shadow?

    Djinn.log_info("Assigning datastore processes.")
    verbose = @options['verbose'].downcase == 'true'
    db_nodes = []
    @state_change_lock.synchronize {
      @nodes.each { |node|
        db_nodes << node if node.is_db_master? || node.is_db_slave?
      }
    }

    # Assign the proper number of Datastore processes on each database
    # machine.
    db_nodes.each { |node|
      assignments = {}
      begin
        cpu_count = HermesClient.get_cpu_count(node.private_ip, @@secret)
        server_count = cpu_count * DatastoreServer::MULTIPLIER
      rescue FailedNodeException
        server_count = DatastoreServer::DEFAULT_NUM_SERVERS
      end

      assignments['datastore'] = {'count' => server_count,
                                  'verbose' => verbose}
      ZKInterface.set_machine_assignments(node.private_ip, assignments)
      Djinn.log_debug("Node #{node.private_ip} got #{assignments}.")
    }
  end

  # Starts the Log Server service on this machine
  def start_log_server
    log_server_pid = '/var/run/appscale/log_service.pid'
    log_server_file = '/var/log/appscale/log_service.log'
    twistd = `which twistd`.chomp
    env = `which env`.chomp
    bash = `which bash`.chomp

    env_vars = {
      'APPSCALE_HOME' => APPSCALE_HOME,
      'PYTHONPATH' => "#{APPSCALE_HOME}/LogService/"
    }
    start_cmd = [env, env_vars.map{ |k, v| "#{k}=#{v}" }.join(' '),
                 twistd,
                 '--pidfile', log_server_pid,
                 '--logfile', log_server_file,
                 'appscale-logserver'].join(' ')
    stop_cmd = "#{bash} -c 'kill $(cat #{log_server_pid})'"

    MonitInterface.start_daemon(:log_service, start_cmd, stop_cmd,
                                log_server_pid)
    Djinn.log_info("Started Log Server successfully!")
  end

  def stop_log_server
    Djinn.log_info("Stopping Log Server")
    MonitInterface.stop(:log_service)
  end

  # Stops the blobstore server.
  def stop_blobstore_server
    BlobServer.stop
  end

  # Stops the User/Apps soap server.
  def stop_soap_server
    MonitInterface.stop(:uaserver)
  end

  # Stops the AppManager service
  def stop_app_manager_server
    MonitInterface.stop(:appmanagerserver)
  end

  # Stops the groomer service.
  def stop_groomer_service
    Djinn.log_info("Stopping groomer service.")
    GroomerService.stop
    Djinn.log_info("Done stopping groomer service.")
  end

  def is_hybrid_cloud?
    if @options['infrastructure'].nil?
      false
    else
      @options['infrastructure'] == "hybrid"
    end
  end

  def is_cloud?
    return ['ec2', 'euca', 'gce', 'azure'].include?(@options['infrastructure'])
  end

  def restore_from_db?
    @options['restore_from_tar'] || @options['restore_from_ebs']
  end

  def build_appcontroller_client
    Djinn.log_info('Building uncommitted appcontroller client changes')
    unless system('pip install --upgrade --no-deps ' \
                  "#{APPSCALE_HOME}/AppControllerClient > /dev/null 2>&1")
      Djinn.log_error('Unable to build appcontroller client (install failed).')
      return
    end
    unless system('pip install ' \
                  "#{APPSCALE_HOME}/AppControllerClient > /dev/null 2>&1")
      Djinn.log_error('Unable to build appcontroller client (install dependencies failed).')
      return
    end
    Djinn.log_info('Finished building appcontroller client.')
  end

  def build_taskqueue
    Djinn.log_info('Building uncommitted taskqueue changes')
    extras = TaskQueue::OPTIONAL_FEATURES.join(',')
    unless system('pip install --upgrade --no-deps ' \
                  "#{APPSCALE_HOME}/AppTaskQueue[#{extras}] > /dev/null 2>&1")
      Djinn.log_error('Unable to build taskqueue (install failed).')
      return
    end
    unless system('pip install ' \
                  "#{APPSCALE_HOME}/AppTaskQueue[#{extras}] > /dev/null 2>&1")
      Djinn.log_error('Unable to build taskqueue (install dependencies failed).')
      return
    end
    Djinn.log_info('Finished building taskqueue.')
  end

  def build_datastore
    Djinn.log_info('Building uncommitted datastore changes')
    unless system('pip install --upgrade --no-deps ' \
                  "#{APPSCALE_HOME}/AppDB > /dev/null 2>&1")
      Djinn.log_error('Unable to build datastore (install failed).')
      return
    end
    unless system("pip install #{APPSCALE_HOME}/AppDB > /dev/null 2>&1")
      Djinn.log_error('Unable to build datastore (install dependencies failed).')
      return
    end
    Djinn.log_info('Finished building datastore.')
  end

  def build_common
    Djinn.log_info('Building uncommitted common changes')
    unless system('pip install --upgrade --no-deps ' \
                  "#{APPSCALE_HOME}/common > /dev/null 2>&1")
      Djinn.log_error('Unable to build common (install failed).')
      return
    end
    unless system("pip install #{APPSCALE_HOME}/common > /dev/null 2>&1")
      Djinn.log_error('Unable to build common (install dependencies failed).')
      return
    end
    Djinn.log_info('Finished building common.')
  end

  def build_admin_server
    Djinn.log_info('Building uncommitted AdminServer changes')
    unless system('pip install --upgrade --no-deps ' \
                  "#{APPSCALE_HOME}/AdminServer > /dev/null 2>&1")
      Djinn.log_error('Unable to build AdminServer (install failed).')
      return
    end
    unless system("pip install #{APPSCALE_HOME}/AdminServer > /dev/null 2>&1")
      Djinn.log_error('Unable to build AdminServer (install dependencies failed).')
      return
    end
    Djinn.log_info('Finished building AdminServer.')
  end

  def build_infrastructure_manager
    Djinn.log_info('Building uncommitted InfrastructureManager changes')
    unless system('pip install --upgrade --no-deps ' +
                  "#{APPSCALE_HOME}/InfrastructureManager > /dev/null 2>&1")
      Djinn.log_error('Unable to build InfrastructureManager (install failed).')
      return
    end
    unless system("pip install #{APPSCALE_HOME}/InfrastructureManager > /dev/null 2>&1")
      Djinn.log_error('Unable to build InfrastructureManager (install dependencies failed).')
      return
    end
    Djinn.log_info('Finished building InfrastructureManager.')
  end

  def build_java_appserver
    Djinn.log_info('Building uncommitted Java AppServer changes')

    # Cache package if it doesn't exist.
    java_sdk_archive = 'appengine-java-sdk-1.8.4.zip'
    local_archive = "#{APPSCALE_CACHE_DIR}/#{java_sdk_archive}"
    unless File.file?(local_archive)
      Net::HTTP.start(PACKAGE_MIRROR_DOMAIN) do |http|
        resp = http.get("#{PACKAGE_MIRROR_PATH}/#{java_sdk_archive}")
        open(local_archive, 'wb') do |file|
          file.write(resp.body)
        end
      end
    end

    java_server = "#{APPSCALE_HOME}/AppServer_Java"
    unzip = "unzip -o #{local_archive} -d #{java_server} > /dev/null 2>&1"
    install = "ant -f #{java_server}/build.xml install > /dev/null 2>&1"
    clean = "ant -f #{java_server}/build.xml clean-build > /dev/null 2>&1"
    if system(unzip) && system(install) && system(clean)
      Djinn.log_info('Finished building Java AppServer')
    else
      Djinn.log_error('Unable to build Java AppServer')
    end
  end

  def build_hermes
    Djinn.log_info('Building uncommitted Hermes changes')
    unless system('pip install --upgrade --no-deps ' +
                  "#{APPSCALE_HOME}/Hermes > /dev/null 2>&1")
      Djinn.log_error('Unable to build Hermes (install failed).')
      return
    end
    unless system("pip install #{APPSCALE_HOME}/Hermes > /dev/null 2>&1")
      Djinn.log_error('Unable to build Hermes (install dependencies failed).')
      return
    end
    Djinn.log_info('Finished building Hermes.')
  end

  def build_api_server
    Djinn.log_info('Building uncommitted APIServer changes')
    src = File.join(APPSCALE_HOME, 'APIServer')
    proto_dest = File.join(src, 'appscale', 'api_server')
    unless system("protoc --proto_path=#{src} --python_out=#{proto_dest} " \
                  "#{src}/*.proto")
      Djinn.log_error('Unable to compile APIServer proto files')
      return
    end

    api_server_venv = File.join('/', 'opt', 'appscale_api_server')
    upgrade_package = "source #{api_server_venv}/bin/activate && " \
      "pip install --upgrade --no-deps #{src} > /dev/null 2>&1"
    unless system("bash -c '#{upgrade_package}'")
      Djinn.log_error('Unable to build APIServer (install failed).')
      return
    end
    upgrade_deps = "source #{api_server_venv}/bin/activate && " \
      "pip install #{src} > /dev/null 2>&1"
    unless system("bash -c '#{upgrade_deps}'")
      Djinn.log_error(
        'Unable to build APIServer (install dependencies failed).')
      return
    end
    Djinn.log_info('Finished building APIServer.')
  end

  # Run a build on modified directories so that changes will take effect.
  def build_uncommitted_changes
    status = `git -C #{APPSCALE_HOME} status`
    build_appcontroller_client if status.include?('AppControllerClient')
    build_admin_server if status.include?('AdminServer')
    build_taskqueue if status.include?('AppTaskQueue')
    build_datastore if status.include?('AppDB')
    build_common if status.include?('common')
    build_infrastructure_manager if status.include?('InfrastructureManager')
    build_java_appserver if status.include?('AppServer_Java')
    build_hermes if status.include?('Hermes')
    build_api_server if status.include?('APIServer')
  end

  def configure_ejabberd_cert
    # Update APPSCALE_CONFIG_DIR/ejabberd.pem with private key and cert from
    # deployment.
    cert_loc = "#{APPSCALE_CONFIG_DIR}/certs/mycert.pem"
    key_loc = "#{APPSCALE_CONFIG_DIR}/certs/mykey.pem"
    File.open("#{APPSCALE_CONFIG_DIR}/ejabberd.pem", 'w') do |ejabberd_cert|
      File.open("#{cert_loc}", 'r') do |cert|
        ejabberd_cert.write(cert.read)
      end
      File.open("#{key_loc}", 'r') do |key|
        ejabberd_cert.write(key.read)
      end
    end
  end

  def initialize_nodes_in_parallel(node_info)
    threads = []
    node_info.each { |slave|
      next if slave.private_ip == my_node.private_ip
      threads << Thread.new {
        initialize_node(slave)
      }
    }

    threads.each { |t| t.join }
    Djinn.log_info("Done initializing nodes.")
  end

  def initialize_node(node)
    copy_encryption_keys(node)
    validate_image(node)
    rsync_files(node)
    run_user_commands(node)
    start_appcontroller(node)
  end

  def validate_image(node)
    ip = node.private_ip
    key = node.ssh_key
    HelperFunctions.ensure_image_is_appscale(ip, key)
    HelperFunctions.ensure_version_is_supported(ip, key)
    HelperFunctions.ensure_db_is_supported(ip, @options['table'], key)
  end

  def copy_encryption_keys(dest_node)
    ip = dest_node.private_ip
    Djinn.log_info("Copying SSH keys to node at IP address #{ip}")
    ssh_key = dest_node.ssh_key
    HelperFunctions.sleep_until_port_is_open(ip, SSH_PORT)

    # Ensure we don't have an old host key for this host.
    if File.exist?(File.expand_path("~/.ssh/known_hosts"))
      Djinn.log_run("ssh-keygen -R #{ip}")
      Djinn.log_run("ssh-keygen -R #{dest_node.public_ip}")
    end

    if is_cloud?
      if @options['infrastructure'] == 'gce'
        # Since GCE v1beta15, SSH keys don't immediately get injected to newly
        # spawned VMs. It takes around 30 seconds, so sleep a bit longer to be
        # sure.
        Djinn.log_debug("Waiting for SSH keys to get injected to #{ip}.")
        Kernel.sleep(60)
      end
      enable_root_login(ip, ssh_key)
    end

    Kernel.sleep(SMALL_WAIT)

    secret_key_loc = "#{APPSCALE_CONFIG_DIR}/secret.key"
    cert_loc = "#{APPSCALE_CONFIG_DIR}/certs/mycert.pem"
    key_loc = "#{APPSCALE_CONFIG_DIR}/certs/mykey.pem"
    ejabberd_cert_loc = "#{APPSCALE_CONFIG_DIR}/ejabberd.pem"

    HelperFunctions.scp_file(secret_key_loc, secret_key_loc, ip, ssh_key)
    HelperFunctions.scp_file(cert_loc, cert_loc, ip, ssh_key)
    HelperFunctions.scp_file(key_loc, key_loc, ip, ssh_key)
    HelperFunctions.scp_file(ejabberd_cert_loc, ejabberd_cert_loc, ip, ssh_key)

    cloud_keys_dir = File.expand_path("#{APPSCALE_CONFIG_DIR}/keys/cloud1")
    make_dir = "mkdir -p #{cloud_keys_dir}"

    HelperFunctions.run_remote_command(ip, make_dir, ssh_key, NO_OUTPUT)
    HelperFunctions.scp_file(ssh_key, "#{APPSCALE_CONFIG_DIR}/ssh.key", ip, ssh_key)

    # Finally, on GCE, we need to copy over the user's credentials, in case
    # nodes need to attach persistent disks.
    return if @options['infrastructure'] != "gce"

    client_secrets = "#{APPSCALE_CONFIG_DIR}/client_secrets.json"
    gce_oauth = "#{APPSCALE_CONFIG_DIR}/oauth2.dat"

    if File.exists?(client_secrets)
      HelperFunctions.scp_file(client_secrets, client_secrets, ip, ssh_key)
    end

    if File.exists?(gce_oauth)
      HelperFunctions.scp_file(gce_oauth, gce_oauth, ip, ssh_key)
    end
  end

  # Logs into the named host and alters its ssh configuration to enable the
  # root user to directly log in.
  def enable_root_login(ip, ssh_key)
    options = '-o StrictHostkeyChecking=no -o NumberOfPasswordPrompts=0'

    # Determine which user to login as.
    output = `ssh -i #{ssh_key} #{options} 2>&1 root@#{ip} true`
    match = /Please login as the user "(.+)" rather than the user "root"/.match(output)
    if match.nil?
      if @options['infrastructure'] == 'azure'
        user_name = 'azureuser'
      else
        user_name = 'ubuntu'
      end
      Djinn.log_warn(
        "Unable to find out what user to login as. Using #{user_name}")
    else
      user_name = match[1]
    end

    backup_keys = 'sudo cp -p /root/.ssh/authorized_keys ' \
        '/root/.ssh/authorized_keys.old'
    Djinn.log_run("ssh -i #{ssh_key} #{options} 2>&1 #{user_name}@#{ip} " \
                      "'#{backup_keys}'")

    merge_keys = 'sudo sed -n ' \
        '"/Please login/d; w/root/.ssh/authorized_keys" ' \
        "~#{user_name}/.ssh/authorized_keys /root/.ssh/authorized_keys.old"
    Djinn.log_run("ssh -i #{ssh_key} #{options} 2>&1 #{user_name}@#{ip} " \
                      "'#{merge_keys}'")
  end

  def rsync_files(dest_node)
    # Get the keys and address of the destination node.
    ssh_key = dest_node.ssh_key
    ip = dest_node.private_ip
    options = "-e 'ssh -i #{ssh_key}' -a --filter '- *.pyc'"

    to_copy = %w(
      AdminServer
      APIServer
      AppController
      AppControllerClient
      AppDashboard
      AppDB
      AppServer
      AppServer_Java
      AppTaskQueue
      common
      Hermes
      InfrastructureManager
      LogService
      scripts
      SearchService
      XMPPReceiver
    ).map { |path| File.join(APPSCALE_HOME, path) }
    to_copy.each { |dir|
      if system("rsync #{options} #{dir}/* root@#{ip}:#{dir}") != true
        Djinn.log_warn("Rsync of #{dir} to #{ip} failed!")
      end
    }

    if dest_node.is_compute?
      locations_json = "#{APPSCALE_CONFIG_DIR}/locations-#{@options['keyname']}.json"
      loop {
        break if File.exists?(locations_json)
        Djinn.log_warn("Locations JSON file does not exist on head node yet, #{dest_node.private_ip} is waiting ")
        Kernel.sleep(SMALL_WAIT)
      }
      Djinn.log_info("Copying locations.json to #{dest_node.private_ip}")
      HelperFunctions.shell("rsync #{options} #{locations_json} root@#{ip}:#{locations_json}")
    end
  end

  # Writes locations (IP addresses) for the various nodes fulfilling
  # specific roles, in the local filesystems. These files will be updated
  # as the deployment adds or removes nodes.
  def write_locations
    all_ips = []
    load_balancer_ips = []
    login_ip = @options['login']
    master_ips = []
    memcache_ips = []
    search_ips = []
    slave_ips = []
    taskqueue_ips = []
    my_public = my_node.public_ip
    my_private = my_node.private_ip

    # Populate the appropriate list.
    num_of_nodes = 0
    @state_change_lock.synchronize {
      num_of_nodes = @nodes.length.to_s
      @nodes.each { |node|
        all_ips << node.private_ip
        load_balancer_ips << node.private_ip if node.is_load_balancer?
        master_ips << node.private_ip if node.is_db_master?
        memcache_ips << node.private_ip if node.is_memcache?
        search_ips << node.private_ip if node.is_search?
        slave_ips << node.private_ip if node.is_db_slave?
        taskqueue_ips << node.private_ip if node.is_taskqueue_master? ||
          node.is_taskqueue_slave?
      }
    }
    slave_ips << master_ips[0] if slave_ips.empty?

    # Turn the arrays into string.
    all_ips_content = all_ips.join("\n") + "\n"
    memcache_content = memcache_ips.join("\n") + "\n"
    load_balancer_content = load_balancer_ips.join("\n") + "\n"
    taskqueue_content = taskqueue_ips.join("\n") + "\n"
    login_content = login_ip + "\n"
    master_content = master_ips.join("\n") + "\n"
    search_content = search_ips.join("\n") + "\n"
    slaves_content = slave_ips.join("\n") + "\n"

    new_content = all_ips_content + login_content + load_balancer_content +
      master_content + memcache_content + my_public + my_private +
      num_of_nodes + taskqueue_content + search_content + slaves_content

    # If nothing changed since last time we wrote locations file(s), skip it.
    if new_content != @locations_content
      @locations_content = new_content

      # For the taskqueue, let's shuffle the entries, and then put
      # ourselves as first option, if we are a taskqueue node.
      taskqueue_ips.shuffle!
      if my_node.is_taskqueue_master? || my_node.is_taskqueue_slave?
        taskqueue_ips.delete(my_private)
        taskqueue_ips.unshift(my_private)
      end
      taskqueue_content = taskqueue_ips.join("\n") + "\n"

      head_node_private_ip = get_shadow.private_ip
      HelperFunctions.write_file("#{APPSCALE_CONFIG_DIR}/head_node_private_ip",
                                 "#{head_node_private_ip}\n")

      Djinn.log_info("All private IPs: #{all_ips}.")
      HelperFunctions.write_file("#{APPSCALE_CONFIG_DIR}/all_ips", all_ips_content)

      Djinn.log_info("Load balancer location(s): #{load_balancer_ips}.")
      load_balancer_file = "#{APPSCALE_CONFIG_DIR}/load_balancer_ips"
      HelperFunctions.write_file(load_balancer_file, load_balancer_content)

      Djinn.log_info("Deployment public name/IP: #{login_ip}.")
      login_file = "#{APPSCALE_CONFIG_DIR}/login_ip"
      HelperFunctions.write_file(login_file, login_content)

      Djinn.log_info("Memcache locations: #{memcache_ips}.")
      memcache_file = "#{APPSCALE_CONFIG_DIR}/memcache_ips"
      HelperFunctions.write_file(memcache_file, memcache_content)

      Djinn.log_info("Taskqueue locations: #{taskqueue_ips}.")
      HelperFunctions.write_file(TASKQUEUE_FILE,  taskqueue_content)

      Djinn.log_info("Database master is at #{master_ips}, slaves are at #{slave_ips}.")
      HelperFunctions.write_file("#{APPSCALE_CONFIG_DIR}/masters", "#{master_content}")

      unless slaves_content.chomp.empty?
        HelperFunctions.write_file("#{APPSCALE_CONFIG_DIR}/slaves",
                                   slaves_content)
      end

      Djinn.log_info("My public IP is #{my_public}, and my private is #{my_private}.")
      HelperFunctions.write_file("#{APPSCALE_CONFIG_DIR}/my_public_ip", "#{my_public}")
      HelperFunctions.write_file("#{APPSCALE_CONFIG_DIR}/my_private_ip", "#{my_private}")

      Djinn.log_info("Writing num_of_nodes as #{num_of_nodes}.")
      HelperFunctions.write_file("#{APPSCALE_CONFIG_DIR}/num_of_nodes", "#{num_of_nodes}\n")

      Djinn.log_info("Search service locations: #{search_ips}.")
      unless search_content.chomp.empty?
        HelperFunctions.write_file(Search::SEARCH_LOCATION_FILE,
                                   search_content)
      end
    end
  end

  # Updates files on this machine with information about our hostname
  # and a mapping of where other machines are located.
  def update_hosts_info
    # If we are running in Docker, don't try to set the hostname.
    return if system("grep docker /proc/1/cgroup > /dev/null")

    all_nodes = ''
    @state_change_lock.synchronize {
      @nodes.each_with_index { |node, index|
        all_nodes << "#{node.private_ip} appscale-image#{index}\n"
      }
    }

    new_etc_hosts = <<HOSTS
127.0.0.1 localhost.localdomain localhost
127.0.1.1 localhost
::1     ip6-localhost ip6-loopback
fe00::0 ip6-localnet
ff00::0 ip6-mcastprefix
ff02::1 ip6-allnodes
ff02::2 ip6-allrouters
ff02::3 ip6-allhosts
#{all_nodes}
HOSTS

    etc_hosts = "/etc/hosts"
    File.open(etc_hosts, "w+") { |file| file.write(new_etc_hosts) }

    etc_hostname = "/etc/hostname"
    my_hostname = "appscale-image#{@my_index}"
    File.open(etc_hostname, "w+") { |file| file.write(my_hostname) }

    Djinn.log_run("/bin/hostname #{my_hostname}")
  end

  # Writes new nginx and haproxy configuration files for the App Engine
  # applications hosted in this deployment. Callers should invoke this
  # method whenever there is a change in the number of machines hosting
  # App Engine apps.
  def regenerate_routing_config
    Djinn.log_debug("Regenerating nginx config files for apps.")
    my_private = my_node.private_ip

    @versions_loaded.each { |version_key|
      project_id, service_id, version_id = version_key.split(
        VERSION_PATH_SEPARATOR)
      begin
        version_details = ZKInterface.get_version_details(
          project_id, service_id, version_id)
      rescue VersionNotFound
        next
      end

      http_port = version_details['appscaleExtensions']['httpPort']
      https_port = version_details['appscaleExtensions']['httpsPort']
      proxy_port = version_details['appscaleExtensions']['haproxyPort']
      app_language = version_details['runtime']

      # Check that we have the application information needed to
      # regenerate the routing configuration.
      appservers = []
      unless @app_info_map[version_key].nil? ||
          @app_info_map[version_key]['appservers'].nil?
        Djinn.log_debug(
          "Regenerating nginx config for #{version_key} on http port " \
          "#{http_port}, https port #{https_port}, and haproxy port " \
          "#{proxy_port}.")

        # Let's see if we already have any AppServers running for this
        # application. We count also the ones we need to terminate.
        @app_info_map[version_key]['appservers'].each { |location|
          _, port = location.split(":")
          next if Integer(port) < 0
          appservers << location
        }
      end

      if appservers.empty?
        # If no AppServer is running, we clear the routing and the crons.
        Djinn.log_debug(
          "Removing routing for #{version_key} since no AppServer is running.")
        Nginx.remove_version(version_key)
      else
        begin
          # Make sure we have the latest revision.
          revision_key = [version_key,
            version_details['revision'].to_s].join(VERSION_PATH_SEPARATOR)
          fetch_revision(revision_key)

          # And grab the application static data.
          static_handlers = HelperFunctions.parse_static_data(
            version_key, false)
        rescue => except
          except_trace = except.backtrace.join("\n")
          Djinn.log_debug("regenerate_routing_config: parse_static_data " \
            "exception from #{version_key}: #{except_trace}.")
          # This specific exception may be a JSON parse error.
          error_msg = "ERROR: Unable to parse app.yaml file for " \
                      "#{version_key}. Exception of #{except.class} with " \
                      "message #{except.message}"
          place_error_app(version_key, error_msg)
          static_handlers = []
        end

        Nginx.write_fullproxy_version_config(
          version_key, http_port, https_port, @options['login'], my_private,
          proxy_port, static_handlers, get_load_balancer.private_ip,
          app_language)
      end
    }
    Djinn.log_debug("Done updating nginx config files.")
  end

  def my_node
    find_me_in_locations if @my_index.nil?

    if @my_index.nil?
      Djinn.log_debug("My index is nil - is nodes nil? #{@nodes.nil?}")
      if @nodes.nil?
        Djinn.log_debug("My nodes is nil also, timing error? race condition?")
      else
        HelperFunctions.log_and_crash("Couldn't find our position in #{@nodes}")
      end
    end

    return @nodes[@my_index]
  end

  # If we are in cloud mode, we should mount any volume containing our
  # local state.
  def mount_persistent_storage
    # If we don't have any disk to attach, we are done.
    unless my_node.disk
      Djinn.log_run("mkdir -p #{PERSISTENT_MOUNT_POINT}/apps")
      return
    end

    imc = InfrastructureManagerClient.new(@@secret)
    begin
      device_name = imc.attach_disk(@options, my_node.disk, my_node.instance_id)
    rescue FailedNodeException
      Djinn.log_warn("Failed to talk to InfrastructureManager while attaching disk")
      # TODO: this logic (and the following) to retry forever is not
      # healhy.
      Kernel.sleep(SMALL_WAIT)
      retry
    end
    loop {
      if File.exists?(device_name)
        Djinn.log_info("Device #{device_name} exists - mounting it.")
        break
      else
        Djinn.log_info("Device #{device_name} does not exist - waiting for " \
          "it to exist.")
        Kernel.sleep(SMALL_WAIT)
      end
    }
    Djinn.log_run("mkdir -p #{PERSISTENT_MOUNT_POINT}")

    # Check if the device is already mounted (for example we restarted the
    # AppController).
    if system("mount | grep -E '^#{device_name} '  > /dev/null 2>&1")
      Djinn.log_info("Device #{device_name} is already mounted.")
      return
    end

    # We need to mount and possibly format the disk.
    mount_output = Djinn.log_run("mount -t ext4 #{device_name} " \
      "#{PERSISTENT_MOUNT_POINT} 2>&1")
    if mount_output.empty?
      Djinn.log_info("Mounted persistent disk #{device_name}, without " \
        "needing to format it.")
    else
      Djinn.log_info("Formatting persistent disk #{device_name}.")
      Djinn.log_run("mkfs.ext4 -F #{device_name}")
      Djinn.log_info("Mounting persistent disk #{device_name}.")
      Djinn.log_run("mount -t ext4 #{device_name} #{PERSISTENT_MOUNT_POINT}" \
        " 2>&1")
    end

    Djinn.log_run("mkdir -p #{PERSISTENT_MOUNT_POINT}/apps")

    # Finally, RabbitMQ expects data to be present at /var/lib/rabbitmq.
    # Make sure there is data present there and that it points to our
    # persistent disk.
    if File.directory?("#{PERSISTENT_MOUNT_POINT}/rabbitmq")
      Djinn.log_run("rm -rf /var/lib/rabbitmq")
    else
      Djinn.log_run("mv /var/lib/rabbitmq #{PERSISTENT_MOUNT_POINT}")
    end
    Djinn.log_run("ln -s #{PERSISTENT_MOUNT_POINT}/rabbitmq /var/lib/rabbitmq")
    return
  end

  # This function performs basic setup ahead of starting the API services.
  def initialize_server
    HAProxy.initialize_config(@options['lb_connect_timeout'])
    Djinn.log_info("HAProxy configured.")

    if not Nginx.is_running?
      Nginx.initialize_config
      Nginx.start
      Djinn.log_info("Nginx configured and started.")
    else
      Djinn.log_info("Nginx already configured and running.")
    end

    # As per trusty's version of haproxy, we need to have a listening
    # socket for the daemon to start: we do use the uaserver to configured
    # a default route.
    configure_uaserver

    # HAProxy must be running so that the UAServer can be accessed.
    if HAProxy.valid_config?(HAProxy::SERVICE_MAIN_FILE) &&
        !MonitInterface.is_running?(:service_haproxy)
      HAProxy.services_start
    end

    # Volume is mounted, let's finish the configuration of static files.
    if my_node.is_shadow? and not my_node.is_compute?
      write_app_logrotate
      Djinn.log_info("Copying logrotate script for centralized app logs")
    end

    if my_node.is_load_balancer?
      # Make HAProxy instance stats accessible after a reboot.
      if HAProxy.valid_config?(HAProxy::MAIN_CONFIG_FILE) &&
          !MonitInterface.is_running?(:apps_haproxy)
        HAProxy.apps_start
      end
    end

    write_locations

    update_hosts_info
    if FIREWALL_IS_ON
      Djinn.log_run("bash #{APPSCALE_HOME}/firewall.conf")
    end
    write_zookeeper_locations
  end

  # Sets up logrotate for this node's centralized app logs.
  # This method is called only when the compute role does not run
  # on the head node.
  def write_app_logrotate
    template_dir = File.join(File.dirname(__FILE__),
                             "../common/appscale/common/templates")
    FileUtils.cp("#{template_dir}/#{APPSCALE_APP_LOGROTATE}",
      "#{LOGROTATE_DIR}/appscale-app")
  end

  # Runs any commands provided by the user in their AppScalefile on the given
  # machine.
  #
  # Args:
  # - node: A NodeInfo that represents the machine where the given commands
  #   should be executed.
  def run_user_commands(node)
    if @options['user_commands'].class == String
      begin
        commands = JSON.load(@options['user_commands'])
      rescue JSON::ParserError
        commands = @options['user_commands']
      end

      if commands.class == String
        commands = [commands]
      end
    else
      commands = []
    end
    Djinn.log_debug("commands are #{commands}, of class #{commands.class.name}")

    if commands.empty?
      Djinn.log_debug("No user-provided commands were given.")
      return
    end

    ip = node.private_ip
    ssh_key = node.ssh_key
    commands.each { |command|
      HelperFunctions.run_remote_command_without_output(ip, command, ssh_key)
    }
  end

  def set_appcontroller_monit
    Djinn.log_debug("Configuring AppController monit.")
    service = `which service`.chomp
    start_cmd = "#{service} appscale-controller start"
    stop_cmd = "#{service} appscale-controller stop"
    pidfile = '/var/run/appscale/controller.pid'

    # Let's make sure we don't have 2 roles monitoring the controller.
    FileUtils.rm_rf("/etc/monit/conf.d/controller-17443.cfg")

    begin
      MonitInterface.start_daemon(:controller, start_cmd, stop_cmd, pidfile)
    rescue
      Djinn.log_warn("Failed to set local AppController monit: retrying.")
      retry
    end
  end

  def start_appcontroller(node)
    ip = node.private_ip

    # Start the AppController on the remote machine.
    remote_cmd = "/usr/sbin/service appscale-controller start"
    tries = RETRIES
    begin
      result = HelperFunctions.run_remote_command(ip, remote_cmd, node.ssh_key, true)
    rescue => except
      backtrace = except.backtrace.join("\n")
      remote_start_msg = "[remote_start] Unforeseen exception when " + \
        "talking to #{ip}: #{except}\nBacktrace: #{backtrace}"
      tries -= 1
      if tries > 0
        Djinn.log_warn(remote_start_msg)
        retry
      else
        @state = remote_start_msg
        HelperFunctions.log_and_crash(@state, WAIT_TO_CRASH)
      end
    end
    Djinn.log_info("Starting AppController for #{ip} returned #{result}.")

    # If the node is already initialized, it may belong to another
    # deployment: stop the initialization process.
    acc = AppControllerClient.new(ip, @@secret)
    tries = RETRIES
    begin
      if acc.is_done_initializing?
        Djinn.log_warn("The node at #{ip} was already initialized!")
        return
      end
    rescue FailedNodeException => except
      tries -= 1
      if tries > 0
        Djinn.log_debug("AppController at #{ip} not responding yet: retrying.")
        retry
      else
        @state = "Couldn't talk to AppController at #{ip} for #{except.message}."
        HelperFunctions.log_and_crash(@state, WAIT_TO_CRASH)
      end
    end
    Djinn.log_debug("Sending data to #{ip}.")

    layout = Djinn.convert_location_class_to_json(@nodes)
    options = JSON.dump(@options)
    begin
      result = acc.set_parameters(layout, options)
    rescue FailedNodeException => e
      @state = "Couldn't set parameters on node at #{ip} for #{e.message}."
      HelperFunctions.log_and_crash(@state, WAIT_TO_CRASH)
    end
    Djinn.log_info("Parameters set on node at #{ip} returned #{result}.")
  end

  def start_admin_server
    Djinn.log_info('Starting AdminServer')
    script = `which appscale-admin`.chomp
    nginx_port = 17441
    service_port = 17442
    start_cmd = "#{script} serve -p #{service_port}"
    start_cmd << ' --verbose' if @options['verbose'].downcase == 'true'
    MonitInterface.start(:admin_server, start_cmd, nil,
                         {'PATH' => ENV['PATH']})
    if my_node.is_shadow?
      Nginx.add_service_location('appscale-administration', my_node.private_ip,
                                 service_port, nginx_port, '/')
    end
  end

  def start_memcache
    @state = "Starting up memcache"
    Djinn.log_info("Starting up memcache")
    port = 11211
    start_cmd = "/usr/bin/memcached -m 64 -p #{port} -u root"
    MonitInterface.start(:memcached, start_cmd)
  end

  def stop_memcache
    MonitInterface.stop(:memcached) if MonitInterface.is_running?(:memcached)
  end

  def start_ejabberd
    @state = "Starting up XMPP server"
    Djinn.log_run("rm -f /var/lib/ejabberd/*")
    Ejabberd.write_config_file(@options['login'], my_node.private_ip)
    Ejabberd.update_ctl_config

    # Monit does not have an entry for ejabberd yet. This allows a restart
    # with the new configuration if it is already running.
    `service ejabberd stop`

    Ejabberd.start
  end

  def stop_ejabberd
    Ejabberd.stop
  end

  # Create the system user used to start and run system's applications.
  def create_appscale_user
    uac = UserAppClient.new(my_node.private_ip, @@secret)
    password = SecureRandom.base64

    begin
      retries ||= 0
      result = uac.commit_new_user(APPSCALE_USER, password, "app")
      Djinn.log_info("Created/confirmed system user: (#{result})")
    rescue UserExists
      Djinn.log_info('System user already exists')
    rescue InternalError, FailedNodeException
      Djinn.log_warn('Failed to create a new user')
      retries += 1
      if retries < RETRIES
        sleep(SMALL_WAIT)
        retry
      else
        raise
      end
    end
  end

  # Deploy the dashboard by making a request to the AdminServer.
  def deploy_dashboard(source_archive)
    # Allow fewer dashboard instances for small deployments.
    min_dashboards = [3, get_all_compute_nodes.length].min

    archive_md5 = Digest::MD5.file(source_archive).hexdigest

    version = {:deployment => {:zip => {:sourceUrl => source_archive}},
               :id => DEFAULT_VERSION,
               :instanceClass => 'F4',
               :runtime => AppDashboard::APP_LANGUAGE,
               :threadsafe => true,
               :automaticScaling => {:minTotalInstances => min_dashboards},
               :appscaleExtensions => {
                 :httpPort => AppDashboard::LISTEN_PORT,
                 :httpsPort => AppDashboard::LISTEN_SSL_PORT,
                 :md5 => archive_md5
               }}
    endpoint = ['v1', 'apps', AppDashboard::APP_NAME,
                'services', DEFAULT_SERVICE, 'versions'].join('/')
    uri = URI("http://#{my_node.private_ip}:#{ADMIN_SERVER_PORT}/#{endpoint}")
    headers = {'Content-Type' => 'application/json',
               'AppScale-Secret' => @@secret,
               'AppScale-User' => APPSCALE_USER}
    request = Net::HTTP::Post.new(uri.path, headers)
    request.body = JSON.dump(version)
    loop do
      begin
        response = Net::HTTP.start(uri.hostname, uri.port) do |http|
          http.request(request)
        end
        if response.code != '200'
          HelperFunctions.log_and_crash(
            "AdminServer was unable to deploy dashboard: #{response.body}")
        end
        break
      rescue Errno::ECONNREFUSED, Errno::ETIMEDOUT, Net::ReadTimeout => error
        Djinn.log_warn(
          "Error when deploying dashboard: #{error.message}. Trying again.")
        sleep(SMALL_WAIT)
      end
    end

    # Update cron jobs for the dashboard.
    endpoint = "api/cron/update?app_id=#{AppDashboard::APP_NAME}"
    uri = URI("http://#{my_node.private_ip}:#{ADMIN_SERVER_PORT}/#{endpoint}")
    cron_yaml = File.read(
      File.join(APPSCALE_HOME, 'AppDashboard', 'cron.yaml'))
    headers = {'AppScale-Secret' => @@secret}
    request = Net::HTTP::Post.new("/#{endpoint}", headers)
    request.body = cron_yaml
    loop do
      begin
        response = Net::HTTP.start(uri.hostname, uri.port) do |http|
          http.request(request)
        end
        break if response.code == '200'
        Djinn.log_warn(
          "Error updating dashboard cron: #{response.body}. Trying again.")
        sleep(SMALL_WAIT)
      rescue Errno::ECONNREFUSED, Errno::ETIMEDOUT, Net::ReadTimeout => error
        Djinn.log_warn(
          "Error updating dashboard cron: #{error.message}. Trying again.")
        sleep(SMALL_WAIT)
      end
    end
  end

  # Start the AppDashboard web service which allows users to login, upload
  # and remove apps, and view the status of the AppScale deployment. Other
  # nodes will need to delete the old source since we regenerate each
  # 'up'.
  def prep_app_dashboard
    @state = "Preparing AppDashboard"
    Djinn.log_info("Preparing AppDashboard")

    my_public = my_node.public_ip
    my_private = my_node.private_ip

    datastore_location = [get_load_balancer.private_ip,
                          DatastoreServer::PROXY_PORT].join(':')
    taskqueue_location = [get_load_balancer.private_ip,
                          TaskQueue::HAPROXY_PORT].join(':')
    source_archive = AppDashboard.prep(
      my_public, my_private, PERSISTENT_MOUNT_POINT, datastore_location,
      taskqueue_location)

    self.deploy_dashboard(source_archive)
  end

  # Stop the AppDashboard web service.
  def stop_app_dashboard
    Djinn.log_info("Shutting down AppDashboard")
    AppDashboard.stop
  end

  def start_shadow
    Djinn.log_info("Starting Shadow role")
  end

  def stop_shadow
    Djinn.log_info("Stopping Shadow role")
  end

  #
  # Swaps out a version with one that relays an error message to the developer.
  # It deletes the existing version source and places a templated app that
  # prints out the given error message.
  #
  # Args:
  #   version_key: Name of version to construct an error application for
  #   err_msg: A String message that will be displayed as
  #            the reason why we couldn't start their application.
  def place_error_app(version_key, err_msg)
    Djinn.log_error(
      "Placing error application for #{version_key} because of: #{err_msg}")

    project_id, service_id, version_id = version_key.split(
      VERSION_PATH_SEPARATOR)
    begin
      version_details = ZKInterface.get_version_details(
        project_id, service_id, version_id)
    rescue VersionNotFound
      # If the version does not exist, do not place an error app.
      return
    end
    language = version_details['runtime']
    revision_key = [version_key, version_details['revision'].to_s].join(
      VERSION_PATH_SEPARATOR)

    ea = ErrorApp.new(revision_key, err_msg)
    ea.generate(language)
  end


  # This function ensures that applications we are not aware of (that is
  # they are not accounted for) will be terminated and, potentially old
  # sources, will be removed. Must be called under APPS_LOCK.
  def check_stopped_apps
    Djinn.log_debug("Checking applications that have been stopped.")
    begin
      zookeeper_versions = ZKInterface.get_versions
    rescue FailedZooKeeperOperationException => e
      Djinn.log_warn("Failed to get list of versions in zookeeper. Error: " \
        "#{e}.message")
      return
    end
    Djinn.log_info("check_stopped_apps: Versions running: #{zookeeper_versions}")
    removed_versions = []
    if my_node.is_shadow?
      CronHelper.list_app_crontabs.each { |app|
        match = app.match(CronHelper::PROJECT_ID_REGEX)
        next if match.nil?

        project_id = match.captures.first
        default_version_key = "#{project_id}_#{DEFAULT_SERVICE}_#{DEFAULT_VERSION}"

        next if zookeeper_versions.include?(default_version_key)

        next if RESERVED_APPS.include?(project_id)

        Djinn.log_info(
          "#{default_version_key} is no longer running: removing crontabs.")
        CronHelper.clear_app_crontab(project_id)
        removed_versions << default_version_key
      }
      Dir.glob("/etc/rsyslog.d/10-*_*_*.conf").each { |app|
        match = app.match(/10-(.*_.*_.*).conf/)
        next if match.nil?

        version_key = match.captures.first
        next if zookeeper_versions.include?(version_key)

        project_id = version_key.split(VERSION_PATH_SEPARATOR).first
        next if RESERVED_APPS.include?(project_id)

        Djinn.log_info(
          "#{version_key} is no longer running: removing log configuration.")
        FileUtils.rm_f(get_rsyslog_conf(version_key))
        HelperFunctions.shell("service rsyslog restart")
        removed_versions << version_key
      }
    end
    if my_node.is_load_balancer?
      MonitInterface.running_xmpp.each { |xmpp_app|
        match = xmpp_app.match(/xmpp-(.*)/)
        next if match.nil?

        project_id = match.captures.first
        default_version_key = "#{project_id}_#{DEFAULT_SERVICE}_#{DEFAULT_VERSION}"
        next if zookeeper_versions.include?(default_version_key)

        next if RESERVED_APPS.include?(project_id)

        Djinn.log_info(
          "#{default_version_key} is no longer running: stopping xmpp for application.")
        stop_xmpp_for_app(project_id)
        removed_versions << default_version_key
      }
      Nginx.list_sites_enabled.each { |site|
        match = site.match(Nginx::VERSION_KEY_REGEX)
        next if match.nil?

        version_key = match.captures.first
        next if zookeeper_versions.include?(version_key)

        project_id = version_key.split(VERSION_PATH_SEPARATOR).first
        next if RESERVED_APPS.include?(project_id)

        Djinn.log_info(
          "#{version_key} is no longer running: removing Nginx state.")
        Nginx.remove_version(version_key)
        removed_versions << version_key
      }
    end

    # If this node has any information about AppServers for this version,
    # clear that information out.
    if my_node.is_shadow?
      removed_versions.each { |version_key|
        @app_info_map.delete(version_key)
      }
    end

    # Remove versions from versions_loaded.
    @versions_loaded = @versions_loaded - removed_versions
  end

  # Small utility function that returns the full path for the rsyslog
  # configuration for each version.
  #
  # Args:
  #   version_key: A String containing the version key.
  # Returns:
  #   path: A String with the path to the rsyslog configuration file.
  def get_rsyslog_conf(version_key)
    return "/etc/rsyslog.d/10-#{version_key}.conf"
  end

  # Performs all of the preprocessing needed to start a version on this node.
  # This method then starts the actual version by calling the AppManager.
  #
  # Args:
  #   version_key: A String containing the version key for the app to start.
  def setup_appengine_version(version_key)
    @state = "Setting up AppServers for #{version_key}"
    Djinn.log_debug(
      "setup_appengine_version: got a new version #{version_key}.")

    project_id, service_id, version_id = version_key.split(
      VERSION_PATH_SEPARATOR)
    # Let's create an entry for the application if we don't already have it.
    @app_info_map[version_key] = {} if @app_info_map[version_key].nil?

    if @app_info_map[version_key]['appservers'].nil?
      @app_info_map[version_key]['appservers'] = []
    end
    Djinn.log_debug("setup_appengine_version: info for #{version_key}: " \
                    "#{@app_info_map[version_key]}.")

    begin
      version_details = ZKInterface.get_version_details(
        project_id, service_id, version_id)
    rescue VersionNotFound
      Djinn.log_debug(
        "Version #{version_key} not found, exiting setup_appengine_version")
      return
    end

    nginx_port = version_details['appscaleExtensions']['httpPort']
    https_port = version_details['appscaleExtensions']['httpsPort']
    proxy_port = version_details['appscaleExtensions']['haproxyPort']

    port_file = "#{APPSCALE_CONFIG_DIR}/port-#{version_key}.txt"
    HelperFunctions.write_file(port_file, nginx_port.to_s)
    Djinn.log_debug("#{version_key} will be using nginx port #{nginx_port}, " \
                    "https port #{https_port}, and haproxy port #{proxy_port}")

    # Setup rsyslog to store application logs.
    app_log_config_file = get_rsyslog_conf(version_key)
    begin
      existing_app_log_config = HelperFunctions.read_file(app_log_config_file)
    rescue Errno::ENOENT
      existing_app_log_config = ''
    end

    rsyslog_prop = ':syslogtag'
    rsyslog_version = Gem::Version.new(`rsyslogd -v`.split[1].chomp(','))
    rsyslog_prop = ':programname' if rsyslog_version < Gem::Version.new('8.12')

    app_log_template = HelperFunctions.read_file(RSYSLOG_TEMPLATE_LOCATION)
    app_log_config = app_log_template.gsub('{property}', rsyslog_prop)
    app_log_config = app_log_config.gsub('{version}', version_key)
    unless existing_app_log_config == app_log_config
      Djinn.log_info("Installing log configuration for #{version_key}.")
      HelperFunctions.write_file(app_log_config_file, app_log_config)
      HelperFunctions.shell("service rsyslog restart")
    end

    if service_id == DEFAULT_SERVICE && version_id == DEFAULT_VERSION
      begin
        start_xmpp_for_app(project_id)
      rescue FailedNodeException
        Djinn.log_warn("Failed to start xmpp for application #{project_id}")
      end
    end

    unless @versions_loaded.include?(version_key)
      @versions_loaded << version_key
    end
  end

  # Updates @app_info_map with registered instances. This must be called under
  # APPS_LOCK.
  #
  # Args:
  #   version_key: A string specifying the version key to update.
  def update_registered_instances(version_key)
    begin
      zk_instances = ZKInterface.get_children(
        "/appscale/instances_by_version/#{version_key}")
    rescue FailedZooKeeperOperationException
      Djinn.log_warn('Unable to fetch list of registered instances.')
      return
    end

    @app_info_map[version_key] = {} unless @app_info_map.key?(version_key)
    unless @app_info_map[version_key].key?('appservers')
      @app_info_map[version_key]['appservers'] = []
    end
    known_instances = @app_info_map[version_key]['appservers']

    # Replace instance assignments with any new registered instances.
    zk_instances.each { |instance_key|
      next if known_instances.include?(instance_key)

      # Find and remove an entry for this AppServer node and app.
      ip = instance_key.split(':')[0]
      match = known_instances.index("#{ip}:-1")
      if match
        known_instances.delete_at(match)
        known_instances << instance_key
      else
        Djinn.log_warn("Ignoring unassigned instance: #{instance_key}.")
      end
    }

    # Account for instances that have been stopped.
    known_instances.delete_if { |instance_key|
      pending = instance_key.split(':')[-1] == '-1'
      registered = zk_instances.include?(instance_key)
      !pending && !registered
    }
  end


  # Adds or removes AppServers and/or nodes to the deployment, depending
  # on the statistics of the application and the loads of the various
  # services.
  def scale_deployment
    needed_appservers = 0
    begin
      configured_versions = ZKInterface.get_versions
    rescue FailedZooKeeperOperationException
      Djinn.log_warn(
        'Unable to fetch configured versions when scaling appservers')
      return
    end

    configured_versions.each { |version_key|
      next unless @versions_loaded.include?(version_key)

      update_registered_instances(version_key)
      initialize_scaling_info_for_version(version_key)

      # Get the desired changes in the number of AppServers.
      delta_appservers = get_scaling_info_for_version(version_key)
      if delta_appservers > 0
        needed_appservers += try_to_scale_up(version_key, delta_appservers)
        scale_up_instances(needed_appservers)
      elsif delta_appservers < 0
        try_to_scale_down(version_key, delta_appservers.abs)
        scale_down_instances
      end
    }
  end


  # Adds additional nodes to the deployment, depending on the load of the
  # application and the additional AppServers we need to accomodate.
  #
  # Args:
  #   needed_appservers: The number of additional AppServers needed.
  def scale_up_instances(needed_appservers)
    # Here we count the number of machines we need to spawn, and the roles
    # we need.
    vms_to_spawn = 0
    roles_needed = {}
    vm_scaleup_capacity = Integer(@options['max_machines']) - @nodes.length

    Djinn.log_info("Need to start VMs for #{needed_appservers} more AppServers.")

    if needed_appservers > 0
      # TODO: Here we use 3 as an arbitrary number to calculate the number of machines
      # needed to run those number of appservers. That will change in the next step
      # to improve autoscaling/downscaling by using the capacity as a measure.

      Integer(needed_appservers/3).downto(0) {
        vms_to_spawn += 1
        if vm_scaleup_capacity < vms_to_spawn
          Djinn.log_warn("Only have capacity to start #{vm_scaleup_capacity}" \
            " vms, so spawning only maximum allowable nodes.")
          break
        end
        roles_needed["compute"] = [] unless roles_needed["compute"]
        roles_needed["compute"] << "node-#{vms_to_spawn}"
      }
    end

    # Check if we need to spawn VMs and the InfrastructureManager is
    # available to do so.
    return unless vms_to_spawn > 0

    # Check if we haven't recently scaled.
    if Time.now.to_i - @last_scaling_time < (SCALEUP_THRESHOLD * DUTY_CYCLE)
      Djinn.log_info("Not scaling up right now, as we recently scaled " \
                     "up or down.")
      return
    end

    # Check if there is another thread already working.
    if SCALE_LOCK.locked?
      Djinn.log_debug("Another thread is already working with the InfrastructureManager.")
      return
    end

    Thread.new {
      SCALE_LOCK.synchronize {
        Djinn.log_info("We need #{vms_to_spawn} more VMs.")

        result = start_roles_on_nodes(JSON.dump(roles_needed), @@secret)
        if result != "OK"
          Djinn.log_error("Was not able to add nodes because: #{result}.")
        else
          @last_scaling_time = Time.now.to_i
          Djinn.log_info("Added the following nodes: #{roles_needed}.")
        end
      }
    }
  end

  # Removes autoscaled nodes from the deployment as long as they are not running
  # any AppServers and the minimum number of user specified machines are still
  # running in the deployment.
  def scale_down_instances
    num_scaled_down = 0
    # If we are already at the minimum number of machines that the user specified,
    # then we do not have the capacity to scale down.
    max_scale_down_capacity = @nodes.length - Integer(@options['min_machines'])
    if max_scale_down_capacity <= 0
      Djinn.log_debug("We are already at the minimum number of user specified machines," \
        "so will not be scaling down")
      return
    end

    # Also, don't scale down if we just scaled up or down.
    if Time.now.to_i - @last_scaling_time < (SCALEDOWN_THRESHOLD *
        SCALE_TIME_MULTIPLIER * DUTY_CYCLE)
      Djinn.log_info("Not scaling down right now, as we recently scaled " \
        "up or down.")
      return
    end

    if SCALE_LOCK.locked?
      Djinn.log_debug("Another thread is already working with the InfrastructureManager.")
      return
    end

    Thread.new {
      SCALE_LOCK.synchronize {
        # Look through an array of autoscaled nodes and check if any of the
        # machines are not running any AppServers and need to be downscaled.
        get_autoscaled_nodes.reverse_each { |node|
          break if num_scaled_down == max_scale_down_capacity

          hosted_apps = []
          @versions_loaded.each { |version_key|
            @app_info_map[version_key]['appservers'].each { |location|
              host, port = location.split(":")
              if host == node.private_ip
                hosted_apps << "#{version_key}:#{port}"
              end
            }
          }

          unless hosted_apps.empty?
            Djinn.log_debug("The node #{node.private_ip} has these AppServers " \
              "running: #{hosted_apps}")
            next
          end

          # Right now, only the autoscaled machines are started with just the
          # compute role, so we check specifically for that during downscaling
          # to make sure we only downscale the new machines added.
          node_to_remove = nil
          if node.roles == ['compute']
            Djinn.log_info("Removing node #{node}")
            node_to_remove = node
          end

          num_terminated = terminate_node_from_deployment(node_to_remove)
          num_scaled_down += num_terminated
        }
      }

      # Make sure we have the proper list of blobservers configured.
      update_blob_servers
    }
  end

  # Removes the specified node from the deployment and terminates
  # the instance from the cloud.
  #
  # Args:
  #   node_to_remove: A node instance, to be terminated and removed
  #     from this deployment.
  def terminate_node_from_deployment(node_to_remove)
    if node_to_remove.nil?
      Djinn.log_warn("Tried to scale down but couldn't find a node to remove.")
      return 0
    end

    imc = InfrastructureManagerClient.new(@@secret)
    begin
      imc.terminate_instances(@options, node_to_remove.instance_id)
    rescue FailedNodeException
      Djinn.log_warn("Failed to call terminate_instances")
      return 0
    rescue AppScaleException
      Djinn.log_warn("Failed to terminate #{node_to_remove}. Not removing it.")
      return 0
    end

    remove_node_from_local_and_zookeeper(node_to_remove.private_ip)

    to_remove = {}
    @app_info_map.each { |version_key, info|
      next if info['appservers'].nil?

      info['appservers'].each { |location|
        host = location.split(":")[0]
        if host == node_to_remove.private_ip
          to_remove[version_key] = [] if to_remove[version_key].nil?
          to_remove[version_key] << location
        end
      }
    }
    to_remove.each { |version_key, locations|
      locations.each { |location|
        @app_info_map[version_key]['appservers'].delete(location)
      }
    }

    @last_scaling_time = Time.now.to_i
    return 1
  end

  # Sets up information about the request rate and number of requests in
  # haproxy's queue for the given version.
  #
  # Args:
  #   version_key: The name of the version to set up scaling info
  #   force: A boolean value that indicates if we should reset the scaling
  #     info even in the presence of existing scaling info.
  def initialize_scaling_info_for_version(version_key, force=false)
    return if @initialized_versions[version_key] and !force

    @current_req_rate[version_key] = 0
    @total_req_seen[version_key] = 0
    @last_sampling_time[version_key] = Time.now.to_i
    @last_decision[version_key] = 0 unless @last_decision.key?(version_key)
    @initialized_versions[version_key] = true
  end

  # Get the effective min/max instances for a version
  #
  # Args:
  #   version_details: The version details from zookeeper
  def get_min_max_from_version_details(version_details)
    manual_scaling = version_details.fetch('manualScaling', {})
    if manual_scaling.fetch('instances', nil)
      if version_details.fetch('servingStatus', 'SERVING') == 'STOPPED'
        min = 0
        max = 0
      else
        min = manual_scaling.fetch('instances')
        max = min
      end
    else
      scaling_params = version_details.fetch('automaticScaling', {})
      if scaling_params.fetch('standardSchedulerSettings', nil)
        min_max_params = scaling_params.fetch('standardSchedulerSettings', {})
        min_param = 'minInstances'
        max_param = 'maxInstances'
      else
        min_max_params = scaling_params
        min_param = 'minTotalInstances'
        max_param = 'maxTotalInstances'
      end
      min = min_max_params.fetch(min_param,
                                 Integer(@options['default_min_appservers']))
      max = min_max_params.fetch(max_param,
                                 Integer(@options['default_max_appservers']))
    end
    return min, max
  end

  # Queries haproxy to see how many requests are queued for a given version
  # and how many requests are served at a given time.
  # Args:
  #   version_key: The name of the version to get info for.
  # Returns:
  #   an Integer: the number of AppServers desired (a positive number
  #     means we want more, a negative that we want to remove some, and 0
  #     for no changes).
  def get_scaling_info_for_version(version_key)
    project_id, service_id, version_id, = version_key.split(
      VERSION_PATH_SEPARATOR)
    begin
      version_details = ZKInterface.get_version_details(
        project_id, service_id, version_id)
    rescue VersionNotFound
      Djinn.log_info("Not scaling app #{version_key} since we aren't " \
                     'hosting it anymore.')
      return 0
    end
    min, max = get_min_max_from_version_details(version_details)

    # Let's make sure we have the minimum number of AppServers running.
    Djinn.log_debug("Evaluating #{version_key} for scaling.")
    if @app_info_map[version_key]['appservers'].nil?
      num_appservers = 0
    else
      num_appservers = @app_info_map[version_key]['appservers'].length
    end

    if num_appservers < min
      Djinn.log_info(
        "#{version_key} needs #{min - num_appservers} more AppServers.")
      @last_decision[version_key] = 0
      return min - num_appservers
    end

    # We only run @options['default_min_appservers'] AppServers per application
    # if austoscale is disabled. No need to print anything here since we
    # print log about disabled autoscale at intervals with the stats.
    return 0 if @options['autoscale'].downcase != "true"

    # If there are no instances then there is no load to decide scaling
    # activity, a manual start is required when using manual scaling
    return 0 if num_appservers == 0 and max == 0

    # We need the haproxy stats to decide upon what to do.
    total_requests_seen, total_req_in_queue, current_sessions,
      time_requests_were_seen = get_application_load_stats(version_key)

    if time_requests_were_seen == :no_stats
      Djinn.log_warn("Didn't see any request data - not sure whether to scale up or down.")
      return 0
    end

    update_request_info(version_key, total_requests_seen,
                        time_requests_were_seen, total_req_in_queue)

    # Check if we are already at the maximum allowed.
    if num_appservers > max
      Djinn.log_info("Enforcing maximum number of AppServers (#{max})" \
                     " for #{version_key}.")
      return max - num_appservers
    end

    allow_concurrency = version_details.fetch('threadsafe', true)
    current_load = calculate_current_load(num_appservers, current_sessions,
                                          allow_concurrency)
    if current_load >= MAX_LOAD_THRESHOLD
      if num_appservers == max
        Djinn.log_info("Reached maximum allowed number of AppServers " \
                       "for #{version_key}.")
        return 0
      end
      appservers_to_scale = calculate_appservers_needed(
          num_appservers, current_sessions, allow_concurrency)

      # Let's make sure we don't get over the user define maximum.
      if num_appservers + appservers_to_scale > max
        appservers_to_scale = max - num_appservers
      end

      Djinn.log_debug("The deployment has reached its maximum load " \
                      "threshold for #{version_key} - Advising that we " \
                      "scale up #{appservers_to_scale} AppServers.")
      return appservers_to_scale

    elsif current_load <= MIN_LOAD_THRESHOLD
      downscale_cooldown = SCALEDOWN_THRESHOLD * DUTY_CYCLE
      if Time.now.to_i - @last_decision[version_key] < downscale_cooldown
        Djinn.log_debug(
          "Not enough time has passed to scale down #{version_key}")
        return 0
      end
      appservers_to_scale = calculate_appservers_needed(
          num_appservers, current_sessions, allow_concurrency)
      Djinn.log_debug("The deployment is below its minimum load threshold " \
                      "for #{version_key} - Advising that we scale down " \
                      "#{appservers_to_scale.abs} AppServers.")
      return appservers_to_scale
    else
      Djinn.log_debug("The deployment is within the desired range of load " \
                      "for #{version_key} - Advising that there is no need " \
                      "to scale currently.")
      return 0
    end
  end

  # Calculates the current load of the deployment based on the number of
  # running AppServers, its max allowed threaded connections and current
  # handled sessions.
  # Formula: Load = Current Sessions / (No of AppServers * Max conn)
  #
  # Args:
  #   num_appservers: The total number of AppServers running for the app.
  #   curr_sessions: The number of current sessions from HAProxy stats.
  #   allow_concurrency: A boolean indicating that AppServers can handle
  #     concurrent connections.
  # Returns:
  #   A decimal indicating the current load.
  def calculate_current_load(num_appservers, curr_sessions, allow_concurrency)
    max_connections = allow_concurrency ? HAProxy::MAX_APPSERVER_CONN : 1
    max_sessions = num_appservers * max_connections
    return curr_sessions.to_f / max_sessions
  end

  # Calculates the additional number of AppServers needed to be scaled up in
  # order achieve the desired load.
  # Formula: No of AppServers = Current sessions / (Load * Max conn)
  #
  # Args:
  #   num_appservers: The total number of AppServers running for the app.
  #   curr_sessions: The number of current sessions from HAProxy stats.
  #   allow_concurrency: A boolean indicating that AppServers can handle
  #     concurrent connections.
  # Returns:
  #   A number indicating the number of additional AppServers to be scaled up.
  def calculate_appservers_needed(num_appservers, curr_sessions,
                                  allow_concurrency)
    max_conn = allow_concurrency ? HAProxy::MAX_APPSERVER_CONN : 1
    desired_appservers = curr_sessions.to_f / (DESIRED_LOAD * max_conn)
    appservers_to_scale = desired_appservers.ceil - num_appservers
    return appservers_to_scale
  end

  # Updates internal state about the number of requests seen for the given
  # version, as well as how many requests are currently enqueued for it.
  #
  # Args:
  #   version_key: A String that indicates a version key.
  #   total_requests_seen: An Integer that indicates how many requests haproxy
  #     has received for the given application since we reloaded it (which
  #     occurs when we start the app or add/remove AppServers).
  #   time_requests_were_seen: An Integer that represents the epoch time when we
  #     got request info from haproxy.
  #   total_req_in_queue: An Integer that represents the current number of
  #     requests waiting to be served.
  def update_request_info(version_key, total_requests_seen,
                          time_requests_were_seen, total_req_in_queue)
    requests_since_last_sampling = total_requests_seen - @total_req_seen[version_key]
    time_since_last_sampling = time_requests_were_seen - @last_sampling_time[version_key]
    if time_since_last_sampling.zero?
      time_since_last_sampling = 1
    end

    average_request_rate = Float(requests_since_last_sampling) / Float(time_since_last_sampling)
    if average_request_rate < 0
      Djinn.log_info("Saw negative request rate for #{version_key}, so " \
                     "resetting our haproxy stats for this version.")
      initialize_scaling_info_for_version(version_key, true)
      return
    end
    Djinn.log_debug("Stats for #{version_key}: Total requests " \
                    "#{total_requests_seen}, requests in queue " \
                    "#{total_req_in_queue}, average rate " \
                    "#{average_request_rate}, time #{time_requests_were_seen}")
    @average_req_rate[version_key] = average_request_rate
    @current_req_rate[version_key] = total_req_in_queue
    @total_req_seen[version_key] = total_requests_seen
    @last_sampling_time[version_key] = time_requests_were_seen
  end

  # Determines the amount of memory already allocated for instances on each
  # machine.
  #
  # Returns:
  #   A hash mapping locations to memory allocated in MB.
  def get_allocated_memory
    allocated_memory = {}
    @app_info_map.each_pair { |version_key, app_info|
      next if app_info['appservers'].nil?

      project_id, service_id, version_id = version_key.split(
        VERSION_PATH_SEPARATOR)
      max_app_mem = Integer(@options['default_max_appserver_memory'])
      begin
        version_details = ZKInterface.get_version_details(
          project_id, service_id, version_id)
      rescue VersionNotFound
        Djinn.log_warn(
          "#{version_key} not found when considering memory usage")
        version_details = {}
      end

      if version_details.key?('instanceClass')
        instance_class = version_details['instanceClass'].to_sym
        max_app_mem = INSTANCE_CLASSES.fetch(instance_class, max_app_mem)
      end

      app_info['appservers'].each { |location|
        host = location.split(':')[0]
        allocated_memory[host] = 0 unless allocated_memory.key?(host)
        allocated_memory[host] += max_app_mem
      }
    }
    return allocated_memory
  end

  # Retrieves a list of hosts that are running instances for a version.
  #
  # Args:
  #   version_key: A string specifying a version key.
  # Returns:
  #   A set of IP addresses.
  def get_hosts_for_version(version_key)
    current_hosts = Set.new
    if @app_info_map.key?(version_key) &&
        @app_info_map[version_key].key?('appservers')
      @app_info_map[version_key]['appservers'].each { |location|
        host = location.split(":")[0]
        current_hosts << host
      }
    end
    return current_hosts
  end

  # Try to add an AppServer for the specified version, ensuring
  # that a minimum number of AppServers is always kept.
  #
  # Args:
  #   version_key: A String containing the version key.
  #   delta_appservers: The desired number of new AppServers.
  # Returns:
  #   An Integer indicating the number of AppServers we didn't start (0
  #     if we started all).
  def try_to_scale_up(version_key, delta_appservers)
    # Select an compute machine if it has enough resources to support
    # another AppServer for this version.
    available_hosts = []

    # Prevent each machine from being assigned too many instances.
    allocated_memory = get_allocated_memory

    # Prioritize machines that aren't serving the version.
    current_hosts = get_hosts_for_version(version_key)

    # Get the memory limit for this application.
    project_id, service_id, version_id = version_key.split(
      VERSION_PATH_SEPARATOR)
    begin
      version_details = ZKInterface.get_version_details(
        project_id, service_id, version_id)
    rescue VersionNotFound
      Djinn.log_info("Not scaling #{version_key} because it no longer exists")
      return false
    end

    max_app_mem = Integer(@options['default_max_appserver_memory'])
    if version_details.key?('instanceClass')
      instance_class = version_details['instanceClass'].to_sym
      max_app_mem = INSTANCE_CLASSES.fetch(instance_class, max_app_mem)
    end

    # Let's consider the last system load readings we have, to see if the
    # node can run another AppServer.
    @state_change_lock.synchronize {
      get_all_compute_nodes.each { |host|
        @cluster_stats.each { |node|
          next if node['private_ip'] != host

          # Check how many new AppServers of this app, we can run on this
          # node (as theoretical maximum memory usage goes).  First convert
          # total memory to MB.
          total = Float(node['memory']['total']/MEGABYTE_DIVISOR)
          allocated_memory[host] = 0 if allocated_memory[host].nil?
          max_new_total = Integer(
            (total - allocated_memory[host] - SAFE_MEM) / max_app_mem)
          Djinn.log_debug("Check for total memory usage: #{host} can run " \
                          "#{max_new_total} AppServers for #{version_key}.")
          break if max_new_total <= 0

          # Now we do a similar calculation but for the current amount of
          # available memory on this node. First convert bytes to MB.
          host_available_mem = Float(node['memory']['available']/MEGABYTE_DIVISOR)
          max_new_free = Integer((host_available_mem - SAFE_MEM) / max_app_mem)
          Djinn.log_debug("Check for free memory usage: #{host} can run " \
                          "#{max_new_free} AppServers for #{version_key}.")
          break if max_new_free <= 0

          # The host needs to have normalized average load less than MAX_LOAD_AVG.
          if Float(node['loadavg']['last_1_min']) / node['cpu']['count'] > MAX_LOAD_AVG
            Djinn.log_debug("#{host} CPUs are too busy.")
            break
          end

          # We add the host as many times as AppServers it can run.
          (max_new_total > max_new_free ? max_new_free : max_new_total).downto(1) {
            available_hosts << host
          }

          # Since we already found the stats for this node, no need to look
          # further.
          break
        }
      }
    }
    Djinn.log_debug(
      "Hosts available to scale #{version_key}: #{available_hosts}.")

    # Since we may have 'clumps' of the same host (say a very big
    # compute machine) we shuffle the list of candidates here.
    available_hosts.shuffle!

    # We prefer candidate that are not already running the application, so
    # ensure redundancy for the application.
    delta_appservers.downto(1) { |delta|
      if available_hosts.empty?
        Djinn.log_info(
          "No compute node is available to scale #{version_key}.")
        return delta
      end

      appserver_to_use = nil
      available_hosts.each { |host|
        unless current_hosts.include?(host)
          Djinn.log_debug("Prioritizing #{host} to run #{version_key} " \
                          "since it has no running AppServers for it.")
          appserver_to_use = host
          current_hosts << host
          break
        end
      }

      # If we haven't decided on a host yet, we pick one at random, then
      # we remove it from the list to ensure we don't go over the
      # requirements.
      appserver_to_use = available_hosts.sample if appserver_to_use.nil?
      available_hosts.delete_at(available_hosts.index(appserver_to_use))

      Djinn.log_info(
        "Adding a new AppServer on #{appserver_to_use} for #{version_key}.")
      @app_info_map[version_key]['appservers'] << "#{appserver_to_use}:-1"
    }

    # We started all desired AppServers.
    @last_decision[version_key] = Time.now.to_i
    return 0
  end


  # Try to remove an AppServer for the specified version, ensuring
  # that a minimum number of AppServers is always kept. We remove
  # AppServers from the 'latest' compute node.
  #
  # Args:
  #   version_key: A String containing the version key.
  #   delta_appservers: The desired number of AppServers to remove.
  # Returns:
  #   A boolean indicating if an AppServer was removed.
  def try_to_scale_down(version_key, delta_appservers)
    project_id, service_id, version_id = version_key.split(
      VERSION_PATH_SEPARATOR)
    # See how many AppServers are running on each machine. We cannot scale
    # if we already are at the requested minimum.
    begin
      version_details = ZKInterface.get_version_details(
        project_id, service_id, version_id)
      min, max = get_min_max_from_version_details(version_details)
    rescue VersionNotFound
      min = 0
    end

    if @app_info_map[version_key]['appservers'].length <= min
      Djinn.log_debug("We are already at the minimum number of AppServers " \
                      "for #{version_key}.")
      return false
    end

    # Make sure we leave at least the minimum number of AppServers
    # running.
    max_delta = @app_info_map[version_key]['appservers'].length - min
    num_to_remove = [delta_appservers, max_delta].min

    # We first remove AppServers that may not have yet started: this
    # is important to guarantee the minimum number of AppServers will hold
    # even in the event that new AppServers fails to start (assuming there
    # are at least old ones running).
    to_delete = []
    get_all_compute_nodes.reverse_each { |node_ip|
      break if num_to_remove == to_delete.length
      @app_info_map[version_key]['appservers'].each { |location|
        break if num_to_remove == to_delete.length

        host, port = location.split(":")
        to_delete << location if host == node_ip && Integer(port) < 0
      }
    }

    # Let's pick the latest compute node hosting the application and
    # remove the AppServer there, so we can try to reclaim it once it's
    # unloaded.
    get_all_compute_nodes.reverse_each { |node_ip|
      break if num_to_remove == to_delete.length
      @app_info_map[version_key]['appservers'].each { |location|
        break if num_to_remove == to_delete.length

        host, _ = location.split(":")
        to_delete << location if host == node_ip
      }
    }

    # Finally terminates the selected AppServers. Since we can have
    # multiple same locations (for starting AppServers) we delete the last
    # occurence of the object only.
    to_delete.each{ |location|
      i = @app_info_map[version_key]['appservers'].rindex(location)
      if i.nil?
        Djinn.log_warn("Something went wrong removing #{location}.")
        next
      end
      @app_info_map[version_key]['appservers'].delete_at(i)
      @last_decision[version_key] = Time.now.to_i
      Djinn.log_info("Removing an AppServer for #{version_key} #{location}.")
    }

    return !to_delete.empty?
  end

  # This function unpacks an application tarball if needed. A removal of
  # the old application code can be forced with a parameter.
  #
  # Args:
  #   version_key: the version to setup
  #   remove_old: boolean to force a re-setup of the app from the tarball
  def setup_app_dir(version_key, remove_old=false)
    project_id, service_id, version_id = version_key.split(
      VERSION_PATH_SEPARATOR)
    begin
      version_details = ZKInterface.get_version_details(
        project_id, service_id, version_id)
    rescue VersionNotFound
      Djinn.log_debug(
        "Skipping #{version_key} setup because version node does not exist")
      return
    end

    error_msg = ''

    # Make sure we have the application directory (only certain roles
    # needs it).
    unless Dir.exist?(HelperFunctions::APPLICATIONS_DIR)
      Dir.mkdir(HelperFunctions::APPLICATIONS_DIR)
    end

    revision_key = [version_key, version_details['revision'].to_s].join(
      VERSION_PATH_SEPARATOR)
    if remove_old && my_node.is_load_balancer?
      Djinn.log_info("Removing old application revisions for #{version_key}.")
      revision_dirs = []
      Dir.entries(HelperFunctions::APPLICATIONS_DIR).each { |revision_dir|
        next unless File.directory?(revision_dir)
        next unless revision_dir.include?(version_key)
        # Keep revision that is being set up.
        next if revision_dir == revision_key
        revision_dirs << revision_key
      }
      revision_dirs = revision_dirs.sort
      # Keep last revision in case this machine is hosting instances.
      revision_dirs.pop
      revision_dirs.each { |revision_dir|
        FileUtils.rm_rf("#{HelperFunctions::APPLICATIONS_DIR}/#{revision_dir}")
      }

      old_source_archives = []
      Dir.entries("#{PERSISTENT_MOUNT_POINT}/apps").each { |source_archive|
        next unless File.file?(source_archive)
        next unless source_archive.include?(version_key)
        next if source_archive.include?(revision_key)
        old_source_archives << source_archive
      }
      old_source_archives = old_source_archives.sort
      old_source_archives.pop
      old_source_archives.each { |source_archive|
        FileUtils.rm_f("#{PERSISTENT_MOUNT_POINT}/apps/#{source_archive}")
      }
    end

    begin
      fetch_revision(revision_key)
      HelperFunctions.setup_revision(revision_key)
    rescue AppScaleException => exception
      error_msg = "ERROR: couldn't setup source for #{version_key} " \
                  "(#{exception.message})."
    end
    if remove_old && my_node.is_load_balancer?
      begin
        HelperFunctions.parse_static_data(version_key, true)
      rescue => except
        except_trace = except.backtrace.join("\n")
        Djinn.log_debug("setup_app_dir: parse_static_data exception from" \
          " #{version_key}: #{except_trace}.")
        # This specific exception may be a JSON parse error.
        error_msg = "ERROR: Unable to parse app.yaml file for " \
                    "#{version_key}. Exception of #{except.class} with " \
                    "message #{except.message}"
      end
    end
    unless error_msg.empty?
      # Something went wrong: place the error applcation instead.
      place_error_app(version_key, error_msg)
    end
  end

  # Returns request info stored by the AppController in a JSON string
  # containing the average request rate, timestamp, and total requests seen.
  #
  # Args:
  #   version_key: A String that indicates which version we are fetching
  #     request info for.
  #   secret: A String that authenticates callers.
  # Returns:
  #   A JSON string containing the average request rate, timestamp, and total
  # requests seen for the given application.
  def get_request_info(version_key, secret)
    return BAD_SECRET_MSG unless valid_secret?(secret)

    Djinn.log_debug("Sending a log with request rate #{version_key}, " \
                    "timestamp #{@last_sampling_time[version_key]}, request " \
                    "rate #{@average_req_rate[version_key]}")
    encoded_request_info = JSON.dump({
      'timestamp' => @last_sampling_time[version_key],
      'avg_request_rate' => @average_req_rate[version_key],
      'num_of_requests' => @total_req_seen[version_key]
    })
    return encoded_request_info
  end

  # Copies a revision archive from a machine that has it.
  #
  # Args:
  #   revision_key: A string specifying the revision key.
  # Raises:
  #   AppScaleException if unable to fetch source archive.
  def fetch_revision(revision_key)
    app_path = "#{PERSISTENT_MOUNT_POINT}/apps/#{revision_key}.tar.gz"
    return if File.file?(app_path)

    Djinn.log_debug("Fetching #{app_path}")

    RETRIES.downto(0) { ||
      begin
        remote_machine = ZKInterface.get_revision_hosters(
          revision_key, @options['keyname']).sample
      rescue FailedZooKeeperOperationException
        sleep(SMALL_WAIT)
        next
      end

      if remote_machine.nil?
        Djinn.log_info("Waiting for a machine to have a copy of #{app_path}")
        Kernel.sleep(SMALL_WAIT)
        next
      end

      ssh_key = remote_machine.ssh_key
      ip = remote_machine.private_ip
      md5 = ZKInterface.get_revision_md5(revision_key, ip)
      Djinn.log_debug("Trying #{ip}:#{app_path} for the application.")
      RETRIES.downto(0) {
        begin
          HelperFunctions.scp_file(app_path, app_path, ip, ssh_key, true)
          if File.exists?(app_path)
            if HelperFunctions.check_tarball(app_path, md5)
              Djinn.log_info("Got a copy of #{revision_key} from #{ip}.")
              ZKInterface.add_revision_entry(
                revision_key, my_node.private_ip, md5)
              return
            end
          end
        rescue AppScaleSCPException
          Djinn.log_debug("Got scp issues getting a copy of #{app_path} from #{ip}.")
        end
        # Removing possibly corrupted, or partially downloaded tarball.
        FileUtils.rm_rf(app_path)
        Kernel.sleep(SMALL_WAIT)
      }
      Djinn.log_warn("Unable to get the application from #{ip}:#{app_path}: scp failed.")
    }

    Djinn.log_error("Unable to get the application from any node.")
    raise AppScaleException.new("Unable to fetch #{app_path}")
  end

  # This function creates the xmpp account for 'app', as app@login_ip.
  def start_xmpp_for_app(app)
    watch_name = "xmpp-#{app}"

    # If we have it already running, nothing to do
    if MonitInterface.is_running?(watch_name)
      Djinn.log_debug("xmpp already running for application #{app}")
      return
    end

    # We don't need to check for FailedNodeException here since we catch
    # it at a higher level.
    login_ip = @options['login']
    uac = UserAppClient.new(my_node.private_ip, @@secret)
    xmpp_user = "#{app}@#{login_ip}"
    xmpp_pass = HelperFunctions.encrypt_password(xmpp_user, @@secret)

    begin
      retries ||= 0
      result = uac.commit_new_user(xmpp_user, xmpp_pass, "app")
    rescue UserExists
      Djinn.log_info("User #{xmpp_user} already exists")
      # We need to update the password of the channel XMPP account for
      # authorization.
      result = uac.change_password(xmpp_user, xmpp_pass)
      Djinn.log_debug("Change password returned: #{result}")
    rescue InternalError
      Djinn.log_warn('Failed to create a new user')
      retries += 1
      if retries < RETRIES
        sleep(SMALL_WAIT)
        retry
      else
        raise
      end
    end

    Djinn.log_debug("Created user [#{xmpp_user}] with password " \
      "[#{@@secret}] and hashed password [#{xmpp_pass}]")

    if Ejabberd.does_app_need_receive?(app)
      start_cmd = "#{PYTHON27} #{APPSCALE_HOME}/XMPPReceiver/" \
        "xmpp_receiver.py #{app} #{login_ip} " \
        "#{get_load_balancer.private_ip} #{@@secret}"
      MonitInterface.start(watch_name, start_cmd)
      Djinn.log_debug("App #{app} does need xmpp receive functionality")
    else
      Djinn.log_debug("App #{app} does not need xmpp receive functionality")
    end
  end

  # Stop the xmpp receiver for an application.
  #
  # Args:
  #   app: The application ID whose XMPPReceiver we should shut down.
  def stop_xmpp_for_app(app)
    Djinn.log_info("Shutting down xmpp receiver for app: #{app}")
    MonitInterface.stop("xmpp-#{app}") if MonitInterface.is_running?("xmpp-#{app}")
    Djinn.log_info("Done shutting down xmpp receiver for app: #{app}")
  end

  def start_open
  end

  def stop_open
  end

  # Gathers App Controller and System Manager stats for this node.
  #
  # Args:
  #   secret: The secret of this deployment.
  # Returns:
  #   A hash in string format containing system and platform stats for this
  #     node.
  def get_node_stats_json(secret)
    return BAD_SECRET_MSG unless valid_secret?(secret)

    # Get stats from SystemManager.
    imc = InfrastructureManagerClient.new(secret)
    system_stats = JSON.load(imc.get_system_stats)
    Djinn.log_debug('get_node_stats_json: got system stats.')

    # Combine all useful stats and return.
    node_stats = system_stats
    node_stats['apps'] = {}
    if my_node.is_shadow?
      my_versions_loaded  = []
      APPS_LOCK.synchronize {
        my_versions_loaded = @versions_loaded.clone if my_node.is_load_balancer?
      }
      my_versions_loaded.each { |version_key|
        project_id, service_id, version_id = version_key.split(
          VERSION_PATH_SEPARATOR)

        appservers = 0
        pending = 0
        APPS_LOCK.synchronize {
          if @app_info_map[version_key].nil? ||
              @app_info_map[version_key]['appservers'].nil?
            Djinn.log_debug(
              "#{version_key} not setup yet: skipping getting stats.")
            next
          end
          @app_info_map[version_key]['appservers'].each { |location|
            _host, port = location.split(':')
            if Integer(port) > 0
              appservers += 1
            else
              pending += 1
            end
          }
        }

        begin
          version_details = ZKInterface.get_version_details(
            project_id, service_id, version_id)
        rescue VersionNotFound
          next
        end

        # Get HAProxy requests.
        Djinn.log_debug("Getting HAProxy stats for #{version_key}")
        total_reqs, reqs_enqueued, _,
          collection_time = get_application_load_stats(version_key)
        # Create the apps hash with useful information containing
        # HAProxy stats.
        begin
          if collection_time == :no_backend
            total_reqs = 0
            reqs_enqueued = 0
            appservers = 0
            pending = 0
          end

          node_stats['apps'][version_key] = {
            'language' => version_details['runtime'].tr('^A-Za-z', ''),
            'appservers' => appservers,
            'pending_appservers' => pending,
            'http' => version_details['appscaleExtensions']['httpPort'],
            'https' => version_details['appscaleExtensions']['httpsPort'],
            'total_reqs' => total_reqs,
            'reqs_enqueued' => reqs_enqueued
          }
        rescue => except
          backtrace = except.backtrace.join("\n")
          message = "Unforseen exception: #{except} \nBacktrace: #{backtrace}"
          Djinn.log_warn("Unable to get application stats: #{message}")
        end
      }
    end

    node_stats['cloud'] = my_node.cloud
    node_stats['state'] = @state
    node_stats['db_location'] = NOT_UP_YET
    node_stats['db_location'] = get_db_master.public_ip if @done_initializing
    node_stats['is_initialized'] = @done_initializing
    node_stats['is_loaded'] = @done_loading
    node_stats['public_ip'] = my_node.public_ip
    node_stats['private_ip'] = my_node.private_ip
    node_stats['roles'] = my_node.roles || ['none']

    JSON.dump(node_stats)
  end

  # Gets summarized total_requests, total_req_in_queue and current_sessions
  # for a specific application version accross all LB nodes.
  #
  # Args:
  #   version_key: A string specifying the version key.
  # Returns:
  #   The total requests for the proxy, the requests enqueued and current sessions.
  #
  def get_application_load_stats(version_key)
    total_requests, requests_in_queue, sessions = 0, 0, 0
    pxname = "#{HelperFunctions::GAE_PREFIX}#{version_key}"
    time = :no_stats
    lb_nodes = []
    @state_change_lock.synchronize {
      lb_nodes = @nodes.select { |node| node.is_load_balancer? }
    }
    lb_nodes.each { |node|
      begin
        ip = node.private_ip
        load_stats = HermesClient.get_proxy_load_stats(ip, @@secret, pxname)
        total_requests += load_stats[0]
        requests_in_queue += load_stats[1]
        sessions += load_stats[2]
        time = Time.now.to_i
      rescue AppScaleException => error
        Djinn.log_warn("Couldn't get proxy stats from Hermes: #{error.message}")
      end
    }
    if lb_nodes.length > 1
      # Report total HAProxy stats if there are multiple LB nodes.
      Djinn.log_debug("Summarized HAProxy load stats for #{pxname}: " \
        "req_tot=#{total_requests}, qcur=#{requests_in_queue}, scur=#{sessions}")
    end
    return total_requests, requests_in_queue, sessions, time
  end

  # Gets an application cron info.
  #
  # Args:
  #   app_name: The application ID.
  #   secret: The secret of this deployment.
  # Returns:
  #   An application cron info
  def get_application_cron_info(app_name, secret)
    return BAD_SECRET_MSG unless valid_secret?(secret)
    content = CronHelper.get_application_cron_info(app_name)
    JSON.dump(content)
  end
end
<|MERGE_RESOLUTION|>--- conflicted
+++ resolved
@@ -1809,15 +1809,11 @@
       # We save the current @options and roles to check if
       # restore_appcontroller_state modifies them.
       old_options = @options.clone
-<<<<<<< HEAD
       old_roles = my_node.roles
-=======
-      old_jobs = my_node.jobs
       my_versions_loaded = []
       APPS_LOCK.synchronize {
         my_versions_loaded = @versions_loaded.clone if my_node.is_load_balancer?
       }
->>>>>>> 8128e620
 
       # The appcontroller state is a misnomer, since it contains the state
       # of the deployment that each node needs to reload. For example it
@@ -1872,24 +1868,9 @@
         APPS_LOCK.synchronize { scale_deployment if my_node.is_shadow? }
       end
 
-<<<<<<< HEAD
-      # We act here if options or roles for this node changed.
-      check_role_change(old_options, old_roles)
-
-      # Check the running, terminated, pending AppServers.
-      check_running_appservers
-
-      # Detect applications that have been undeployed and terminate all
-      # running AppServers.
-      check_stopped_apps
-
-      # Load balancers and shadow need to check/update nginx/haproxy.
-      if my_node.is_load_balancer?
-=======
       # Load balancers and shadow need to check/update applications that have
       # been undeployed and nginx/haproxy.
       if my_node.is_shadow? or my_node.is_load_balancer?
->>>>>>> 8128e620
         APPS_LOCK.synchronize {
           check_stopped_apps
         }
