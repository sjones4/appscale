#!/usr/bin/ruby -w

$VERBOSE = nil
# Imports within Ruby's standard libraries
require 'soap/rpc/httpserver'
require 'webrick/https'
require 'logger'
require 'soap/rpc/driver'
require 'yaml'

require 'net/http'
require 'openssl'

class Net::HTTP
  alias_method :old_initialize, :initialize
  def initialize(*args)
    old_initialize(*args)
    @ssl_context = OpenSSL::SSL::SSLContext.new
    @ssl_context.verify_mode = OpenSSL::SSL::VERIFY_NONE
  end
end


environment = YAML.load_file('/etc/appscale/environment.yaml')
environment.each { |k,v| ENV[k] = v }

APPSCALE_HOME = ENV['APPSCALE_HOME']

# Import for AppController
$:.unshift File.join(File.dirname(__FILE__))
require 'djinn'


# Imports for AppController libraries
$:.unshift File.join(File.dirname(__FILE__), "lib")
require 'helperfunctions'
require 'cron_helper'
require 'haproxy'
require 'nginx'


# DjinnServer is a wrapper around Djinn that adds SOAP capabilities to it.
class DjinnServer < SOAP::RPC::HTTPServer


  # The Djinn that this SOAP server wraps around.
  attr_reader :djinn


  def job
    @djinn.job
  end

  def on_init
    @djinn = Djinn.new

    # Expose AppController methods to the outside world
    add_method(@djinn, "is_done_initializing", "secret")
    add_method(@djinn, "receive_server_message", "timeout", "secret")
    add_method(@djinn, "is_appscale_terminated", "secret")
    add_method(@djinn, "run_terminate", "clean", "secret")
    add_method(@djinn, "is_done_loading", "secret")
    add_method(@djinn, "get_role_info", "secret")
    add_method(@djinn, "get_app_info_map", "secret")
    add_method(@djinn, "relocate_app", "appid", "http_port", "https_port",
      "secret")
    add_method(@djinn, "kill", "stop_deployment", "secret")
    add_method(@djinn, "set_parameters", "layout", "options", "secret")
    add_method(@djinn, "get_cluster_stats_json", "secret")
    add_method(@djinn, "get_application_cron_info", "app_name", "secret")
    add_method(@djinn, "upload_app", "archived_file", "file_suffix", "email",
      "secret")
    add_method(@djinn, "get_app_upload_status", "reservation_id", "secret")
    add_method(@djinn, "get_database_information", "secret")
<<<<<<< HEAD
=======
    add_method(@djinn, "get_instance_info", "app_id", "secret")
    add_method(@djinn, "get_request_info", "secret")
>>>>>>> a6611331
    add_method(@djinn, "stop_app", "app_name", "secret")
    add_method(@djinn, "update", "app_names", "secret")
    add_method(@djinn, "set_apps_to_restart", "apps_to_restart", "secret")
    add_method(@djinn, "get_all_public_ips", "secret")
    add_method(@djinn, "get_all_private_ips", "secret")
    add_method(@djinn, "get_online_users_list", "secret")
    add_method(@djinn, "done_uploading", "appname", "location", "secret")
    add_method(@djinn, "is_app_running", "appname", "secret")
    add_method(@djinn, "backup_appscale", "backup_in_info", "secret")
    add_method(@djinn, "start_roles_on_nodes", "ips_hash", "secret")
    add_method(@djinn, "gather_logs", "secret")
    add_method(@djinn, "add_routing_for_appserver", "app_id", "ip", "port",
      "secret")
    add_method(@djinn, "add_routing_for_blob_server", "secret")
    add_method(@djinn, "run_groomer", "secret")
    add_method(@djinn, "get_property", "property_regex", "secret")
    add_method(@djinn, "set_property", "property_name", "property_value",
      "secret")
    add_method(@djinn, "deployment_id_exists", "secret")
    add_method(@djinn, "get_deployment_id", "secret")
    add_method(@djinn, "set_deployment_id", "secret")
    add_method(@djinn, "set_node_read_only", "read_only", "secret")
    add_method(@djinn, "set_read_only", "read_only", "secret")
    add_method(@djinn, "get_node_stats_json", "secret")
    add_method(@djinn, "does_app_exist", "appname", "secret")
    add_method(@djinn, "reset_password", "username", "password", "secret")
    add_method(@djinn, "does_user_exist", "username", "secret")
    add_method(@djinn, "create_user", "username", "password", "account_type" ,"secret")
    add_method(@djinn, "set_admin_role", "username", "is_cloud_admin", "capabilities" ,"secret")
    add_method(@djinn, "get_app_data", "app_id", "secret")
    add_method(@djinn, "reserve_app_id", "username", "app_id", "app_language" ,"secret")
    add_method(@djinn, "primary_db_is_up", "secret")
  end
end

def run_server(server)
  begin
    server.start
  rescue => server_error
    Djinn.log_error(server_error.message)
    run_server(server)
  end
end

appscale_dir = "/etc/appscale/"

secret = nil
loop {
  secret = HelperFunctions.get_secret(appscale_dir + "secret.key")
  break unless secret.nil?
  Djinn.log_debug("Still waiting for that secret key...")
  sleep(5)
}

server_cert = nil
server_key = nil
loop {
  server_cert = HelperFunctions.get_cert(appscale_dir + "certs/mycert.pem")
  server_key = HelperFunctions.get_key(appscale_dir + "certs/mykey.pem")
  break if !server_cert.nil? && !server_key.nil?
  Djinn.log_debug("Waiting on certs")
  sleep(5)
}

# Before we try to bind, make sure that another AppController hasn't already
# started another AppController here, and if so, kill it.
ac_list = `ps ax | grep djinnServer.rb | grep ruby | grep -v #{Process.pid} | awk '{print $1}'`
if not ac_list.empty?
  `kill -9 #{ac_list}`
  # Give it few seconds to free the socket/port.
  sleep(3)
end

server = DjinnServer.new(
  :BindAddress => "0.0.0.0",
  :Port => Djinn::SERVER_PORT,
  :AccessLog => [],
  :SSLEnable => true,
  :SSLCertificate => server_cert,
  :SSLPrivateKey => server_key,
  :SSLVerifyClient => nil,
  :SSLCertName => nil
)

trap('TERM') {
  Djinn.log_debug("Received TERM signal: stopping node services.")
  server.djinn.kill_sig_received = true
  server.shutdown
  server.djinn.kill(false, secret)
}

new_thread = Thread.new { run_server(server) }
server.djinn.job_start(secret)
new_thread.join()<|MERGE_RESOLUTION|>--- conflicted
+++ resolved
@@ -72,11 +72,8 @@
       "secret")
     add_method(@djinn, "get_app_upload_status", "reservation_id", "secret")
     add_method(@djinn, "get_database_information", "secret")
-<<<<<<< HEAD
-=======
     add_method(@djinn, "get_instance_info", "app_id", "secret")
     add_method(@djinn, "get_request_info", "secret")
->>>>>>> a6611331
     add_method(@djinn, "stop_app", "app_name", "secret")
     add_method(@djinn, "update", "app_names", "secret")
     add_method(@djinn, "set_apps_to_restart", "apps_to_restart", "secret")
