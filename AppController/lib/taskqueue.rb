#!/usr/bin/ruby -w


# First-party Ruby libraries
require 'resolv'
require 'timeout'


# Imports for AppController libraries
$:.unshift File.join(File.dirname(__FILE__))
require 'djinn_job_data'
require 'helperfunctions'
require 'monit_interface'


# To implement support for the Google App Engine Task Queue API, we use
# the open source rabbitmq server and celery. This lets users dispatch background
# tasks, whose data are stored as items in rabbitmq. This module provides
# methods that automatically configure and deploy rabbitmq and celery as needed.
module TaskQueue

  # The default name of the service.
  NAME = "TaskQueue"

  # AppScale install directory  
  APPSCALE_HOME = ENV["APPSCALE_HOME"]

  # The port that the RabbitMQ server runs on, by default.
  SERVER_PORT = 5672 
 
  # The port where the TaskQueue server runs on, by default. 
  TASKQUEUE_SERVER_INTERNAL_PORT = 17446

  # HAProxy port for TaskQueue REST API endpoints.
  HAPROXY_PORT = 8061

  # Default REST API public port.
  TASKQUEUE_SERVER_SSL_PORT = 8199

  # The port where the Flower server runs on, by default.
  FLOWER_SERVER_PORT = 5555

  # The path to the file that the shared secret should be written to.
  COOKIE_FILE = "/var/lib/rabbitmq/.erlang.cookie"

  # The location of the taskqueue server script. This service controls 
  # and creates celery workers, and receives taskqueue protocol buffers
  # from AppServers.
  TASKQUEUE_SERVER_SCRIPT = '/usr/local/bin/appscale-taskqueue'

  # The longest we'll wait for RabbitMQ to come up in seconds.
  MAX_WAIT_FOR_RABBITMQ = 30

  # How many times to retry starting rabbitmq on a slave.
  RABBIT_START_RETRY = 1000

  # Location where celery workers back up state to.
  CELERY_STATE_DIR = "/opt/appscale/celery"

  # Starts a service that we refer to as a "taskqueue_master", a RabbitMQ
  # service that other nodes can rely on to be running the taskqueue server.
  #
  # Args:
  #   clear_data: A boolean that indicates whether or not RabbitMQ state should
  #     be erased before starting RabbitMQ.
  def self.start_master(clear_data, verbose)
    Djinn.log_info("Starting TaskQueue Master")
    self.write_cookie()

    if clear_data
      Djinn.log_debug("Erasing RabbitMQ state")
      self.erase_local_files()
    else
      Djinn.log_debug("Not erasing RabbitMQ state")
    end

    # First, start up RabbitMQ.
    Djinn.log_run("mkdir -p #{CELERY_STATE_DIR}")
    start_cmd = "/usr/sbin/rabbitmq-server -detached -setcookie #{HelperFunctions.get_taskqueue_secret()}"
    stop_cmd = "/usr/sbin/rabbitmqctl stop"
    match_cmd = "sname rabbit"
    MonitInterface.start(:rabbitmq, start_cmd, stop_cmd, [9999], nil,
                         match_cmd, nil, nil)

    # Next, start up the TaskQueue Server.
    start_taskqueue_server(verbose)
    HelperFunctions.sleep_until_port_is_open("localhost",
                                             TASKQUEUE_SERVER_INTERNAL_PORT)
  end


  # Starts a service that we refer to as a "rabbitmq slave". Since all nodes in
  # RabbitMQ are equal, this name isn't exactly fair, so what this role means
  # here is "start a RabbitMQ server and connect it to the server on the machine
  # playing the 'rabbitmq_master' role." We also start taskqueue servers on 
  # all taskqueue nodes.
  #
  # Args:
  #   master_ip: A String naming the IP address or FQDN where RabbitMQ is
  #     already running.
  #   clear_data: A boolean that indicates whether or not RabbitMQ state should
  #     be erased before starting up RabbitMQ.
  def self.start_slave(master_ip, clear_data, verbose)
    Djinn.log_info("Starting TaskQueue Slave")
    self.write_cookie()

    if clear_data
      Djinn.log_debug("Erasing RabbitMQ state")
      self.erase_local_files()
    else
      Djinn.log_debug("Not erasing RabbitMQ state")
    end

    # Wait for RabbitMQ on master node to come up
    Djinn.log_run("mkdir -p #{CELERY_STATE_DIR}")
    Djinn.log_debug("Waiting for RabbitMQ on master node to come up")
    HelperFunctions.sleep_until_port_is_open(master_ip, SERVER_PORT)

    # Start the server, reset it to join the head node. To do this we need
    # the hostname of the master node. We go through few options:
    # - the old one is to look into /etc/hosts for it
    # - another one is to just try to resolve it
    # - finally we give up and use the IP address
    master_tq_host = `cat /etc/hosts | grep #{master_ip} | tr -s \" \" | cut -d \" \" -f2`.chomp
    if master_tq_host.empty?
      begin
        master_tq_host = Resolv.getname(master_ip)
      rescue Resolv::ResolvError
        # We couldn't get the name: let's try to use the IP address.
        master_tq_host = master_ip
      end
    end

    start_cmds = [
      # Restarting the RabbitMQ server ensures that we read the correct cookie.
      "service rabbitmq-server restart",
      "/usr/sbin/rabbitmqctl stop_app",
      # Read master hostname given the master IP.
      "/usr/sbin/rabbitmqctl join_cluster rabbit@#{master_tq_host}",
      "/usr/sbin/rabbitmqctl start_app"
    ]
    full_cmd = "#{start_cmds.join('; ')}"
    stop_cmd = "/usr/sbin/rabbitmqctl stop"
    match_cmd = "sname rabbit"

    tries_left = RABBIT_START_RETRY
    loop {
      MonitInterface.start(:rabbitmq, full_cmd, stop_cmd, [9999], nil,
                           match_cmd, nil, nil)
      Djinn.log_debug("Waiting for RabbitMQ on local node to come up")
      begin
        Timeout::timeout(MAX_WAIT_FOR_RABBITMQ) do
          HelperFunctions.sleep_until_port_is_open("localhost", SERVER_PORT)
          Djinn.log_debug("Done starting rabbitmq_slave on this node")

          Djinn.log_debug("Starting TaskQueue server on slave node")
          start_taskqueue_server(verbose)
          Djinn.log_debug("Waiting for TaskQueue server on slave node to come up")
          HelperFunctions.sleep_until_port_is_open("localhost", 
                                                   TASKQUEUE_SERVER_INTERNAL_PORT)
          Djinn.log_debug("Done waiting for TaskQueue server")
          return
        end
      rescue Timeout::Error
        tries_left -= 1
        Djinn.log_warn("Waited for RabbitMQ to start, but timed out. " +
          "Retries left #{tries_left}.")
        Djinn.log_run("ps ax | grep rabbit | grep -v grep | awk '{print $1}' | xargs kill -9")
        if clear_data
          self.erase_local_files()
        end
      end
      if tries_left.zero?
        Djinn.log_fatal("CRITICAL ERROR: RabbitMQ slave failed to come up")
        abort
      end
    }
  end

  # Starts the AppScale TaskQueue server.
  def self.start_taskqueue_server(verbose)
    Djinn.log_debug("Starting taskqueue_server on this node")
    start_cmd = "/usr/bin/python2 #{TASKQUEUE_SERVER_SCRIPT}"
    start_cmd << ' --verbose' if verbose
    stop_cmd = "/usr/bin/python2 #{APPSCALE_HOME}/scripts/stop_service.py " +
          "#{TASKQUEUE_SERVER_SCRIPT} /usr/bin/python2"
    env_vars = {}
    MonitInterface.start(:taskqueue, start_cmd, stop_cmd,
<<<<<<< HEAD
                         [TASKQUEUE_SERVER_PORT], env_vars, start_cmd, nil,
                         nil)
=======
                         TASKQUEUE_SERVER_INTERNAL_PORT,
                         env_vars)
>>>>>>> de5fe9d2
    Djinn.log_debug("Done starting taskqueue_server on this node")
  end

  # Stops the RabbitMQ, celery workers, and taskqueue server on this node.
  def self.stop()
    Djinn.log_debug("Shutting down celery workers")
    stop_cmd = "/usr/bin/python2 -c \"import celery; celery = celery.Celery(); celery.control.broadcast('shutdown')\""
    Djinn.log_run(stop_cmd)
    Djinn.log_debug("Shutting down RabbitMQ")
    MonitInterface.stop(:rabbitmq)
    self.stop_taskqueue_server()
  end

  # Stops the AppScale TaskQueue server.
  def self.stop_taskqueue_server()
    Djinn.log_debug("Stopping taskqueue_server on this node")
    MonitInterface.stop(:taskqueue)
    Djinn.log_debug("Done stopping taskqueue_server on this node")
  end

  # Erlang processes use a secret value as a password to authenticate between
  # one another. Since this is pretty much the same thing we do in AppScale
  # with our secret key, use the same key here but hashed as to not reveal the 
  # actual key.
  def self.write_cookie()
    HelperFunctions.write_file(COOKIE_FILE, HelperFunctions.get_taskqueue_secret())
  end


  # Erases all the files that RabbitMQ normally writes to, which can be useful
  # to ensure that we start up RabbitMQ without left-over state from previous
  # runs.
  def self.erase_local_files()
    Djinn.log_run("rm -rf /var/log/rabbitmq/*")
    Djinn.log_run("rm -rf /var/lib/rabbitmq/mnesia/*")
    Djinn.log_run("rm -rf /etc/appscale/celery/")
    Djinn.log_run("rm -rf #{CELERY_STATE_DIR}/*")
  end


  # Starts the Flower Server on this machine, which provides a web UI to celery
  # and RabbitMQ. A link to Flower is given in the AppDashboard, for users to
  # monitor their Task Queue tasks.
  #
  # Args:
  #   flower_password: A String that is used as the password to log into flower.
  def self.start_flower(flower_password)
    start_cmd = "/usr/local/bin/flower --basic_auth=appscale:#{flower_password}"
    stop_cmd = "/usr/bin/python2 #{APPSCALE_HOME}/scripts/stop_service.py " +
          "flower #{flower_password}"
    MonitInterface.start(:flower, start_cmd, stop_cmd, [FLOWER_SERVER_PORT],
                         nil, start_cmd, nil, nil)
  end


  # Stops the Flower Server on this machine.
  def self.stop_flower()
    MonitInterface.stop(:flower)
  end


end<|MERGE_RESOLUTION|>--- conflicted
+++ resolved
@@ -186,13 +186,8 @@
           "#{TASKQUEUE_SERVER_SCRIPT} /usr/bin/python2"
     env_vars = {}
     MonitInterface.start(:taskqueue, start_cmd, stop_cmd,
-<<<<<<< HEAD
-                         [TASKQUEUE_SERVER_PORT], env_vars, start_cmd, nil,
-                         nil)
-=======
-                         TASKQUEUE_SERVER_INTERNAL_PORT,
-                         env_vars)
->>>>>>> de5fe9d2
+                         [TASKQUEUE_SERVER_INTERNAL_PORT], env_vars, start_cmd,
+                         nil, nil)
     Djinn.log_debug("Done starting taskqueue_server on this node")
   end
 
