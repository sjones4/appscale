#!/usr/bin/ruby -w


require 'fileutils'


$:.unshift File.join(File.dirname(__FILE__))
require 'helperfunctions'
require 'app_dashboard'
require 'monit_interface'
require 'user_app_client'


# As AppServers within AppScale are usually single-threaded, we run multiple
# copies of them and load balance traffic to them. Since nginx (our first
# load balancer) doesn't do health checks on the AppServer before it dispatches
# traffic to it, we employ haproxy, an open source load balancer that does
# provide this capability. This module abstracts away configuration and
# deployment for haproxy.
module HAProxy


  HAPROXY_PATH = File.join("/", "etc", "haproxy")


  SITES_ENABLED_PATH = File.join(HAPROXY_PATH, "sites-enabled")


  CONFIG_EXTENSION = "cfg"


  # The configuration file that haproxy reads from.
  MAIN_CONFIG_FILE = File.join(HAPROXY_PATH, "haproxy.#{CONFIG_EXTENSION}")


  # Provides a set of default configurations.
  BASE_CONFIG_FILE = File.join(HAPROXY_PATH, "base.#{CONFIG_EXTENSION}")


  # Options to used to configure servers.
  # For more information see http://haproxy.1wt.eu/download/1.3/doc/configuration.txt
  SERVER_OPTIONS = "maxconn 1 check"


  # HAProxy Configuration to use for a thread safe gae app.
  THREADED_SERVER_OPTIONS = "maxconn 7 check"


  # The first port that haproxy will bind to for App Engine apps.
  START_PORT = 10000


  # The default server timeout for the dashboard (apploadbalancer)
  ALB_SERVER_TIMEOUT = 300000


  def self.start()
    start_cmd = "/usr/sbin/service haproxy start"
    stop_cmd = "/usr/sbin/service haproxy stop"
    match_cmd = "/usr/sbin/haproxy"
    MonitInterface.start(:haproxy, start_cmd, stop_cmd, ports=9999,
      env_vars=nil, remote_ip=nil, remote_key=nil, match_cmd=match_cmd)
  end

  def self.stop()
    MonitInterface.stop(:haproxy)
  end

  def self.restart()
    MonitInterface.restart(:haproxy)
  end

  def self.reload()
    Djinn.log_run("service haproxy reload")
  end

  def self.is_running?
   output = MonitInterface.is_running?(:haproxy)
   Djinn.log_debug("Checking if haproxy is already monitored: #{output}")
   return output
  end

  # The port that the load balancer will be listening on for the given app number
  def self.app_listen_port(app_number)
    START_PORT + app_number
  end

<<<<<<< HEAD
  # Create the config file for Datastore Server applications.
  def self.create_datastore_server_config(my_ip, listen_port, table)
    self.create_app_config(my_ip, my_ip, listen_port, 
      DatastoreServer.get_server_ports(), DatastoreServer::NAME)
=======
  # Create the config file for UserAppServer.
  def self.create_ua_server_config(server_ips, my_ip, listen_port)
    # We reach out to UserAppServers on the DB nodes.
    # The port is fixed.
    servers = []
    server_ips.each{ |server|
      servers << {'ip' => server, 'port' => UserAppClient::SERVER_PORT }
    }
    self.create_app_config(servers, my_ip, listen_port, UserAppClient::NAME)
>>>>>>> e7e814c2
  end

  # Create the config file for Datastore Server.
  def self.create_datastore_server_config(my_ip, listen_port, table)
    # For the Datastore servers we have a list of local ports the servers
    # are listening to, and we need to create the list of local IPs.
    servers = []
    DatastoreServer.get_server_ports(table).each { |port|
      servers << {'ip' => my_ip, 'port' => port}
    }
    self.create_app_config(servers, my_ip, listen_port, DatastoreServer::NAME)
  end

  # A generic function for creating HAProxy config files used by AppScale services.
  #
  # Arguments:
  #   servers     : list of hashes containing server IPs and respective ports
  #   listen_ip   : the IP HAProxy should listen for
  #   listen_port : the port to listen to
  #   name        : the name of the server
  def self.create_app_config(servers, my_private_ip, listen_port, name)
    config = "# Create a load balancer for the #{name} application\n"
    config << "listen #{name} #{my_private_ip}:#{listen_port}\n"
    servers.each_with_index do |server, index|
      config << HAProxy.server_config(name, index, "#{server['ip']}:#{server['port']}") + "\n"
    end

    # If it is the dashboard app, increase the server timeout because uploading apps
    # can take some time.
    if name == AppDashboard::APP_NAME
      config << "\n  timeout server #{ALB_SERVER_TIMEOUT}\n"
    end

    config_path = File.join(SITES_ENABLED_PATH, "#{name}.#{CONFIG_EXTENSION}")
    File.open(config_path, "w+") { |dest_file| dest_file.write(config) }

    HAProxy.regenerate_config
  end

  # Generates a load balancer configuration file. Since HAProxy doesn't provide
  # a `file include` option we emulate that functionality here.
  def self.regenerate_config()
    conf = File.open(MAIN_CONFIG_FILE,"w+")

    # Start by writing in the base file
    File.open(BASE_CONFIG_FILE, "r") do |base|
      conf.write(base.read())
    end

    sites = Dir.entries(SITES_ENABLED_PATH)
    # Remove any files that are not configs
    sites.delete_if { |site| !site.end_with?(CONFIG_EXTENSION) }

    sites.sort!

    # Append each one of the configs into the main one
    sites.each do |site|
      conf.write("\n")
      File.open(File.join(SITES_ENABLED_PATH, site), "r") do |site_config|
        conf.write(site_config.read())
      end
      conf.write("\n")
    end

    conf.close()
    # Reload haproxy since we changed the config, restarting causes connections
    # to be cut which shows users a nginx 404
    HAProxy.reload()
  end

  # Generate the server configuration line for the provided inputs. GAE applications
  # that are thread safe will have a higher connection limit.
  def self.server_config(app_name, index, location)
    if HelperFunctions.get_app_thread_safe(app_name)
      Djinn.log_debug("[#{app_name}] Writing Threadsafe HAProxy config")
      return "  server #{app_name}-#{index} #{location} #{THREADED_SERVER_OPTIONS}"
    else
      Djinn.log_debug("[#{app_name}] Writing Non-Threadsafe HAProxy config")
      return "  server #{app_name}-#{index} #{location} #{SERVER_OPTIONS}"
    end
  end

  # Updates the HAProxy config file for this App Engine application to
  # point to all the ports currently used by the application.
  def self.update_app_config(private_ip, app_name, app_info)
    listen_port = app_info['haproxy']

    # Add a prefix to the app name to avoid collisions with non-GAE apps
    full_app_name = "gae_#{app_name}"

    servers = []
    app_info['appengine'].each_with_index { |location, index|
      servers << HAProxy.server_config(full_app_name, index, location)
    }

    config = "# Create a load balancer for the app #{app_name} \n"
    config << "listen #{full_app_name} #{private_ip}:#{listen_port} \n"
    config << servers.join("\n")

    config_path = File.join(SITES_ENABLED_PATH,
      "#{full_app_name}.#{CONFIG_EXTENSION}")
    File.open(config_path, "w+") { |dest_file| dest_file.write(config) }

    HAProxy.regenerate_config()
  end


  def self.remove_app(app_name)
    config_name = "gae_#{app_name}.#{CONFIG_EXTENSION}"
    FileUtils.rm_f(File.join(SITES_ENABLED_PATH, config_name))
    HAProxy.regenerate_config
  end


  # Removes all the enabled sites
  def self.clear_sites_enabled()
    if File.directory?(SITES_ENABLED_PATH)
      sites = Dir.entries(SITES_ENABLED_PATH)
      # Remove any files that are not configs
      sites.delete_if { |site| !site.end_with?(CONFIG_EXTENSION) }
      full_path_sites = sites.map { |site| File.join(SITES_ENABLED_PATH, site) }
      FileUtils.rm_f full_path_sites
      HAProxy.regenerate_config
    end
  end

  # Set up the folder structure and creates the configuration files necessary for haproxy
  def self.initialize_config()
    base_config = <<CONFIG
global
  maxconn 64000
  ulimit-n 200000

  # log incoming requests - may need to tell syslog to accept these requests
  # http://kevin.vanzonneveld.net/techblog/article/haproxy_logging/
  log             127.0.0.1       local1 warning

  # Distribute the health checks with a bit of randomness
  spread-checks 5

  # Bind socket for haproxy stats
  stats socket /etc/haproxy/stats

# Settings in the defaults section apply to all services (unless overridden in a specific config)
defaults

  # apply log settings from the global section above to services
  log global

  # Proxy incoming traffic as HTTP requests
  mode http

  # Use round robin load balancing, however since we will use maxconn that will take precedence
  balance roundrobin

  maxconn 64000

  # Log details about HTTP requests
  #option httplog

  # Abort request if client closes its output channel while waiting for the
  # request. HAProxy documentation has a long explanation for this option.
  option abortonclose

  # Check if a "Connection: close" header is already set in each direction,
  # and will add one if missing.
  option httpclose

  # If sending a request fails, try to send it to another, 3 times
  # before aborting the request
  retries 3

  # Do not enforce session affinity (i.e., an HTTP session can be served by
  # any Mongrel, not just the one that started the session
  option redispatch

  # Timeout a request if the client did not read any data for 600 seconds
  timeout client 600000

  # Timeout a request if Mongrel does not accept a connection for 600 seconds
  timeout connect 600000

  # Timeout a request if Mongrel does not accept the data on the connection,
  # or does not send a response back in 10 minutes.
  timeout server 600000

  # Enable the statistics page
  stats enable
  stats uri     /haproxy?stats
  stats realm   Haproxy\ Statistics
  stats auth    haproxy:stats

  # Create a monitorable URI which returns a 200 if haproxy is up
  # monitor-uri /haproxy?monitor

  # Amount of time after which a health check is considered to have timed out
  timeout check 5000
CONFIG

    # Create the sites enabled folder
    unless File.exists? SITES_ENABLED_PATH
      FileUtils.mkdir_p SITES_ENABLED_PATH
    end

    # Write the base configuration file which sets default configuration parameters
    File.open(BASE_CONFIG_FILE, "w+") { |dest_file| dest_file.write(base_config) }
  end
end<|MERGE_RESOLUTION|>--- conflicted
+++ resolved
@@ -85,12 +85,6 @@
     START_PORT + app_number
   end
 
-<<<<<<< HEAD
-  # Create the config file for Datastore Server applications.
-  def self.create_datastore_server_config(my_ip, listen_port, table)
-    self.create_app_config(my_ip, my_ip, listen_port, 
-      DatastoreServer.get_server_ports(), DatastoreServer::NAME)
-=======
   # Create the config file for UserAppServer.
   def self.create_ua_server_config(server_ips, my_ip, listen_port)
     # We reach out to UserAppServers on the DB nodes.
@@ -100,7 +94,6 @@
       servers << {'ip' => server, 'port' => UserAppClient::SERVER_PORT }
     }
     self.create_app_config(servers, my_ip, listen_port, UserAppClient::NAME)
->>>>>>> e7e814c2
   end
 
   # Create the config file for Datastore Server.
@@ -108,7 +101,7 @@
     # For the Datastore servers we have a list of local ports the servers
     # are listening to, and we need to create the list of local IPs.
     servers = []
-    DatastoreServer.get_server_ports(table).each { |port|
+    DatastoreServer.get_server_ports().each { |port|
       servers << {'ip' => my_ip, 'port' => port}
     }
     self.create_app_config(servers, my_ip, listen_port, DatastoreServer::NAME)
