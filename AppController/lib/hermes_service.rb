--- conflicted
+++ resolved
@@ -10,18 +10,9 @@
   # Starts the Hermes service on this machine. We don't want to monitor
   # it ourselves, so just tell monit to start it and watch it.
   def self.start()
-<<<<<<< HEAD
     script = `which appscale-hermes`.chomp
-    start_cmd = /usr/bin/python2 #{script}"
-    stop_cmd = "/usr/bin/python2 #{APPSCALE_HOME}/scripts/stop_service.py " +
-      "#{script} #{service_port}"
-    MonitInterface.start(:hermes, start_cmd, stop_cmd, nil, nil,
-                         start_cmd, nil, nil, nil)
-=======
-    hermes = self.scriptname()
-    start_cmd = "/usr/bin/python2 #{hermes}"
+    start_cmd = "/usr/bin/python2 #{script}"
     MonitInterface.start(:hermes, start_cmd)
->>>>>>> 963ee5c9
   end
 
   # Stops the Hermes service running on this machine. Since it's
