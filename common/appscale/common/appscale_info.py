"""
This file contains functions for getting and setting information related
to AppScale and the current node/machine.
"""
import json
import logging
import multiprocessing
import yaml

from . import constants
from . import file_io

logger = logging.getLogger(__name__)


def read_file_contents(path):
  """ Reads the contents of the given file.

  Returns:
    A str, the contents of the given file.
  """
  with open(path) as file_handle:
    return file_handle.read()

def get_appcontroller_client():
  """ Returns an AppControllerClient instance for this deployment. """
  raw_ips = file_io.read('/etc/appscale/load_balancer_ips')
  ips = raw_ips.split('\n')
  head_node = ips[0]

  secret_file = '/etc/appscale/secret.key'
  secret = read_file_contents(secret_file)

  from appscale.appcontroller_client import AppControllerClient
  return AppControllerClient(head_node, secret)

def get_keyname():
  """ Returns the keyname for this deployment. """
  return get_db_info()[':keyname']

def get_all_ips():
  """ Get the IPs for all deployment nodes.

  Returns:
    A list of node IPs.
  """
  nodes = file_io.read(constants.ALL_IPS_LOC)
  nodes = nodes.split('\n')
  return filter(None, nodes)

def get_load_balancer_ips():
  """ Get the IPs for all load balancer nodes in the deployment.

  Returns:
    A list of LB node IPs.
  """
  raw_ips = file_io.read(constants.LOAD_BALANCER_IPS_LOC)
  ips = raw_ips.split('\n')
  return filter(None, ips)

def get_headnode_ip():
  """ Get the private IP of the head node. NOTE: it can change if node
  crashes.

  Returns:
    String containing the private IP of the head node.
  """
  return file_io.read(constants.HEADNODE_IP_LOC).rstrip()

def get_login_ip():
  """ Get the public IP of the head node. NOTE: it can change if node
  crashes.

  Returns:
    String containing the public IP of the head node.
  """
  return file_io.read(constants.LOGIN_IP_LOC).rstrip()

def get_db_proxy():
  """ Get the IP of an active DB load balancer. Since there can be
  more than one for this deployment, we return the first one.

  Returns:
    String containing the IP of an active load balancer.
  """
  raw_ips = file_io.read(constants.LOAD_BALANCER_IPS_LOC)
  ips = raw_ips.split('\n')
  return ips[0]

def get_tq_proxy():
  """ Get the IP of an active TQ load balancer. Since there can be
  more than one for this deployment, we return the first one.

  Returns:
    String containing the IP of an active load balancer.
  """
  raw_ips = file_io.read(constants.LOAD_BALANCER_IPS_LOC)
  ips = raw_ips.split('\n')
  return ips[0]

def get_private_ip():
  """ Get the private IP of the current machine.

  Returns:
    String containing the private IP of the current machine.
  """
  return file_io.read(constants.PRIVATE_IP_LOC).rstrip()

def get_public_ip():
  """ Get the public IP of the current machine.

  Returns:
    String containing the public IP of the current machine.
  """
  return file_io.read(constants.PUBLIC_IP_LOC).rstrip()

def get_secret():
  """ Get AppScale shared security key for authentication.

  Returns:
    String containing the secret key.
  """
  return file_io.read(constants.SECRET_LOC).rstrip()

def get_num_cpus():
  """ Get the number of CPU processes on the current machine.

  Returns:
    Integer of the number of CPUs on the current machine
  """
  return multiprocessing.cpu_count()

def get_db_info():
  """ Get information on the database being used.

  Returns:
    A dictionary with database info
  """
  info = file_io.read(constants.DB_INFO_LOC)
  return yaml.safe_load(info)

def get_taskqueue_nodes():
  """ Returns a list of all the taskqueue nodes (including the master).
      Strips off any empty lines

  Returns:
    A list of taskqueue nodes.
  """
  nodes = file_io.read(constants.TASKQUEUE_NODE_FILE)
  nodes = nodes.split('\n')
  if nodes[-1] == '':
    nodes = nodes[:-1]
  return nodes

def get_app_path(app_id):
  """ Returns the application path.

  Args:
    app_id: The application id.
  Returns:
    A string of the full path of where the application is.
  """
  return constants.APPS_PATH + app_id + '/app/'

def get_zk_locations_string():
  """ Returns the ZooKeeper connection host string.

  Returns:
    A string containing one or more host:port listings, separated by commas.
    None is returned if there was a problem getting the location string.
  """
  try:
<<<<<<< HEAD
    with open(constants.ZK_LOCATIONS_FILE) as locations_file:
      return ','.join('{}:2181'.format(line.strip())
                      for line in locations_file if line.strip())
  except IOError, io_error:
=======
    info = file_io.read(constants.ZK_LOCATIONS_JSON_FILE) 
    zk_json = json.loads(info) 
    return ":2181,".join(zk_json['locations']) + ":2181"
  except IOError as io_error:
>>>>>>> e839dd76
    logger.exception(io_error)
    return constants.ZK_DEFAULT_CONNECTION_STR
  except ValueError as value_error:
    logger.exception(value_error)
    return constants.ZK_DEFAULT_CONNECTION_STR
  except TypeError as type_error:
    logger.exception(type_error)
    return constants.ZK_DEFAULT_CONNECTION_STR
  except KeyError as key_error:
    logger.exception(key_error)
    return constants.ZK_DEFAULT_CONNECTION_STR

def get_zk_node_ips():
  """ Returns a list of zookeeper node IPs.

  Returns:
    A list containing the hosts that run zookeeper roles in the current
    AppScale deployment.
  """
  try:
<<<<<<< HEAD
    with open(constants.ZK_LOCATIONS_FILE) as locations_file:
      return [line.strip() for line in locations_file if line.strip()]
  except IOError, io_error:
=======
    info = file_io.read(constants.ZK_LOCATIONS_JSON_FILE)
    zk_json = json.loads(info)
    return zk_json['locations']
  except IOError as io_error:
>>>>>>> e839dd76
    logger.exception(io_error)
    return []
  except ValueError as value_error:
    logger.exception(value_error)
    return []
  except TypeError as type_error:
    logger.exception(type_error)
    return []
  except KeyError as key_error:
    logger.exception(key_error)
    return []

def get_db_master_ip():
  """ Returns the master datastore IP.

  Returns:
    A str, the IP of the datastore master.
  """
  try:
    return file_io.read(constants.MASTERS_FILE_LOC).rstrip()
  except IOError:
    return []

def get_db_slave_ips():
  """ Returns the slave datastore IPs.

  Returns:
    A list of IP of the datastore slaves.
  """
  try:
    with open(constants.SLAVES_FILE_LOC) as slaves_file:
      return [line.strip() for line in slaves_file if line.strip()]
  except IOError:
    return []

def get_db_ips():
  """ Returns a list of database machines.

  Returns:
    A list of strings containing IP addresses.
  """
  return list(set([get_db_master_ip()] + get_db_slave_ips()))

def get_search_location():
  """ Returns the IP and port of where the search service is running.

  Returns:
    A str, the IP and port in the format: IP:PORT. Empty string if the service
    is not available.
  """
  try:
    return file_io.read(constants.SEARCH_FILE_LOC).rstrip()
  except IOError:
    logger.warning("Search role is not configured.")
    return ""<|MERGE_RESOLUTION|>--- conflicted
+++ resolved
@@ -170,17 +170,10 @@
     None is returned if there was a problem getting the location string.
   """
   try:
-<<<<<<< HEAD
     with open(constants.ZK_LOCATIONS_FILE) as locations_file:
       return ','.join('{}:2181'.format(line.strip())
                       for line in locations_file if line.strip())
-  except IOError, io_error:
-=======
-    info = file_io.read(constants.ZK_LOCATIONS_JSON_FILE) 
-    zk_json = json.loads(info) 
-    return ":2181,".join(zk_json['locations']) + ":2181"
   except IOError as io_error:
->>>>>>> e839dd76
     logger.exception(io_error)
     return constants.ZK_DEFAULT_CONNECTION_STR
   except ValueError as value_error:
@@ -201,16 +194,9 @@
     AppScale deployment.
   """
   try:
-<<<<<<< HEAD
     with open(constants.ZK_LOCATIONS_FILE) as locations_file:
       return [line.strip() for line in locations_file if line.strip()]
-  except IOError, io_error:
-=======
-    info = file_io.read(constants.ZK_LOCATIONS_JSON_FILE)
-    zk_json = json.loads(info)
-    return zk_json['locations']
   except IOError as io_error:
->>>>>>> e839dd76
     logger.exception(io_error)
     return []
   except ValueError as value_error:
