#!/usr/bin/env python

""" A service for handling TaskQueue request from application servers.
It uses RabbitMQ and Celery to handle tasks. """

import base64
import datetime
import hashlib
import json
import os
import socket
import sys
import time
import tq_lib

from cassandra import OperationTimedOut
from cassandra.cluster import SimpleStatement
from cassandra.policies import FallthroughRetryPolicy
from distutils.spawn import find_executable
<<<<<<< HEAD
from .queue import (InvalidLeaseRequest,
                    PullQueue,
                    PushQueue)
from .task import Task
from .tq_config import TaskQueueConfig
from .unpackaged import (APPSCALE_LIB_DIR,
                         APPSCALE_PYTHON_APPSERVER)
from .utils import (CELERY_CONFIG_DIR,
                    CELERY_WORKER_DIR,
                    get_celery_queue_name,
                    get_queue_function_name,
                    logger)
=======
from queue import InvalidLeaseRequest
from queue import PullQueue
from queue import PushQueue
from task import Task
from tq_config import TaskQueueConfig
from .queue import TransientError
from .unpackaged import APPSCALE_LIB_DIR
from .unpackaged import APPSCALE_PYTHON_APPSERVER
from .utils import logger
>>>>>>> 370ec1ec

sys.path.append(APPSCALE_LIB_DIR)
import appscale_info
import constants
import file_io
import monit_app_configuration
import monit_interface

sys.path.append(APPSCALE_PYTHON_APPSERVER)
from google.appengine.api import apiproxy_stub_map
from google.appengine.api import datastore_errors
from google.appengine.api import datastore_distributed
from google.appengine.api.taskqueue import taskqueue_service_pb
from google.appengine.ext import db
from google.appengine.runtime import apiproxy_errors

# A policy that does not retry statements.
NO_RETRIES = FallthroughRetryPolicy()


def create_pull_queue_tables(cluster, session):
  """ Create the required tables for pull queues.

  Args:
    cluster: A cassandra-driver cluster.
    session: A cassandra-driver session.
  """
  logger.info('Trying to create pull_queue_tasks')
  create_table = """
    CREATE TABLE IF NOT EXISTS pull_queue_tasks (
      app text,
      queue text,
      id text,
      payload text,
      enqueued timestamp,
      lease_expires timestamp,
      retry_count int,
      tag text,
      PRIMARY KEY ((app, queue, id))
    )
  """
  statement = SimpleStatement(create_table, retry_policy=NO_RETRIES)
  try:
    session.execute(statement)
  except OperationTimedOut:
    logger.warning(
      'Encountered an operation timeout while creating pull_queue_tasks. '
      'Waiting 1 minute for schema to settle.')
    time.sleep(60)
    raise

  logger.info('Trying to create pull_queue_tasks_index')
  create_index_table = """
    CREATE TABLE IF NOT EXISTS pull_queue_tasks_index (
      app text,
      queue text,
      eta timestamp,
      id text,
      tag text,
      tag_exists boolean,
      PRIMARY KEY ((app, queue, eta), id)
    ) WITH gc_grace_seconds = 120
  """
  statement = SimpleStatement(create_index_table, retry_policy=NO_RETRIES)
  try:
    session.execute(statement)
  except OperationTimedOut:
    logger.warning(
      'Encountered an operation timeout while creating pull_queue_tasks_index.'
      ' Waiting 1 minute for schema to settle.')
    time.sleep(60)
    raise

  logger.info('Trying to create pull_queue_tags index')
  create_index = """
    CREATE INDEX IF NOT EXISTS pull_queue_tags ON pull_queue_tasks_index (tag);
  """
  session.execute(create_index)

  # This additional index is needed for groupByTag=true,tag=None queries
  # because Cassandra can only do '=' queries on secondary indices.
  logger.info('Trying to create pull_queue_tag_exists index')
  create_index = """
    CREATE INDEX IF NOT EXISTS pull_queue_tag_exists
    ON pull_queue_tasks_index (tag_exists);
  """
  session.execute(create_index)

  logger.info('Trying to create pull_queue_leases')
  create_leases_table = """
    CREATE TABLE IF NOT EXISTS pull_queue_leases (
      app text,
      queue text,
      leased timestamp,
      PRIMARY KEY ((app, queue, leased))
    ) WITH gc_grace_seconds = 120
  """
  statement = SimpleStatement(create_leases_table, retry_policy=NO_RETRIES)
  try:
    session.execute(statement)
  except OperationTimedOut:
    logger.warning(
      'Encountered an operation timeout while creating pull_queue_leases. '
      'Waiting 1 minute for schema to settle.')
    time.sleep(60)
    raise


class TaskName(db.Model):
  """ A datastore model for tracking task names in order to prevent
  tasks with the same name from being enqueued repeatedly.
  
  Attributes:
    timestamp: The time the task was enqueued.
  """
  STORED_KIND_NAME = "__task_name__"
  timestamp = db.DateTimeProperty(auto_now_add=True)
  queue = db.StringProperty(required=True)
  state = db.StringProperty(required=True)
  endtime = db.DateTimeProperty()
  app_id = db.StringProperty(required=True)

  @classmethod
  def kind(cls):
    """ Kind name override. """
    return cls.STORED_KIND_NAME

def setup_env():
  """ Sets required environment variables for GAE datastore library. """
  os.environ['AUTH_DOMAIN'] = "appscale.com"
  os.environ['USER_EMAIL'] = ""
  os.environ['USER_NICKNAME'] = ""
  os.environ['APPLICATION_ID'] = ""

class DistributedTaskQueue():
  """ AppScale taskqueue layer for the TaskQueue API. """

  # Required start worker name tags.
  SETUP_WORKERS_TAGS = ['app_id']

  # Required stop worker name tags.
  STOP_WORKERS_TAGS = ['app_id']

  # The location of where celery logs go.
  LOG_DIR = "/var/log/appscale/celery_workers/"

  # The hard time limit of a running task in seconds, extra
  # time over the soft limit allows it to catch up to interrupts.
  HARD_TIME_LIMIT = 610

  # The soft time limit of a running task.
  TASK_SOFT_TIME_LIMIT = 600

  # The location where celery tasks place their PID file. Prevents
  # the same worker from being started if it is already running.
  PID_FILE_LOC = "/etc/appscale/"

  # A port number given to the monitoring service, but not actually used.
  CELERY_PORT = 9999

  # The longest a task is allowed to run in days.
  DEFAULT_EXPIRATION = 30

  # The default maximum number to retry a task, where 0 or None is unlimited.
  DEFAULT_MAX_RETRIES = 0

  # The default amount of min/max time we wait before retrying a task
  # in seconds.
  DEFAULT_MIN_BACKOFF = 1
  DEFAULT_MAX_BACKOFF = 3600.0

  # Default number of times we double the backoff value.
  DEFAULT_MAX_DOUBLINGS = 1000

  # Kind used for storing task names.
  TASK_NAME_KIND = "__task_name__"

  # A dict that tells celery to run tasks even though we are running as root.
  CELERY_ENV_VARS = {'C_FORCE_ROOT': True}

  # The max memory allocated to celery worker pools in MB.
  CELERY_MAX_MEMORY = 1000

  # The safe memory per Celery worker.
  CELERY_SAFE_MEMORY = 200

  def __init__(self, db_access):
    """ DistributedTaskQueue Constructor.

    Args:
      db_access: A DatastoreProxy object.
    """
    file_io.mkdir(self.LOG_DIR)
    file_io.mkdir(CELERY_WORKER_DIR)
    file_io.mkdir(CELERY_CONFIG_DIR)

    setup_env()
  
    # Cache all queue information in memory.
    self.__queue_info_cache = {}

    master_db_ip = appscale_info.get_db_master_ip()
    connection_str = master_db_ip + ":" + str(constants.DB_SERVER_PORT)
    ds_distrib = datastore_distributed.DatastoreDistributed(
      constants.DASHBOARD_APP_ID, connection_str, require_indexes=False)
    apiproxy_stub_map.apiproxy.RegisterStub('datastore_v3', ds_distrib)
    os.environ['APPLICATION_ID'] = constants.DASHBOARD_APP_ID

    self.db_access = db_access

    # Flag to see if code needs to be reloaded.
    self.__force_reload = False

  def get_queue(self, app, queue):
    """ Fetches a Queue object.

    Args:
      app: A string containing the application ID.
      queue: A string specifying the name of the queue.
    Returns:
      A Queue object or None.
    """
    cache = self.__queue_info_cache
    if app in cache and queue in cache[app]:
      return cache[app][queue]

    config = TaskQueueConfig(app, self.db_access)
    self.__queue_info_cache[app] = config.queues
    if queue in config.queues:
      return config.queues[queue]
    else:
      return None

  def __parse_json_and_validate_tags(self, json_request, tags):
    """ Parses JSON and validates that it contains the proper tags.

    Args: 
      json_request: A JSON string.
      tags: The tags to validate if they are in the JSON string.
    Returns:
      A dictionary dumped from the JSON string.
    """
    try:
      json_response = json.loads(json_request)
    except ValueError:
      json_response = {"error": True, 
                       "reason": "Badly formed JSON"}
      return json_response

    for tag in tags:
      if tag  not in json_response:
        json_response = {'error': True, 
                         'reason': 'Missing ' + tag + ' tag'}
        break
    return json_response

  def stop_worker(self, json_request):
    """ Stops the monit watch for queues of an application on the current node.
   
    Args:
      json_request: A JSON string with the queue name for which we're
        stopping its queues.
    Returns:
      A JSON string with the result.
    """
    request = self.__parse_json_and_validate_tags(
      json_request, self.STOP_WORKERS_TAGS)
    logger.info("Stopping worker: {0}".format(request))
    if 'error' in request:
      return json.dumps(request)

    app_id = request['app_id']
    watch = "celery-" + str(app_id)
    try:
      if monit_interface.stop(watch):
        stop_command = self.get_worker_stop_command(app_id)
        os.system(stop_command) 
        TaskQueueConfig.remove_config_files(app_id)
        result = {'error': False}
      else:
        result = {'error': True, 'reason': "Unable to stop watch %s" % watch}
    except OSError, os_error:
      result = {'error': True, 'reason' : str(os_error)}

    return json.dumps(result)
    
  def get_worker_stop_command(self, app_id):
    """ Returns the command to run to stop celery workers for a given
    application.
  
    Args:
      app_id: The application ID.
    Returns:
      A string which, if run, will kill celery workers for a given
      application ID.
    """
    stop_command = "/usr/bin/python2 {0}/scripts/stop_service.py worker {1}" \
      .format(constants.APPSCALE_HOME, app_id)
    return stop_command

  def reload_worker(self, json_request):
    """ Reloads taskqueue workers as needed. A worker can be started on both
    a master and slave node.
 
    Args:
      json_request: A JSON string with the application ID.
    Returns:
      A JSON string with the error status and error reason.
    """
    request = self.__parse_json_and_validate_tags(json_request,  
                                         self.SETUP_WORKERS_TAGS)
    logger.info("Reload worker request: {0}".format(request))
    if 'error' in request:
      return json.dumps(request)

    app_id = self.__cleanse(request['app_id'])

    cached_queues = {}
    if app_id in self.__queue_info_cache:
      cached_queues = self.__queue_info_cache[app_id]

    try:
      new_queues = TaskQueueConfig(app_id, self.db_access).queues
    except (ValueError, NameError) as config_error:
      return json.dumps({'error': True, 'reason': config_error.message})
    except Exception as config_error:
      logger.exception('Unknown exception')
      return json.dumps({'error': True, 'reason': config_error.message})

    reload_workers = False

    # Stop workers for push queues that no longer exist.
    for name, queue in cached_queues.iteritems():
      if not isinstance(queue, PushQueue):
        continue

      if name not in new_queues:
        logger.info('Deleting queue for {}: {}'.format(app_id, name))
        reload_workers = True

    # Create any new push queues and update ones that have changed.
    for name, queue in new_queues.iteritems():
      if not isinstance(queue, PushQueue):
        continue

      if name not in cached_queues:
        logger.info('Creating queue for {}: {}'.format(app_id, name))
        reload_workers = True
        continue

      if queue != cached_queues[name]:
        logger.info('Reloading queue for {}: {}'.format(app_id, name))
        logger.debug('Old: {}\nNew: {}'.format(cached_queues[name], queue))
        reload_workers = True

    if reload_workers:
      self.stop_worker(json_request)
      self.start_worker(json_request)
      self.__force_reload = True
    else:
      logger.info('Not reloading queues')

    self.__queue_info_cache[app_id] = new_queues

    json_response = {'error': False}
    return json.dumps(json_response)

  def start_worker(self, json_request):
    """ Starts taskqueue workers if they are not already running. A worker
    can be started on both a master and slave node.
 
    Args:
      json_request: A JSON string with the application id.
    Returns:
      A JSON string with the error status and error reason.
    """
    request = self.__parse_json_and_validate_tags(json_request,  
                                         self.SETUP_WORKERS_TAGS)
    logger.info("Start worker request: {0}".format(request))
    if 'error' in request:
      return json.dumps(request)

    app_id = self.__cleanse(request['app_id'])

    # Load the queue info.
    try:
      config = TaskQueueConfig(app_id, self.db_access)
      self.__queue_info_cache[app_id] = config.queues
      config.create_celery_file()
    except (ValueError, NameError) as config_error:
      return json.dumps({'error': True, 'reason': config_error.message})
    except Exception as config_error:
      logger.exception('Unknown exception')
      return json.dumps({'error': True, 'reason': config_error.message})
   
    log_file = self.LOG_DIR + app_id + ".log"
    celery_bin = find_executable('celery')
    command = [celery_bin,
               "worker",
               "--app={}".format(TaskQueueConfig.WORKER_MODULE),
               "--hostname=%h." + app_id,
               "--workdir=" + CELERY_WORKER_DIR,
               "--logfile=" + log_file,
               "--time-limit=" + str(self.HARD_TIME_LIMIT),
               "--autoscale={max},{min}".format(
                 max=TaskQueueConfig.MAX_CELERY_CONCURRENCY,
                 min=TaskQueueConfig.MIN_CELERY_CONCURRENCY),
               "--soft-time-limit=" + str(self.TASK_SOFT_TIME_LIMIT),
               "--pidfile=" + self.PID_FILE_LOC + 'celery___' + \
                             app_id + ".pid",
               "--statedb=" + TaskQueueConfig.CELERY_STATE_DIR + 'worker___' + \
                             app_id + ".db",
               "--autoreload -Ofair"]
    start_command = str(' '.join(command))
    stop_command = self.get_worker_stop_command(app_id)
    watch = "celery-" + str(app_id)
    env_vars = {'APP_ID': app_id, 'HOST': appscale_info.get_login_ip()}
    env_vars.update(self.CELERY_ENV_VARS)
    monit_app_configuration.create_config_file(watch,
                                               start_command, 
                                               stop_command, 
                                               [self.CELERY_PORT],
                                               max_memory=self.CELERY_SAFE_MEMORY*TaskQueueConfig.MAX_CELERY_CONCURRENCY,
                                               env_vars=env_vars)
    if monit_interface.start(watch):
      json_response = {'error': False}
    else:
      json_response = {'error': True, 
                       'reason': "Start of monit watch for %s failed" % watch}
    return json.dumps(json_response)

  def fetch_queue_stats(self, app_id, http_data):
    """ Gets statistics about tasks in queues.

    Args:
      app_id: The application ID.
      http_data: The payload containing the protocol buffer request.
    Returns:
      A tuple of a encoded response, error code, and error detail.
    """
    epoch = datetime.datetime.utcfromtimestamp(0)
    request = taskqueue_service_pb.TaskQueueFetchQueueStatsRequest(http_data)
    response = taskqueue_service_pb.TaskQueueFetchQueueStatsResponse()

    for queue_name in request.queue_name_list():
      queue = self.get_queue(app_id, queue_name)
      stats_response = response.add_queuestats()

      if isinstance(queue, PullQueue):
        num_tasks = queue.total_tasks()
        oldest_eta = queue.oldest_eta()
      else:
        num_tasks = TaskName.all().\
          filter("state =", tq_lib.TASK_STATES.QUEUED).\
          filter("queue =", queue_name).\
          filter("app_id =", app_id).count()

        # This is not supported for push queues yet.
        oldest_eta = None

      # -1 is used to indicate an absence of a value.
      oldest_eta_usec = (int((oldest_eta - epoch).total_seconds() * 1000000)
                         if oldest_eta else -1)

      stats_response.set_num_tasks(num_tasks)
      stats_response.set_oldest_eta_usec(oldest_eta_usec)

    return response.Encode(), 0, ""

  def purge_queue(self, app_id, http_data):
    """ 

    Args:
      app_id: The application ID.
      http_data: The payload containing the protocol buffer request.
    Returns:
      A tuple of a encoded response, error code, and error detail.
    """
    request = taskqueue_service_pb.TaskQueuePurgeQueueRequest(http_data)
    response = taskqueue_service_pb.TaskQueuePurgeQueueResponse()

    queue = self.get_queue(app_id, request.queue_name())
    queue.purge()
    return (response.Encode(), 0, "")

  def delete(self, app_id, http_data):
    """ Delete a task.

    Args:
      app_id: The application ID.
      http_data: The payload containing the protocol buffer request.
    Returns:
      A tuple of a encoded response, error code, and error detail.
    """
    request = taskqueue_service_pb.TaskQueueDeleteRequest(http_data)
    response = taskqueue_service_pb.TaskQueueDeleteResponse()

    queue = self.get_queue(app_id, request.queue_name())
    for task_name in request.task_name_list():
      queue.delete_task(Task({'id': task_name}))
      response.add_result(taskqueue_service_pb.TaskQueueServiceError.OK)

    return response.Encode(), 0, ""

  def query_and_own_tasks(self, app_id, http_data):
    """ Lease pull queue tasks.

    Args:
      app_id: The application ID.
      http_data: The payload containing the protocol buffer request.
    Returns:
      A tuple of a encoded response, error code, and error detail.
    """
    request = taskqueue_service_pb.TaskQueueQueryAndOwnTasksRequest(http_data)
    response = taskqueue_service_pb.TaskQueueQueryAndOwnTasksResponse()

    queue = self.get_queue(app_id, request.queue_name())
    tag = None
    if request.has_tag():
      tag = request.tag()

    try:
      tasks = queue.lease_tasks(request.max_tasks(), request.lease_seconds(),
                                group_by_tag=request.group_by_tag(), tag=tag)
    except TransientError as lease_error:
      pb_error = taskqueue_service_pb.TaskQueueServiceError.TRANSIENT_ERROR
      return response.Encode(), pb_error, str(lease_error)

    for task in tasks:
      task_pb = response.add_task()
      task_pb.MergeFrom(task.encode_lease_pb())

    return response.Encode(), 0, ""

  def add(self, app_id, http_data):
    """ Adds a single task to the task queue.

    Args:
      app_id: The application ID.
      http_data: The payload containing the protocol buffer request.
    Returns:
      A tuple of a encoded response, error code, and error detail.
    """
    # Just call bulk add with one task.
    request = taskqueue_service_pb.TaskQueueAddRequest(http_data)
    request.set_app_id(app_id)
    response = taskqueue_service_pb.TaskQueueAddResponse()
    bulk_request = taskqueue_service_pb.TaskQueueBulkAddRequest()
    bulk_response = taskqueue_service_pb.TaskQueueBulkAddResponse()
    bulk_request.add_add_request().CopyFrom(request)

    self.__bulk_add(bulk_request, bulk_response) 

    if bulk_response.taskresult_size() == 1:
      result = bulk_response.taskresult(0).result()
    else:
      err_code = taskqueue_service_pb.TaskQueueServiceError.INTERNAL_ERROR 
      return (response.Encode(), err_code, 
              "Task did not receive a task response.")

    if result != taskqueue_service_pb.TaskQueueServiceError.OK:
      return (response.Encode(), result, "Task did not get an OK status.")
    elif bulk_response.taskresult(0).has_chosen_task_name():
      response.set_chosen_task_name(
             bulk_response.taskresult(0).chosen_task_name())

    return (response.Encode(), 0, "")

  def bulk_add(self, app_id, http_data):
    """ Adds multiple tasks to the task queue.

    Args:
      app_id: The application ID.
      http_data: The payload containing the protocol buffer request.
    Returns:
      A tuple of a encoded response, error code, and error detail.
    """
    request = taskqueue_service_pb.TaskQueueBulkAddRequest(http_data)
    response = taskqueue_service_pb.TaskQueueBulkAddResponse()
    self.__bulk_add(request, response)
    return (response.Encode(), 0, "")

  def __bulk_add(self, request, response):
    """ Function for bulk adding tasks.
   
    Args:
      request: taskqueue_service_pb.TaskQueueBulkAddRequest.
      response: taskqueue_service_pb.TaskQueueBulkAddResponse.
    Raises:
      apiproxy_error.ApplicationError.
    """
    if request.add_request_size() == 0:
      return
   
    now = datetime.datetime.utcfromtimestamp(time.time())

    # Assign names if needed and validate tasks.
    error_found = False
    for add_request in request.add_request_list():
      task_result = response.add_taskresult()

      if (add_request.has_mode() and
          add_request.mode() == taskqueue_service_pb.TaskQueueMode.PULL):
        queue = self.get_queue(add_request.app_id(), add_request.queue_name())
        if not isinstance(queue, PullQueue):
          task_result.set_result(
            taskqueue_service_pb.TaskQueueServiceError.INVALID_QUEUE_MODE)
          error_found = True

        encoded_payload = base64.urlsafe_b64encode(add_request.body())
        task_info = {'payloadBase64': encoded_payload,
                     'leaseTimestamp': add_request.eta_usec()}
        if add_request.has_task_name():
          task_info['id'] = add_request.task_name()
        if add_request.has_tag():
          task_info['tag'] = add_request.tag()

        new_task = Task(task_info)
        queue.add_task(new_task)
        task_result.set_result(taskqueue_service_pb.TaskQueueServiceError.OK)
        task_result.set_chosen_task_name(new_task.id)
        continue

      result = tq_lib.verify_task_queue_add_request(add_request.app_id(),
                                                    add_request, now)
      # Tasks go from SKIPPED to OK once they're run. If there are
      # any failures from other tasks then we pass this request 
      # back as skipped.
      if result == taskqueue_service_pb.TaskQueueServiceError.SKIPPED:
        task_name = None       
        if add_request.has_task_name():
          task_name = add_request.task_name()
           
        namespaced_name = tq_lib.choose_task_name(add_request.app_id(),
                                                  add_request.queue_name(),
                                                  user_chosen=task_name)
        add_request.set_task_name(namespaced_name)
        task_result.set_chosen_task_name(namespaced_name)
      else:
        error_found = True
        task_result.set_result(result)
    if error_found:
      return

    for add_request, task_result in zip(request.add_request_list(),
                                        response.taskresult_list()):
      if (add_request.has_mode() and
          add_request.mode() == taskqueue_service_pb.TaskQueueMode.PULL):
        continue

      try:
        self.__enqueue_push_task(add_request)
      except apiproxy_errors.ApplicationError as error:
        task_result.set_result(error.application_error)
      else:
        task_result.set_result(taskqueue_service_pb.TaskQueueServiceError.OK)

  def __method_mapping(self, method):
    """ Maps an int index to a string. 
   
    Args:
      method: int representing a http method.
    Returns:
      A string version of the method.
   """
    if method == taskqueue_service_pb.TaskQueueQueryTasksResponse_Task.GET:
      return 'GET'
    elif method == taskqueue_service_pb.TaskQueueQueryTasksResponse_Task.POST:
      return  'POST'
    elif method == taskqueue_service_pb.TaskQueueQueryTasksResponse_Task.HEAD:
      return  'HEAD'
    elif method == taskqueue_service_pb.TaskQueueQueryTasksResponse_Task.PUT:
      return 'PUT'
    elif method == taskqueue_service_pb.TaskQueueQueryTasksResponse_Task.DELETE:
      return 'DELETE'

  def __check_and_store_task_names(self, request):
    """ Tries to fetch the taskqueue name, if it exists it will raise an 
    exception. 

    We store a receipt of each enqueued task in the datastore. If we find that
    task in the datastore, we will raise an exception. If the task is not
    in the datastore, then it is assumed this is the first time seeing the
    tasks and we create a receipt of the task in the datastore to prevent
    a duplicate task from being enqueued.
    
    Args:
      request: A taskqueue_service_pb.TaskQueueAddRequest.
    Raises:
      A apiproxy_errors.ApplicationError of TASK_ALREADY_EXISTS.
    """
    task_name = request.task_name()
    item = TaskName.get_by_key_name(task_name)
    logger.debug("Task name {0}".format(task_name))
    if item:
      logger.warning("Task already exists")
      raise apiproxy_errors.ApplicationError(
        taskqueue_service_pb.TaskQueueServiceError.TASK_ALREADY_EXISTS)
    else:
      new_name = TaskName(key_name=task_name, state=tq_lib.TASK_STATES.QUEUED,
        queue=request.queue_name(), app_id=request.app_id())
      logger.debug("Creating entity {0}".format(str(new_name)))
      try:
        db.put(new_name)
      except datastore_errors.InternalError, internal_error:
        logger.error(str(internal_error))
        raise apiproxy_errors.ApplicationError(
          taskqueue_service_pb.TaskQueueServiceError.DATASTORE_ERROR)

  def __enqueue_push_task(self, request):
    """ Enqueues a batch of push tasks.
  
    Args:
      request: A taskqueue_service_pb.TaskQueueAddRequest.
    """
    self.__validate_push_task(request)
    self.__check_and_store_task_names(request)
    args = self.get_task_args(request)
    headers = self.get_task_headers(request)
    countdown = int(headers['X-AppEngine-TaskETA']) - \
                int(datetime.datetime.now().strftime("%s"))

    push_queue = self.get_queue(request.app_id(), request.queue_name())
    task_func = get_queue_function_name(push_queue.name)
    celery_queue = get_celery_queue_name(request.app_id(), push_queue.name)

    push_queue.celery.send_task(
      task_func,
      kwargs={'headers': headers, 'args': args},
      expires=args['expires'],
      acks_late=True,
      countdown=countdown,
      queue=celery_queue,
      routing_key=celery_queue,
    )

  def get_task_args(self, request):
    """ Gets the task args used when making a task web request.
  
    Args:
      request: A taskqueue_service_pb.TaskQueueAddRequest.
    Returns:
      A dictionary used by a task worker.
    """
    args = {}
    args['task_name'] = request.task_name()
    args['url'] = request.url()
    args['app_id'] = request.app_id()
    args['queue_name'] = request.queue_name()
    args['method'] = self.__method_mapping(request.method())
    args['body'] = request.body()
    args['payload'] = request.payload()
    args['description'] = request.description()

    # Set defaults.
    args['max_retries'] = self.DEFAULT_MAX_RETRIES
    args['expires'] = self.__when_to_expire(request)
    args['max_retries'] = self.DEFAULT_MAX_RETRIES
    args['max_backoff_sec'] = self.DEFAULT_MAX_BACKOFF 
    args['min_backoff_sec'] = self.DEFAULT_MIN_BACKOFF 
    args['max_doublings'] = self.DEFAULT_MAX_DOUBLINGS

    # Load queue info into cache.
    app_id = self.__cleanse(request.app_id())
    queue_name = request.queue_name()
    if app_id not in self.__queue_info_cache:
      try:
        self.__queue_info_cache[app_id] = TaskQueueConfig(
          app_id, self.db_access).queues
      except (ValueError, NameError):
        logger.exception('Unable to load queues for {}. Using defaults.'\
          .format(app_id))
      except Exception:
        logger.exception('Unknown exception')
  
    # Use queue defaults.
    if (app_id in self.__queue_info_cache and
        queue_name in self.__queue_info_cache[app_id]):
      queue = self.__queue_info_cache[app_id][queue_name]
      if not isinstance(queue, PushQueue):
        raise Exception('Only push queues are implemented')

      args['max_retries'] = queue.task_retry_limit
      args['min_backoff_sec'] = queue.min_backoff_seconds
      args['max_backoff_sec'] = queue.max_backoff_seconds
      args['max_doublings'] = queue.max_doublings

    # Override defaults.
    if request.has_retry_parameters():
      retry_params = request.retry_parameters()
      if retry_params.has_retry_limit():
        args['max_retries'] = retry_params.retry_limit()
      if retry_params.has_min_backoff_sec():
        args['min_backoff_sec'] = request.\
                                  retry_parameters().min_backoff_sec()
      if retry_params.has_max_backoff_sec():
        args['max_backoff_sec'] = request.\
                                  retry_parameters().max_backoff_sec()
      if retry_params.has_max_doublings():
        args['max_doublings'] = request.\
                                  retry_parameters().max_doublings()
    return args

  def get_task_headers(self, request):
    """ Gets the task headers used for a task web request. 

    Args:
      request: A taskqueue_service_pb.TaskQueueAddRequest
    Returns:
      A dictionary of key/values for a web request.
    """  
    headers = {}
    for header in request.header_list():
      headers[header.key()] = header.value()

    eta = self.__when_to_run(request)
    
    # This header is how we authenticate that it's an internal request
    secret = appscale_info.get_secret() 
    secret_hash = hashlib.sha1(request.app_id() + '/' + \
                      secret).hexdigest()
    headers['X-AppEngine-Fake-Is-Admin'] = secret_hash
    headers['X-AppEngine-QueueName'] = request.queue_name()
    headers['X-AppEngine-TaskName'] = request.task_name()
    headers['X-AppEngine-TaskRetryCount'] = '0'
    headers['X-AppEngine-TaskExecutionCount'] = '0'
    headers['X-AppEngine-TaskETA'] = str(int(eta.strftime("%s")))
    return headers

  def __when_to_run(self, request):
    """ Returns a datetime object of when a task should execute.
    
    Args:
      request: A taskqueue_service_pb.TaskQueueAddRequest.
    Returns:
      A datetime object for when the nearest time to run the 
     task is.
    """
    if request.has_eta_usec():
      eta = request.eta_usec()
      return datetime.datetime.fromtimestamp(eta/1000000)
    else:
      return datetime.datetime.now() 

  def __when_to_expire(self, request):
    """ Returns a datetime object of when a task should expire.
    
    Args:
      request: A taskqueue_service_pb.TaskQueueAddRequest.
    Returns:
      A datetime object of when the task should expire. 
    """
    if request.has_retry_parameters() and \
           request.retry_parameters().has_age_limit_sec():
      limit = request.retry_parameters().age_limit_sec()
      return datetime.datetime.now() + datetime.timedelta(seconds=limit)
    else:
      return datetime.datetime.now() + \
                   datetime.timedelta(days=self.DEFAULT_EXPIRATION)

  def __validate_push_task(self, request):
    """ Checks to make sure the task request is valid.
    
    Args:
      request: A taskqueue_service_pb.TaskQueueAddRequest. 
    Raises:
      apiproxy_errors.ApplicationError upon invalid tasks.
    """ 
    if not request.has_queue_name():
      raise apiproxy_errors.ApplicationError(
              taskqueue_service_pb.TaskQueueServiceError.INVALID_QUEUE_NAME)
    if not request.has_task_name():
      raise apiproxy_errors.ApplicationError(
              taskqueue_service_pb.TaskQueueServiceError.INVALID_TASK_NAME)
    if not request.has_app_id():
      raise apiproxy_errors.ApplicationError(
              taskqueue_service_pb.TaskQueueServiceError.UNKNOWN_QUEUE)
    if not request.has_url():
      raise apiproxy_errors.ApplicationError(
              taskqueue_service_pb.TaskQueueServiceError.INVALID_URL)
    if request.has_mode() and request.mode() == \
              taskqueue_service_pb.TaskQueueMode.PULL:
      raise apiproxy_errors.ApplicationError(
              taskqueue_service_pb.TaskQueueServiceError.INVALID_QUEUE_MODE)
     
  def modify_task_lease(self, app_id, http_data):
    """ 

    Args:
      app_id: The application ID.
      http_data: The payload containing the protocol buffer request.
    Returns:
      A tuple of a encoded response, error code, and error detail.
    """
    request = taskqueue_service_pb.TaskQueueModifyTaskLeaseRequest(http_data)
    response = taskqueue_service_pb.TaskQueueModifyTaskLeaseResponse()

    queue = self.get_queue(app_id, request.queue_name())
    task_info = {'id': request.task_name()}
    try:
      # The Python AppServer sets eta_usec with a resolution of 1 second,
      # so update_lease can't be used. It checks with millisecond precision.
      task = queue.update_task(Task(task_info), request.lease_seconds())
    except InvalidLeaseRequest as lease_error:
      error = taskqueue_service_pb.TaskQueueServiceError.TASK_LEASE_EXPIRED
      # The response requires ETA to be set before encoding.
      response.set_updated_eta_usec(0)
      return response.Encode(), error, str(lease_error)

    epoch = datetime.datetime.utcfromtimestamp(0)
    updated_usec = int((task.leaseTimestamp - epoch).total_seconds() * 1000000)
    response.set_updated_eta_usec(updated_usec)
    return response.Encode(), 0, ""

  def fetch_queue(self, app_id, http_data):
    """ 

    Args:
      app_id: The application ID.
      http_data: The payload containing the protocol buffer request.
    Returns:
      A tuple of a encoded response, error code, and error detail.
    """
    # TODO implement.
    request = taskqueue_service_pb.TaskQueueFetchQueuesRequest(http_data)
    response = taskqueue_service_pb.TaskQueueFetchQueuesResponse()
    return (response.Encode(), 0, "")

  def query_tasks(self, app_id, http_data):
    """ 

    Args:
      app_id: The application ID.
      http_data: The payload containing the protocol buffer request.
    Returns:
      A tuple of a encoded response, error code, and error detail.
    """
    # TODO implement.
    request = taskqueue_service_pb.TaskQueueQueryTasksRequest(http_data)
    response = taskqueue_service_pb.TaskQueueQueryTasksResponse()
    return (response.Encode(), 0, "")

  def fetch_task(self, app_id, http_data):
    """ 

    Args:
      app_id: The application ID.
      http_data: The payload containing the protocol buffer request.
    Returns:
      A tuple of a encoded response, error code, and error detail.
    """
    # TODO implement.
    request = taskqueue_service_pb.TaskQueueFetchTaskRequest(http_data)
    response = taskqueue_service_pb.TaskQueueFetchTaskResponse()
    return (response.Encode(), 0, "")

  def force_run(self, app_id, http_data):
    """ 

    Args:
      app_id: The application ID.
      http_data: The payload containing the protocol buffer request.
    Returns:
      A tuple of a encoded response, error code, and error detail.
    """
    # TODO implement.
    request = taskqueue_service_pb.TaskQueueForceRunRequest(http_data)
    response = taskqueue_service_pb.TaskQueueForceRunResponse()
    return (response.Encode(), 0, "")

  def pause_queue(self, app_id, http_data):
    """ 

    Args:
      app_id: The application ID.
      http_data: The payload containing the protocol buffer request.
    Returns:
      A tuple of a encoded response, error code, and error detail.
    """
    # TODO implement.
    request = taskqueue_service_pb.TaskQueuePauseQueueRequest(http_data)
    response = taskqueue_service_pb.TaskQueuePauseQueueResponse()
    return (response.Encode(), 0, "")

  def delete_group(self, app_id, http_data):
    """ 

    Args:
      app_id: The application ID.
      http_data: The payload containing the protocol buffer request.
    Returns:
      A tuple of a encoded response, error code, and error detail.
    """
    # TODO implement.
    request = taskqueue_service_pb.TaskQueueDeleteGroupRequest(http_data)
    response = taskqueue_service_pb.TaskQueueDeleteGroupResponse()
    return (response.Encode(), 0, "")

  def update_storage_limit(self, app_id, http_data):
    """ 

    Args:
      app_id: The application ID.
      http_data: The payload containing the protocol buffer request.
    Returns:
      A tuple of a encoded response, error code, and error detail.
    """
    # TODO implement.
    request = taskqueue_service_pb.TaskQueueUpdateStorageLimitRequest(http_data)
    response = taskqueue_service_pb.TaskQueueUpdateStorageLimitResponse()
    return (response.Encode(), 0, "")

  def __cleanse(self, str_input):
    """ Removes any questionable characters which might be apart of a remote
    attack.
   
    Args:
      str_input: The string to cleanse.
    Returns: 
      A string which has questionable characters replaced.
    """ 
    for char in "~./\\!@#$%&*()]\+=|":
      str_input = str_input.replace(char, "_")
    return str_input

  def __is_localhost(self, hostname):
    """ Determines if the hostname is that of the current host.
 
    Args:
      hostname: A string representing the hostname.
    Returns:
      True if its the localhost, false otherwise.
    """
    if socket.gethostname() == hostname:
      return True
    elif socket.gethostbyname(socket.gethostname()) == hostname:
      return True
    else:
      return False<|MERGE_RESOLUTION|>--- conflicted
+++ resolved
@@ -17,10 +17,10 @@
 from cassandra.cluster import SimpleStatement
 from cassandra.policies import FallthroughRetryPolicy
 from distutils.spawn import find_executable
-<<<<<<< HEAD
 from .queue import (InvalidLeaseRequest,
                     PullQueue,
-                    PushQueue)
+                    PushQueue,
+                    TransientError)
 from .task import Task
 from .tq_config import TaskQueueConfig
 from .unpackaged import (APPSCALE_LIB_DIR,
@@ -30,17 +30,6 @@
                     get_celery_queue_name,
                     get_queue_function_name,
                     logger)
-=======
-from queue import InvalidLeaseRequest
-from queue import PullQueue
-from queue import PushQueue
-from task import Task
-from tq_config import TaskQueueConfig
-from .queue import TransientError
-from .unpackaged import APPSCALE_LIB_DIR
-from .unpackaged import APPSCALE_PYTHON_APPSERVER
-from .utils import logger
->>>>>>> 370ec1ec
 
 sys.path.append(APPSCALE_LIB_DIR)
 import appscale_info
