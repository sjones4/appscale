import datetime

import base64
import json
import re
import sys
import uuid

from appscale.common import retrying
from appscale.common.unpackaged import APPSCALE_PYTHON_APPSERVER
from appscale.datastore.cassandra_env.retry_policies import (
  BASIC_RETRIES,
  NO_RETRIES
)
from appscale.datastore.dbconstants import TRANSIENT_CASSANDRA_ERRORS
from cassandra import DriverException
from cassandra.query import BatchStatement
from cassandra.query import ConsistencyLevel
from cassandra.query import SimpleStatement
from collections import deque
from threading import Lock
from .constants import AGE_LIMIT_REGEX
from .constants import EmptyQueue
from .constants import InvalidQueueConfiguration
from .constants import RATE_REGEX
from .constants import TaskNotFound
from .task import InvalidTaskInfo
from .task import Task
from .utils import logger

sys.path.append(APPSCALE_PYTHON_APPSERVER)
from google.appengine.api.taskqueue.taskqueue import MAX_QUEUE_NAME_LENGTH

# This format is used when returning the long name of a queue as
# part of a leased task. This is to mimic a GCP oddity/bug.
LONG_QUEUE_FORM = 'projects/{app}/taskqueues/{queue}'

# A regex rule for validating queue names.
FULL_QUEUE_NAME_PATTERN = r'^(projects/[a-zA-Z0-9-]+/taskqueues/)?' \
                     r'[a-zA-Z0-9-]{1,%s}$' % MAX_QUEUE_NAME_LENGTH

# A compiled regex rule for validating queue names.
FULL_QUEUE_NAME_RE = re.compile(FULL_QUEUE_NAME_PATTERN)

# All possible fields to include in a queue's JSON representation.
QUEUE_FIELDS = (
  'kind', 'id', 'maxLeases',
  {'stats': ('totalTasks', 'oldestTask', 'leasedLastMinute', 'leasedLastHour')}
)

# Validation rules for queue parameters.
QUEUE_ATTRIBUTE_RULES = {
  'rate': lambda rate: RATE_REGEX.match(rate),
  'task_retry_limit': lambda limit: limit >= 0,
  'task_age_limit': lambda limit: (limit is None or
                                   AGE_LIMIT_REGEX.match(limit)),
  'min_backoff_seconds': lambda seconds: seconds >= 0,
  'max_backoff_seconds': lambda seconds: seconds >= 0,
  'max_doublings': lambda doublings: doublings >= 0
}


def current_time_ms():
  """ Gets the current time with millisecond precision. This allows the server
  to return exactly what Cassandra will store.

  Returns:
    A datetime object with the current time.
  """
  now = datetime.datetime.utcnow()
  new_microsecond = int(now.microsecond / 1000) * 1000
  return now.replace(microsecond=new_microsecond)


def next_key(key):
  """ Calculates the next partition value of a key. Note: Cassandra BOP orders
  'b' before 'aa'.

  Args:
    key: A string containing a Cassandra key.
  Returns:
    A string containing the next partition value.
  """
  mutable_key = list(key)
  mutable_key[-1] = chr(ord(key[-1]) + 1)
  return ''.join(mutable_key)


class InvalidLeaseRequest(Exception):
  pass


class TransientError(Exception):
  """ Indicates that the queue was unable to complete an operation. """
  pass


class Queue(object):
  """ Represents a queue created by an App Engine application. """

  # Attributes that may not be defined.
  OPTIONAL_ATTRS = ['rate', 'task_age_limit', 'min_backoff_seconds',
                    'max_backoff_seconds', 'max_doublings']

  # The default number of task retries for a queue.
  DEFAULT_RETRY_LIMIT = 0

  def __init__(self, queue_info, app):
    """ Create a Queue object.

    Args:
      queue_info: A dictionary containing queue info.
      app: A string containing the application ID.
    """
    self.app = app

    if 'name' not in queue_info:
      raise InvalidQueueConfiguration(
        'Queue requires a name: {}'.format(queue_info))
    self.name = queue_info['name']

    self.task_retry_limit = self.DEFAULT_RETRY_LIMIT
    if 'retry_parameters' in queue_info:
      retry_params = queue_info['retry_parameters']
      if 'task_retry_limit' in retry_params:
        self.task_retry_limit = retry_params['task_retry_limit']

    self.validate_config()
    self.prepared_statements = {}

  def validate_config(self):
    """ Ensures all of the Queue's attributes are valid.

    Raises:
      InvalidQueueConfiguration if there is an invalid attribute.
    """
    for attribute, rule in QUEUE_ATTRIBUTE_RULES.iteritems():
      try:
        value = getattr(self, attribute)
      except AttributeError:
        continue

      if not rule(value):
        message = 'Invalid queue configuration for {queue}.{param}: {value}'\
          .format(queue=self.name, param=attribute, value=value)
        raise InvalidQueueConfiguration(message)

  def __eq__(self, other):
    """ Checks if this Queue is equivalent to another.

    Returns:
      A boolean indicating whether or not the two Queues are equal.
    """
    if not isinstance(other, self.__class__):
      return False

    if self.app != other.app or self.name != other.name:
      return False

    for attribute in self.OPTIONAL_ATTRS:
      if hasattr(self, attribute):
        if not hasattr(other, attribute):
          return False
        if getattr(self, attribute) != getattr(other, attribute):
          return False
      else:
        if hasattr(other, attribute):
          return False

    return True

  def __ne__(self, other):
    """ Checks if this Queue is different than another.

    Returns:
      A boolean indicating whether or not the two Queues are different.
    """
    return not self.__eq__(other)

class PushQueue(Queue):
  # The default rate for push queues.
  DEFAULT_RATE = '5/s'

  # The queue default time limit for retrying a failed push task.
  DEFAULT_AGE_LIMIT = None

  # The default minimum number of seconds to wait before retrying push tasks.
  DEFAULT_MIN_BACKOFF = .1

  # The default maximum number of seconds to wait before retrying push tasks.
  DEFAULT_MAX_BACKOFF = 3600.0

  # The default max number of times to double the interval between retries.
  DEFAULT_MAX_DOUBLINGS = 16

  def __init__(self, queue_info, app):
    """ Create a PushQueue object.

    Args:
      queue_info: A dictionary containing queue info.
      app: A string containing the application ID.
    """
    self.rate = self.DEFAULT_RATE
    if 'rate' in queue_info:
      self.rate = queue_info['rate']
    self.target = queue_info.get('target')
    self.task_age_limit = self.DEFAULT_AGE_LIMIT
    self.min_backoff_seconds = self.DEFAULT_MIN_BACKOFF
    self.max_backoff_seconds = self.DEFAULT_MAX_BACKOFF
    self.max_doublings = self.DEFAULT_MAX_DOUBLINGS
    if 'retry_parameters' in queue_info:
      retry_params = queue_info['retry_parameters']
      if 'task_age_limit' in retry_params:
        self.task_age_limit = retry_params['task_age_limit']
      if 'min_backoff_seconds' in retry_params:
        self.min_backoff_seconds = retry_params['min_backoff_seconds']
      if 'max_backoff_seconds' in retry_params:
        self.max_backoff_seconds = retry_params['max_backoff_seconds']
      if 'max_doublings' in retry_params:
        self.max_doublings = retry_params['max_doublings']

    self.celery = None

    super(PushQueue, self).__init__(queue_info, app)

  def __repr__(self):
    """ Generates a string representation of the queue.
    Returns:
      A string representing the PushQueue.
    """
    attributes = {'app': self.app,
                  'task_retry_limit': self.task_retry_limit}
    for attribute in self.OPTIONAL_ATTRS:
      if hasattr(self, attribute):
        attributes[attribute] = getattr(self, attribute)

    attr_str = ', '.join('{}={}'.format(attr, val)
                         for attr, val in attributes.iteritems())

    return '<PushQueue {}: {}>'.format(self.name, attr_str)


def is_connection_error(err):
  """ This function is used as retry criteria.
  It also makes possible lazy load of psycopg2 package.

  Args:
    err: an instance of Exception.
  Returns:
    True if error is related to connection, False otherwise.
  """
  from psycopg2 import InterfaceError
  return isinstance(err, InterfaceError)


class PostgresPullQueue(Queue):
  """
  Before using Postgres implementation, make sure that
  connection using appscale user can be created:
  /etc/postgresql/9.5/main/pg_hba.conf
  """

  retry_pg_connection = retrying.retry(
    retrying_timeout=10, retry_on_exception=is_connection_error
  )

  TTL_INTERVAL_AFTER_DELETED = '7 days'

<<<<<<< HEAD
  def __init__(self, queue_info, app, pg_connection_pool):
=======
  def __init__(self, queue_info, app, pg_connection_wrapper):
>>>>>>> 512c5475
    """ Create a PostgresPullQueue object.

    Args:
      queue_info: A dictionary containing queue info.
      app: A string containing the application ID.
<<<<<<< HEAD
      pg_connection_pool: A psycopg2 connection pool.
=======
      pg_connection_wrapper: A psycopg2 connection wrapper.
>>>>>>> 512c5475
    """
    from psycopg2 import IntegrityError  # Import psycopg2 lazily
    super(PostgresPullQueue, self).__init__(queue_info, app)
    self.connection_key = self.app
<<<<<<< HEAD
    self.pg_connection_pool = pg_connection_pool
=======
    self.pg_connection_wrapper = pg_connection_wrapper
>>>>>>> 512c5475

    # When multiple TQ servers are notified by ZK about new queue
    # they sometimes get IntegrityError despite 'IF NOT EXISTS'
    @retrying.retry(max_retries=5, retry_on_exception=IntegrityError)
    def ensure_tables_created():
<<<<<<< HEAD
      pg_connection = self.pg_connection_pool.getconn(self.connection_key)
      try:
        pg_connection.cursor().execute(
          'CREATE TABLE IF NOT EXISTS "{table_name}" ('
          '  task_name varchar(500) NOT NULL,'
          '  time_deleted timestamp DEFAULT NULL,'
          '  time_enqueued timestamp NOT NULL,'
          '  lease_count integer NOT NULL,'
          '  lease_expires timestamp NOT NULL,'
          '  payload bytea,'
          '  tag varchar(500),'
          '  PRIMARY KEY (task_name)'
          ');'
          'CREATE INDEX IF NOT EXISTS "{table_name}-eta-retry-tag-index" '
          '  ON "{table_name}" USING BTREE (lease_expires, lease_count, tag) '
          '  WHERE time_deleted IS NULL;'
          'CREATE INDEX IF NOT EXISTS "{table_name}-retry-eta-tag-index" '
          '  ON "{table_name}" (lease_count, lease_expires, tag) '
          '  WHERE time_deleted IS NULL;'
            .format(table_name=self.tasks_table_name)
        )
        pg_connection.commit()
      except Exception as err:
        logger.error('Rolling back transaction ({err})'.format(err=err))
        pg_connection.rollback()
        raise
=======
      pg_connection = self.pg_connection_wrapper.get_connection()
      with pg_connection:
        with pg_connection.cursor() as pg_cursor:
          pg_cursor.execute(
            'CREATE TABLE IF NOT EXISTS "{table_name}" ('
            '  task_name varchar(500) NOT NULL,'
            '  time_deleted timestamp DEFAULT NULL,'
            '  time_enqueued timestamp NOT NULL,'
            '  lease_count integer NOT NULL,'
            '  lease_expires timestamp NOT NULL,'
            '  payload bytea,'
            '  tag varchar(500),'
            '  PRIMARY KEY (task_name)'
            ');'
            'CREATE INDEX IF NOT EXISTS "{table_name}-eta-retry-tag-index" '
            '  ON "{table_name}" USING BTREE (lease_expires, lease_count, tag) '
            '  WHERE time_deleted IS NULL;'
            'CREATE INDEX IF NOT EXISTS "{table_name}-retry-eta-tag-index" '
            '  ON "{table_name}" (lease_count, lease_expires, tag) '
            '  WHERE time_deleted IS NULL;'
            .format(table_name=self.tasks_table_name)
          )
>>>>>>> 512c5475

    ensure_tables_created()

  @property
  def tasks_table_name(self):
    return 'pullqueue-{}'.format(self.name)

  @retry_pg_connection
  def add_task(self, task):
    """ Adds a task to the queue.

    Args:
      task: A Task object.
    Raises:
      InvalidTaskInfo if the task ID already exists in the queue
        or it doesn't have payloadBase64 attribute.
    """
    import psycopg2  # Import psycopg2 lazily
    if not hasattr(task, 'payloadBase64'):
      raise InvalidTaskInfo('{} is missing a payload.'.format(task))

    # TODO: remove decoding when task.payloadBase64
    #       is replaced with task.payload
    params = {
      'task_name': task.id,
      'payload': bytearray(base64.urlsafe_b64decode(task.payloadBase64)),
      'lease_count': 0,
      'tag': getattr(task, 'tag', None)
    }

    try:
      lease_expires = '%(lease_expires_val)s'
      params['lease_expires_val'] = task.leaseTimestamp
    except AttributeError:
      lease_expires = 'current_timestamp'

<<<<<<< HEAD
    pg_connection = self.pg_connection_pool.getconn(self.connection_key)
    pg_cursor = pg_connection.cursor()
    try:
      pg_cursor.execute(
        'INSERT INTO "{table}" ( '
        '  task_name, payload, time_enqueued, '
        '  lease_expires, lease_count, tag '
        ')'
        'VALUES ( '
        '  %(task_name)s, %(payload)s, current_timestamp, '
        '  {lease_expires}, %(lease_count)s, %(tag)s '
        ') '
        'RETURNING time_enqueued, lease_expires'
        .format(table=self.tasks_table_name, lease_expires=lease_expires),
        vars=params
      )
      row = pg_cursor.fetchone()

      pg_connection.commit()
      logger.debug('Added task: {}'.format(task))

    except psycopg2.IntegrityError as err:
      name_taken_msg = 'Task name already taken: {}'.format(task.id)
      logger.warning('{msg}. Rolling back transaction({err})'
                     .format(msg=name_taken_msg, err=err))
      pg_connection.rollback()
      raise InvalidTaskInfo(name_taken_msg)
    except Exception as err:
      logger.error('Rolling back transaction ({err})'.format(err=err))
      pg_connection.rollback()
      raise
=======
    pg_connection = self.pg_connection_wrapper.get_connection()
    try:
      with pg_connection:
        with pg_connection.cursor() as pg_cursor:
          pg_cursor.execute(
            'INSERT INTO "{table}" ( '
            '  task_name, payload, time_enqueued, '
            '  lease_expires, lease_count, tag '
            ')'
            'VALUES ( '
            '  %(task_name)s, %(payload)s, current_timestamp, '
            '  {lease_expires}, %(lease_count)s, %(tag)s '
            ') '
            'RETURNING time_enqueued, lease_expires'
            .format(table=self.tasks_table_name, lease_expires=lease_expires),
            vars=params
          )
          row = pg_cursor.fetchone()
    except psycopg2.IntegrityError:
      name_taken_msg = 'Task name already taken: {}'.format(task.id)
      raise InvalidTaskInfo(name_taken_msg)

    logger.debug('Added task: {}'.format(task))
>>>>>>> 512c5475

    task.queueName = self.name
    task.enqueueTimestamp = row[0]  # time_enqueued is generated on PG side
    task.leaseTimestamp = row[1]    # lease_expires is generated on PG side

  @retry_pg_connection
  def get_task(self, task, omit_payload=False):
    """ Gets a task from the queue.

    Args:
      task: A Task object.
      omit_payload: A boolean indicating that the payload should not be
        fetched.
    Returns:
      A task object or None.
    """
    if omit_payload:
      columns = ['task_name', 'time_enqueued',
                 'lease_expires', 'lease_count', 'tag']
    else:
      columns = ['payload', 'task_name', 'time_enqueued',
                 'lease_expires', 'lease_count', 'tag']
<<<<<<< HEAD
    pg_connection = self.pg_connection_pool.getconn(self.connection_key)
    pg_cursor = pg_connection.cursor()
    try:
      pg_cursor.execute(
        'SELECT {columns} FROM "{tasks_table}" '
        'WHERE task_name = %(task_name)s AND time_deleted IS NULL'
        .format(columns=', '.join(columns),
                tasks_table=self.tasks_table_name),
        vars={
          'task_name': task.id,
        }
      )
      row = pg_cursor.fetchone()
      pg_connection.commit()
    except Exception as err:
      logger.error('Rolling back transaction ({err})'.format(err=err))
      pg_connection.rollback()
      raise
=======
    pg_connection = self.pg_connection_wrapper.get_connection()
    with pg_connection:
      with pg_connection.cursor() as pg_cursor:
        pg_cursor.execute(
          'SELECT {columns} FROM "{tasks_table}" '
          'WHERE task_name = %(task_name)s AND time_deleted IS NULL'
          .format(columns=', '.join(columns),
                  tasks_table=self.tasks_table_name),
          vars={
            'task_name': task.id,
          }
        )
        row = pg_cursor.fetchone()
>>>>>>> 512c5475

    if not row:
      return None
    return self._task_from_row(columns, row, id=task.id)

  @retry_pg_connection
  def delete_task(self, task):
    """ Marks a task as deleted. It will be permanently removed later
     (after TTL_INTERVAL_AFTER_DELETED).

    Args:
      task: A Task object.
    """
<<<<<<< HEAD
    pg_connection = self.pg_connection_pool.getconn(self.connection_key)
    try:
      pg_connection.cursor().execute(
        'UPDATE "{tasks_table}" '
        'SET time_deleted = current_timestamp '
        'WHERE "{tasks_table}".task_name = %(task_name)s'
        .format(tasks_table=self.tasks_table_name),
        vars={
          'task_name': task.id,
        }
      )
      pg_connection.commit()
    except Exception as err:
      logger.error('Rolling back transaction ({err})'.format(err=err))
      pg_connection.rollback()
      raise
=======
    pg_connection = self.pg_connection_wrapper.get_connection()
    with pg_connection:
      with pg_connection.cursor() as pg_cursor:
        pg_cursor.execute(
          'UPDATE "{tasks_table}" '
          'SET time_deleted = current_timestamp '
          'WHERE "{tasks_table}".task_name = %(task_name)s'
          .format(tasks_table=self.tasks_table_name),
          vars={
            'task_name': task.id,
          }
        )
>>>>>>> 512c5475

  @retry_pg_connection
  def update_lease(self, task, new_lease_seconds):
    """ Updates the duration of a task lease.

    Args:
      task: A Task object.
      new_lease_seconds: An integer specifying when to set the new ETA. It
        represents the number of seconds from now.
    Returns:
      A Task object.
    """
<<<<<<< HEAD
    pg_connection = self.pg_connection_pool.getconn(self.connection_key)
    pg_cursor = pg_connection.cursor()
    try:
      pg_cursor.execute(
        'UPDATE "{tasks_table}" '
        'SET lease_expires = '
        '  current_timestamp + interval \'%(lease_seconds)s seconds\' '
        'WHERE task_name = %(task_name)s '
        '  AND lease_expires > current_timestamp '
        '  AND lease_expires = %(old_eta)s '
        '  AND time_deleted IS NULL '
        'RETURNING lease_expires'
        .format(tasks_table=self.tasks_table_name),
        vars={
          'task_name': task.id,
          'old_eta': task.get_eta(),
          'lease_seconds': new_lease_seconds
        }
      )
      if pg_cursor.statusmessage != 'UPDATE 1':
        logger.info('Expected to get status "UPDATE 1", got: "{}"'
                    .format(pg_cursor.statusmessage))
        raise InvalidLeaseRequest('The task lease has expired')

      row = pg_cursor.fetchone()
      pg_connection.commit()

    except Exception as err:
      logger.error('Rolling back transaction ({err})'.format(err=err))
      pg_connection.rollback()
      raise
=======
    pg_connection = self.pg_connection_wrapper.get_connection()
    with pg_connection:
      with pg_connection.cursor() as pg_cursor:
        pg_cursor.execute(
          'UPDATE "{tasks_table}" '
          'SET lease_expires = '
          '  current_timestamp + interval \'%(lease_seconds)s seconds\' '
          'WHERE task_name = %(task_name)s '
          '  AND lease_expires > current_timestamp '
          '  AND lease_expires = %(old_eta)s '
          '  AND time_deleted IS NULL '
          'RETURNING lease_expires'
          .format(tasks_table=self.tasks_table_name),
          vars={
            'task_name': task.id,
            'old_eta': task.get_eta(),
            'lease_seconds': new_lease_seconds
          }
        )
        if pg_cursor.statusmessage != 'UPDATE 1':
          logger.info('Expected to get status "UPDATE 1", got: "{}"'
                      .format(pg_cursor.statusmessage))
          raise InvalidLeaseRequest('The task lease has expired')

        row = pg_cursor.fetchone()
>>>>>>> 512c5475

    task.leaseTimestamp = row[0]
    return task

  @retry_pg_connection
  def update_task(self, task, new_lease_seconds):
    """ Updates leased tasks.

    Args:
      task: A task object.
      new_lease_seconds: An integer specifying when to set the new ETA. It
        represents the number of seconds from now.
    """
    statement = (
      'UPDATE "{tasks_table}" '
      'SET lease_expires = '
      '  current_timestamp + interval \'%(lease_seconds)s seconds\' '
      'WHERE task_name = %(task_name)s '
      '  AND lease_expires > current_timestamp '
      '  {old_eta_verification} '
      '  AND time_deleted IS NULL '
      'RETURNING lease_expires'
    )
    parameters = {
      'task_name': task.id,
      'lease_seconds': new_lease_seconds
    }

    # Make sure we don't override concurrent lease
    try:
      old_eta = task.leaseTimestamp
    except AttributeError:
      old_eta = None

    if old_eta is not None:
      old_eta_verification = 'AND lease_expires = %(old_eta)s'
      parameters['old_eta'] = old_eta
    else:
      old_eta_verification = ''

<<<<<<< HEAD
    pg_connection = self.pg_connection_pool.getconn(self.connection_key)
    pg_cursor = pg_connection.cursor()
    try:
      pg_cursor.execute(
        statement.format(tasks_table=self.tasks_table_name,
                         old_eta_verification=old_eta_verification),
        vars=parameters
      )
      if pg_cursor.statusmessage != 'UPDATE 1':
        logger.info('Expected to get status "UPDATE 1", got: "{}"'
                    .format(pg_cursor.statusmessage))
        raise InvalidLeaseRequest('The task lease has expired')

      row = pg_cursor.fetchone()
      pg_connection.commit()

    except Exception as err:
      logger.error('Rolling back transaction ({err})'.format(err=err))
      pg_connection.rollback()
      raise
=======
    pg_connection = self.pg_connection_wrapper.get_connection()
    with pg_connection:
      with pg_connection.cursor() as pg_cursor:
        pg_cursor.execute(
          statement.format(tasks_table=self.tasks_table_name,
                           old_eta_verification=old_eta_verification),
          vars=parameters
        )
        if pg_cursor.statusmessage != 'UPDATE 1':
          logger.info('Expected to get status "UPDATE 1", got: "{}"'
                      .format(pg_cursor.statusmessage))
          raise InvalidLeaseRequest('The task lease has expired')

        row = pg_cursor.fetchone()
>>>>>>> 512c5475

    task.leaseTimestamp = row[0]
    return task

  @retry_pg_connection
  def list_tasks(self, limit=100):
    """ List all non-deleted tasks in the queue.

    Args:
      limit: An integer specifying the maximum number of tasks to list.
    Returns:
      A list of Task objects.
    """
    columns = ['task_name', 'time_enqueued',
               'lease_expires', 'lease_count', 'tag']
<<<<<<< HEAD
    pg_connection = self.pg_connection_pool.getconn(self.connection_key)
    pg_cursor = pg_connection.cursor()
    try:
      pg_cursor.execute(
        'SELECT {columns} FROM "{tasks_table}" '
        'WHERE time_deleted IS NULL '
        'ORDER BY lease_expires'
        .format(columns=', '.join(columns),
                tasks_table=self.tasks_table_name)
      )
      rows = pg_cursor.fetchmany(size=limit)
      tasks = [self._task_from_row(columns, row) for row in rows]
      pg_connection.commit()
    except Exception as err:
      logger.error('Rolling back transaction ({err})'.format(err=err))
      pg_connection.rollback()
      raise
=======
    pg_connection = self.pg_connection_wrapper.get_connection()
    with pg_connection:
      with pg_connection.cursor() as pg_cursor:
        pg_cursor.execute(
          'SELECT {columns} FROM "{tasks_table}" '
          'WHERE time_deleted IS NULL '
          'ORDER BY lease_expires'
          .format(columns=', '.join(columns),
                  tasks_table=self.tasks_table_name)
        )
        rows = pg_cursor.fetchmany(size=limit)
        tasks = [self._task_from_row(columns, row) for row in rows]
>>>>>>> 512c5475

    return tasks

  @retry_pg_connection
  def lease_tasks(self, num_tasks, lease_seconds, group_by_tag=False,
                  tag=None):
    """ Acquires a lease on tasks from the queue.

    Args:
      num_tasks: An integer specifying the number of tasks to lease.
      lease_seconds: An integer specifying how long to lease the tasks.
      group_by_tag: A boolean indicating that only tasks of one tag should
        be leased.
      tag: A string containing the tag for the task.
    Returns:
      A list of Task objects.
    """
    if num_tasks > PullQueue.MAX_LEASE_AMOUNT:
      raise InvalidLeaseRequest('Only {} tasks can be leased at a time'
                                .format(PullQueue.MAX_LEASE_AMOUNT))

    if lease_seconds > PullQueue.MAX_LEASE_TIME:
      raise InvalidLeaseRequest('Tasks can only be leased for up to {} seconds'
                                .format(PullQueue.MAX_LEASE_TIME))

    start_time = datetime.datetime.utcnow()
    logger.debug('Leasing {} tasks for {} sec. group_by_tag={}, tag={}'.
                 format(num_tasks, lease_seconds, group_by_tag, tag))
    # If not specified, the tag is assumed to be that of the oldest task.
    if group_by_tag and tag is None:
      tag = self._get_earliest_tag()
      if tag is None:
        return []

    # Determine tag condition for the query
    tag_condition = ''
    if group_by_tag:
      tag_condition = ' AND tag = %(tag)s'

    # Determine max retries condition for the query
    max_retries_condition = ''
    if self.task_retry_limit:
      max_retries_condition = ' AND lease_count < %(max_retries)s'

    columns = ['task_name', 'payload', 'time_enqueued',
               'lease_expires', 'lease_count', 'tag']
    full_column_names = [
      '"{table}".{col}'.format(table=self.tasks_table_name, col=column)
      for column in columns
    ]
<<<<<<< HEAD
    pg_connection = self.pg_connection_pool.getconn(self.connection_key)
    pg_cursor = pg_connection.cursor()
    try:
      pg_cursor.execute(
        'UPDATE "{tasks_table}" '
        'SET lease_expires = '
        '      current_timestamp + interval \'%(lease_seconds)s seconds\', '
        '    lease_count = lease_count + 1 '
        'FROM ( '
        '  SELECT task_name FROM "{tasks_table}" '
        '  WHERE time_deleted IS NULL '        # Tell PG to use partial index
        '        AND lease_expires < current_timestamp '
        '        {retry_limit} '
        '        {tag_filter} '
        '  ORDER BY lease_expires '
        '  FOR UPDATE SKIP LOCKED '
        '  LIMIT {num_tasks} '
        ') as tasks_to_update '
        'WHERE "{tasks_table}".task_name = tasks_to_update.task_name '
        'RETURNING {columns}'
        .format(columns=', '.join(full_column_names),
                retry_limit=max_retries_condition, tag_filter=tag_condition,
                num_tasks=num_tasks, tasks_table=self.tasks_table_name),
        vars={
          'lease_seconds': lease_seconds,
          'max_retries': self.task_retry_limit,
          'tag': tag
        }
      )
      rows = pg_cursor.fetchall()
      leased = [self._task_from_row(columns, row) for row in rows]
      pg_connection.commit()
    except Exception as err:
      logger.error('Rolling back transaction ({err})'.format(err=err))
      pg_connection.rollback()
      raise
=======
    pg_connection = self.pg_connection_wrapper.get_connection()
    with pg_connection:
      with pg_connection.cursor() as pg_cursor:
        pg_cursor.execute(
          'UPDATE "{tasks_table}" '
          'SET lease_expires = '
          '      current_timestamp + interval \'%(lease_seconds)s seconds\', '
          '    lease_count = lease_count + 1 '
          'FROM ( '
          '  SELECT task_name FROM "{tasks_table}" '
          '  WHERE time_deleted IS NULL '        # Tell PG to use partial index
          '        AND lease_expires < current_timestamp '
          '        {retry_limit} '
          '        {tag_filter} '
          '  ORDER BY lease_expires '
          '  FOR UPDATE SKIP LOCKED '
          '  LIMIT {num_tasks} '
          ') as tasks_to_update '
          'WHERE "{tasks_table}".task_name = tasks_to_update.task_name '
          'RETURNING {columns}'
          .format(columns=', '.join(full_column_names),
                  retry_limit=max_retries_condition, tag_filter=tag_condition,
                  num_tasks=num_tasks, tasks_table=self.tasks_table_name),
          vars={
            'lease_seconds': lease_seconds,
            'max_retries': self.task_retry_limit,
            'tag': tag
          }
        )
        rows = pg_cursor.fetchall()
        leased = [self._task_from_row(columns, row) for row in rows]
>>>>>>> 512c5475

    time_elapsed = datetime.datetime.utcnow() - start_time
    logger.debug('Leased {} tasks [time elapsed: {}]'
                 .format(len(leased), str(time_elapsed)))
    return leased

  @retry_pg_connection
  def purge(self):
    """ Remove all tasks from queue.
    """
<<<<<<< HEAD
    pg_connection = self.pg_connection_pool.getconn(self.connection_key)
    try:
      pg_connection.cursor().execute(
        'TRUNCATE TABLE "{tasks_table}"'
        .format(tasks_table=self.tasks_table_name)
      )
      pg_connection.commit()
    except Exception as err:
      logger.error('Rolling back transaction ({err})'.format(err=err))
      pg_connection.rollback()
      raise
=======
    pg_connection = self.pg_connection_wrapper.get_connection()
    with pg_connection:
      with pg_connection.cursor() as pg_cursor:
        pg_cursor.execute(
          'TRUNCATE TABLE "{tasks_table}"'
          .format(tasks_table=self.tasks_table_name)
        )
>>>>>>> 512c5475

  def to_json(self, include_stats=False, fields=None):
    """ Generate a JSON representation of the queue.
    It doesn't provide leasedLastMinute and leasedLastHour fields.

    Args:
      include_stats: A boolean indicating whether or not to include stats.
      fields: A tuple of fields to include in the output.
    Returns:
      A string in JSON format representing the queue.
    """
    if fields is None:
      fields = QUEUE_FIELDS

    queue = {}
    if 'kind' in fields:
      queue['kind'] = 'taskqueues#taskqueue'

    if 'id' in fields:
      queue['id'] = self.name

    if 'maxLeases' in fields:
      queue['maxLeases'] = self.task_retry_limit

    stat_fields = ()
    for field in fields:
      if isinstance(field, dict) and 'stats' in field:
        stat_fields = field['stats']

    if stat_fields and include_stats:
      queue['stats'] = self._get_stats(stat_fields)

    return json.dumps(queue)

  @retry_pg_connection
  def total_tasks(self):
    """ Get the total number of tasks in the queue.

    Returns:
      An integer specifying the number of tasks in the queue.
    """
<<<<<<< HEAD
    pg_connection = self.pg_connection_pool.getconn(self.connection_key)
    pg_cursor = pg_connection.cursor()
    try:
      pg_cursor.execute(
        'SELECT count(*) FROM "{tasks_table}" WHERE time_deleted IS NULL'
        .format(tasks_table=self.tasks_table_name)
      )
      tasks_count = pg_cursor.fetchone()[0]
      pg_connection.commit()
    except Exception as err:
      logger.error('Rolling back transaction ({err})'.format(err=err))
      pg_connection.rollback()
      raise
=======
    pg_connection = self.pg_connection_wrapper.get_connection()
    with pg_connection:
      with pg_connection.cursor() as pg_cursor:
        pg_cursor.execute(
          'SELECT count(*) FROM "{tasks_table}" WHERE time_deleted IS NULL'
          .format(tasks_table=self.tasks_table_name)
        )
        tasks_count = pg_cursor.fetchone()[0]
>>>>>>> 512c5475
    return tasks_count

  @retry_pg_connection
  def oldest_eta(self):
    """ Get the ETA of the oldest task

    Returns:
      A datetime object specifying the oldest ETA or None if there are no
      tasks.
    """
<<<<<<< HEAD
    pg_connection = self.pg_connection_pool.getconn(self.connection_key)
    pg_cursor = pg_connection.cursor()
    try:
      pg_cursor.execute(
        'SELECT min(lease_expires) FROM "{tasks_table}" '
        'WHERE time_deleted IS NULL'
        .format(tasks_table=self.tasks_table_name)
      )
      oldest_eta = pg_cursor.fetchone()[0]
      pg_connection.commit()
    except Exception as err:
      logger.error('Rolling back transaction ({err})'.format(err=err))
      pg_connection.rollback()
      raise
=======
    pg_connection = self.pg_connection_wrapper.get_connection()
    with pg_connection:
      with pg_connection.cursor() as pg_cursor:
        pg_cursor.execute(
          'SELECT min(lease_expires) FROM "{tasks_table}" '
          'WHERE time_deleted IS NULL'
          .format(tasks_table=self.tasks_table_name)
        )
        oldest_eta = pg_cursor.fetchone()[0]
>>>>>>> 512c5475
    return oldest_eta

  @retry_pg_connection
  def flush_deleted(self):
    """ Removes all tasks which were deleted more than week ago.
    """
<<<<<<< HEAD
    pg_connection = self.pg_connection_pool.getconn(self.connection_key)
    pg_cursor = pg_connection.cursor()
    try:
      pg_cursor.execute(
        'DELETE FROM "{tasks_table}" '
        'WHERE time_deleted < current_timestamp - interval \'{ttl}\''
        .format(tasks_table=self.tasks_table_name,
                ttl=self.TTL_INTERVAL_AFTER_DELETED)
      )
      logger.info('Flushed deleted tasks from {} with status: {}'
                  .format(self.tasks_table_name, pg_cursor.statusmessage))
      pg_connection.commit()
    except Exception as err:
      logger.error('Rolling back transaction ({err})'.format(err=err))
      pg_connection.rollback()
      raise
=======
    pg_connection = self.pg_connection_wrapper.get_connection()
    with pg_connection:
      with pg_connection.cursor() as pg_cursor:
        pg_cursor.execute(
          'DELETE FROM "{tasks_table}" '
          'WHERE time_deleted < current_timestamp - interval \'{ttl}\''
          .format(tasks_table=self.tasks_table_name,
                  ttl=self.TTL_INTERVAL_AFTER_DELETED)
        )
        logger.info('Flushed deleted tasks from {} with status: {}'
                    .format(self.tasks_table_name, pg_cursor.statusmessage))
>>>>>>> 512c5475

  COLUMN_ATTR_MAPPING = {
    'task_name': 'id',
    'payload': 'payload',  # it's converted to payloadBase64 in _task_from_row
    'time_enqueued': 'enqueueTimestamp',
    'lease_expires': 'leaseTimestamp',
    'lease_count': 'retry_count',
    'tag': 'tag'
  }

  def _task_from_row(self, columns, row, **other_attrs):
    """ Helper function for building Task object from DB row.

    Args:
      columns: a list of DB column names.
      row: a tuple of values.
      other_attrs: other attributes to be set in Task object.
    Returns:
      an instance of Task.
    """
    task_info = {
      self.COLUMN_ATTR_MAPPING[column]: value
      for column, value in zip(columns, row)
    }
    task_info.update(other_attrs)
    task_info['queueName'] = self.name

    # TODO: remove it when task.payloadBase64 is replaced with task.payload
    if 'payload' in columns:
      payload = task_info.pop('payload')
      task_info['payloadBase64'] = base64.urlsafe_b64encode(payload)

    return Task(task_info)

  @retry_pg_connection
  def _get_earliest_tag(self):
    """ Get the tag with the earliest ETA.

    Returns:
      A string containing a tag or None.
    """
<<<<<<< HEAD
    pg_connection = self.pg_connection_pool.getconn(self.connection_key)
    pg_cursor = pg_connection.cursor()
    try:
      pg_cursor.execute(
        'SELECT tag FROM "{tasks_table}" '
        'WHERE time_deleted IS NULL '
        'ORDER BY lease_expires'
        .format(tasks_table=self.tasks_table_name)
      )
      row = pg_cursor.fetchone()
      tag = row[0] if row else None
      pg_connection.commit()
      return tag
    except Exception as err:
      logger.error('Rolling back transaction ({err})'.format(err=err))
      pg_connection.rollback()
      raise
=======
    pg_connection = self.pg_connection_wrapper.get_connection()
    with pg_connection:
      with pg_connection.cursor() as pg_cursor:
        pg_cursor.execute(
          'SELECT tag FROM "{tasks_table}" '
          'WHERE time_deleted IS NULL '
          'ORDER BY lease_expires'
          .format(tasks_table=self.tasks_table_name)
        )
        row = pg_cursor.fetchone()
        tag = row[0] if row else None
        return tag
>>>>>>> 512c5475

  def _get_stats(self, fields):
    """ Fetch queue statistics.
    It doesn't provide leasedLastMinute and leasedLastHour fields.

    Args:
      fields: A tuple of fields to include in the results.
    Returns:
      A dictionary containing queue statistics.
    """
    stats = {}

    if 'totalTasks' in fields:
      stats['totalTasks'] = self.total_tasks()

    if 'oldestTask' in fields:
      epoch = datetime.datetime.utcfromtimestamp(0)
      oldest_eta = self.oldest_eta() or epoch
      stats['oldestTask'] = int((oldest_eta - epoch).total_seconds())

    if 'leasedLastMinute' in fields:
      logger.warning('leasedLastMinute can\'t be provided')
      stats['leasedLastMinute'] = None

    if 'leasedLastHour' in fields:
      logger.warning('leasedLastHour can\'t be provided')
      stats['leasedLastHour'] = None

    return stats

  def __repr__(self):
    """ Generates a string representation of the queue.

    Returns:
      A string representing the PullQueue.
    """
    return '<PostgresPullQueue {}: app={}, task_retry_limit={}>'.format(
      self.name, self.app, self.task_retry_limit)


class PullQueue(Queue):

  # The maximum number of tasks that can be leased at a time.
  MAX_LEASE_AMOUNT = 1000

  # Tasks can be leased for up to a week.
  MAX_LEASE_TIME = 60 * 60 * 24 * 7

  # The maximum number of index entries to cache.
  MAX_CACHE_SIZE = 500

  # The number of seconds to keep the index cache.
  MAX_CACHE_DURATION = 30

  # The seconds to wait after fetching 0 index results before retrying.
  EMPTY_RESULTS_COOLDOWN = 5

  def __init__(self, queue_info, app, db_access=None):
    """ Create a PullQueue object.

    Args:
      queue_info: A dictionary containing queue info.
      app: A string containing the application ID.
      db_access: A DatastoreProxy object.
    """
    self.db_access = db_access
    self.index_cache = {'global': {}, 'by_tag': {}}
    self.index_cache_lock = Lock()
    super(PullQueue, self).__init__(queue_info, app)

  def add_task(self, task, retries=5):
    """ Adds a task to the queue.

    Args:
      task: A Task object.
      retries: The number of times to retry adding the task.
    Raises:
      InvalidTaskInfo if the task ID already exists in the queue.
    """
    if not hasattr(task, 'payloadBase64'):
      raise InvalidTaskInfo('{} is missing a payload.'.format(task))

    enqueue_time = datetime.datetime.utcnow()
    try:
      lease_expires = task.leaseTimestamp
    except AttributeError:
      lease_expires = datetime.datetime.utcfromtimestamp(0)

    parameters = {
      'app': self.app,
      'queue': self.name,
      'id': task.id,
      'payload': task.payloadBase64,
      'enqueued': enqueue_time,
      'retry_count': 0,
      'lease_expires': lease_expires,
      'op_id': uuid.uuid4()
    }

    try:
      parameters['tag'] = task.tag
    except AttributeError:
      parameters['tag'] = None

    self._insert_task(parameters, retries)

    task.queueName = self.name
    task.enqueueTimestamp = enqueue_time
    task.leaseTimestamp = lease_expires

    # Create index entries so the task can be queried by ETA and (tag, ETA).
    # This can't be done in a batch because the payload from the previous
    # insert can be up to 1MB, and Cassandra does not approve of large batches.
    try:
      tag = task.tag
    except AttributeError:
      # The API does not differentiate between empty and unspecified tags.
      tag = ''

    insert_eta_index = SimpleStatement("""
      INSERT INTO pull_queue_eta_index (app, queue, eta, id, tag)
      VALUES (%(app)s, %(queue)s, %(eta)s, %(id)s, %(tag)s)
    """, retry_policy=BASIC_RETRIES)
    parameters = {
      'app': self.app,
      'queue': self.name,
      'eta': task.get_eta(),
      'id': task.id,
      'tag': tag
    }
    self.db_access.session.execute(insert_eta_index, parameters)

    insert_tag_index = SimpleStatement("""
      INSERT INTO pull_queue_tags_index (app, queue, tag, eta, id)
      VALUES (%(app)s, %(queue)s, %(tag)s, %(eta)s, %(id)s)
    """, retry_policy=BASIC_RETRIES)
    self.db_access.session.execute(insert_tag_index, parameters)

    logger.debug('Added task: {}'.format(task))

  def get_task(self, task, omit_payload=False):
    """ Gets a task from the queue.

    Args:
      task: A Task object.
      omit_payload: A boolean indicating that the payload should not be
        fetched.
    Returns:
      A task object or None.
    """
    payload = 'payload,'
    if omit_payload:
      payload = ''
    select_task = """
      SELECT {payload} enqueued, lease_expires, retry_count, tag
      FROM pull_queue_tasks
      WHERE app = %(app)s AND queue = %(queue)s AND id = %(id)s
    """.format(payload=payload)
    statement = SimpleStatement(select_task,
                                consistency_level=ConsistencyLevel.SERIAL)
    parameters = {'app': self.app, 'queue': self.name, 'id': task.id}
    try:
      response = self.db_access.session.execute(statement, parameters)[0]
    except IndexError:
      return None

    task_info = {
      'id': task.id,
      'queueName': self.name,
      'enqueueTimestamp': response.enqueued,
      'leaseTimestamp': response.lease_expires,
      'retry_count': response.retry_count,
    }

    if response.tag is not None:
      task_info['tag'] = response.tag

    if not omit_payload:
      task_info['payloadBase64'] = response.payload

    return Task(task_info)

  def delete_task(self, task):
    """ Deletes a task from the queue.

    Args:
      task: A Task object.
    """
    # Retrieve the ETA info so that the index can also be deleted.
    task = self.get_task(task, omit_payload=True)
    if task is not None:
      self._delete_task_and_index(task)

    logger.debug('Deleted task: {}'.format(task))

  def update_lease(self, task, new_lease_seconds, retries=5):
    """ Updates the duration of a task lease.

    Args:
      task: A Task object.
      new_lease_seconds: An integer specifying when to set the new ETA. It
        represents the number of seconds from now.
      retries: The number of times to try the update.
    Returns:
      A Task object.
    """
    new_eta = current_time_ms() + datetime.timedelta(seconds=new_lease_seconds)
    parameters = {
      'app': self.app,
      'queue': self.name,
      'id': task.id,
      'old_eta': task.get_eta(),
      'new_eta': new_eta,
      'current_time': datetime.datetime.utcnow(),
      'op_id': uuid.uuid4()
    }
    self._update_lease(parameters, retries)

    task.leaseTimestamp = new_eta
    return task

  def update_task(self, task, new_lease_seconds, retries=5):
    """ Updates leased tasks.

    Args:
      task: A task object.
      new_lease_seconds: An integer specifying when to set the new ETA. It
        represents the number of seconds from now.
      retries: The number of times to try the update.
    """
    new_eta = current_time_ms() + datetime.timedelta(seconds=new_lease_seconds)
    parameters = {
      'app': self.app,
      'queue': self.name,
      'id': task.id,
      'new_eta': new_eta,
      'current_time': datetime.datetime.utcnow(),
      'op_id': uuid.uuid4()
    }

    try:
      old_eta = task.leaseTimestamp
    except AttributeError:
      old_eta = None
    if old_eta == datetime.datetime.utcfromtimestamp(0):
      old_eta = None

    if old_eta is not None:
      parameters['old_eta'] = old_eta
      self._update_lease(parameters, retries)
    else:
      self._update_lease(parameters, retries, check_lease=False)

    task.leaseTimestamp = new_eta
    return task

  def list_tasks(self, limit=100):
    """ List all non-deleted tasks in the queue.

    Args:
      limit: An integer specifying the maximum number of tasks to list.
    Returns:
      A list of Task objects.
    """
    session = self.db_access.session

    tasks = []
    start_date = datetime.datetime.utcfromtimestamp(0)
    task_id = ''
    while True:
      query_tasks = """
        SELECT eta, id, tag FROM pull_queue_eta_index
        WHERE token(app, queue, eta, id) > token(%(app)s, %(queue)s, %(eta)s, %(id)s)
        AND token(app, queue, eta, id) < token(%(app)s, %(next_queue)s, 0, '')
        LIMIT {limit}
      """.format(limit=limit)
      parameters = {'app': self.app, 'queue': self.name, 'eta': start_date,
                    'id': task_id, 'next_queue': next_key(self.name)}
      results = [result for result in session.execute(query_tasks, parameters)]

      if not results:
        break

      satisfied_request = False
      for result in results:
        task = self.get_task(Task({'id': result.id}), omit_payload=True)
        if task is None:
          self._delete_index(result.eta, result.id, result.tag)
          continue

        tasks.append(task)
        if len(tasks) >= limit:
          satisfied_request = True
          break
      if satisfied_request:
        break

      # Update the cursor.
      start_date = results[-1].eta
      task_id = results[-1].id

    return tasks

  def lease_tasks(self, num_tasks, lease_seconds, group_by_tag=False,
                  tag=None):
    """ Acquires a lease on tasks from the queue.

    Args:
      num_tasks: An integer specifying the number of tasks to lease.
      lease_seconds: An integer specifying how long to lease the tasks.
      group_by_tag: A boolean indicating that only tasks of one tag should
        be leased.
      tag: A string containing the tag for the task.
    Returns:
      A list of Task objects.
    """
    if num_tasks > self.MAX_LEASE_AMOUNT:
      raise InvalidLeaseRequest(
        'Only {} tasks can be leased at a time'.format(self.MAX_LEASE_AMOUNT))

    if lease_seconds > self.MAX_LEASE_TIME:
      raise InvalidLeaseRequest('Tasks can only be leased for up to {} seconds'
                                .format(self.MAX_LEASE_TIME))

    start_time = datetime.datetime.utcnow()
    logger.debug('Leasing {} tasks for {} sec. group_by_tag={}, tag={}'.
                 format(num_tasks, lease_seconds, group_by_tag, tag))
    # If not specified, the tag is assumed to be that of the oldest task.
    if group_by_tag and tag is None:
      try:
        tag = self._get_earliest_tag()
      except EmptyQueue:
        return []

    # Fetch available tasks and try to lease them until the requested number
    # has been leased or until the index has been exhausted.
    leased = []
    leased_ids = set()
    indices_seen = set()
    new_eta = None
    while True:
      tasks_needed = num_tasks - len(leased)
      if tasks_needed < 1:
        break

      try:
        index_results = self._query_available_tasks(
          tasks_needed, group_by_tag, tag)
      except TRANSIENT_CASSANDRA_ERRORS:
        raise TransientError('Unable to query available tasks')

      # The following prevents any task from being leased multiple times in the
      # same request. If the lease time is very small, it's possible for the
      # lease to expire while results are still being fetched.
      index_results = [result for result in index_results
                       if result.id not in leased_ids]

      # If there are no more available tasks, return whatever has been leased.
      if not index_results:
        break

      # Determine new_eta when the first index_results are received
      if new_eta is None:
        new_eta = current_time_ms() + datetime.timedelta(seconds=lease_seconds)

      lease_results = self._lease_batch(index_results, new_eta)
      for index_num, index_result in enumerate(index_results):
        task = lease_results[index_num]
        if task is None:
          # If this lease request has previously encountered this index, it's
          # likely that either the index is invalid or that the task has
          # exceeded its retry_count.
          if index_result.id in indices_seen:
            self._resolve_task(index_result)
          indices_seen.add(index_result.id)
          continue

        leased.append(task)
        leased_ids.add(task.id)

    time_elapsed = datetime.datetime.utcnow() - start_time
    logger.debug('Leased {} tasks [time elapsed: {}]'.format(len(leased), str(time_elapsed)))
    logger.debug('IDs leased: {}'.format([task.id for task in leased]))
    return leased

  def total_tasks(self):
    """ Get the total number of tasks in the queue.

    Returns:
      An integer specifying the number of tasks in the queue.
    """
    select_count = """
      SELECT COUNT(*) FROM pull_queue_tasks
      WHERE token(app, queue, id) >= token(%(app)s, %(queue)s, '')
      AND token(app, queue, id) < token(%(app)s, %(next_queue)s, '')
    """
    parameters = {'app': self.app, 'queue': self.name,
                  'next_queue': next_key(self.name)}
    return self.db_access.session.execute(select_count, parameters)[0].count

  def oldest_eta(self):
    """ Get the ETA of the oldest task

    Returns:
      A datetime object specifying the oldest ETA or None if there are no
      tasks.
    """
    session = self.db_access.session
    select_oldest = """
      SELECT eta FROM pull_queue_eta_index
      WHERE token(app, queue, eta, id) >= token(%(app)s, %(queue)s, 0, '')
      AND token(app, queue, eta, id) < token(%(app)s, %(next_queue)s, 0, '')
      LIMIT 1
    """
    parameters = {'app': self.app, 'queue': self.name,
                  'next_queue': next_key(self.name)}
    try:
      return session.execute(select_oldest, parameters)[0].eta
    except IndexError:
      return None

  def purge(self):
    """ Remove all tasks from queue.

    Cassandra cannot perform a range scan during a delete, so this function
    selects all the tasks before deleting them one at a time.
    """
    select_tasks = """
      SELECT id, enqueued, lease_expires, tag FROM pull_queue_tasks
      WHERE token(app, queue, id) >= token(%(app)s, %(queue)s, '')
      AND token(app, queue, id) < token(%(app)s, %(next_queue)s, '')
    """
    parameters = {'app': self.app, 'queue': self.name,
                  'next_queue': next_key(self.name)}
    results = self.db_access.session.execute(select_tasks, parameters)

    for result in results:
      task_info = {'id': result.id,
                   'enqueueTimestamp': result.enqueued,
                   'leaseTimestamp': result.lease_expires,
                   'tag': result.tag}
      self._delete_task_and_index(Task(task_info))

  def to_json(self, include_stats=False, fields=None):
    """ Generate a JSON representation of the queue.

    Args:
      include_stats: A boolean indicating whether or not to include stats.
      fields: A tuple of fields to include in the output.
    Returns:
      A string in JSON format representing the queue.
    """
    if fields is None:
      fields = QUEUE_FIELDS

    queue = {}
    if 'kind' in fields:
      queue['kind'] = 'taskqueues#taskqueue'

    if 'id' in fields:
      queue['id'] = self.name

    if 'maxLeases' in fields:
      queue['maxLeases'] = self.task_retry_limit

    stat_fields = ()
    for field in fields:
      if isinstance(field, dict) and 'stats' in field:
        stat_fields = field['stats']

    if stat_fields and include_stats:
      queue['stats'] = self._get_stats(fields=stat_fields)

    return json.dumps(queue)

  def _task_mutated_by_id(self, task_id, op_id):
    """ Checks if the task entry was last mutated with the given ID.

    Args:
      task_id: A string specifying the task ID.
      op_id: A uuid identifying a process that tried to mutate the task.
    Returns:
      A boolean indicating that the task was last mutated with the ID.
    """
    select_statement = SimpleStatement("""
      SELECT op_id FROM pull_queue_tasks
      WHERE app = %(app)s AND queue = %(queue)s AND id = %(id)s
    """, consistency_level=ConsistencyLevel.SERIAL)
    parameters = {
      'app': self.app,
      'queue': self.name,
      'id': task_id,
      'op_id': op_id
    }
    try:
      result = self.db_access.session.execute(select_statement, parameters)[0]
    except IndexError:
      raise TaskNotFound('Task does not exist: {}'.format(task_id))

    return result.op_id == op_id

  def _insert_task(self, parameters, retries):
    """ Insert task entry into pull_queue_tasks.

    Args:
      parameters: A dictionary specifying the task parameters.
      retries: The number of times to try the insert.
    Raises:
      InvalidTaskInfo if the task ID already exists in the queue.
    """
    insert_statement = SimpleStatement("""
      INSERT INTO pull_queue_tasks (
        app, queue, id, payload,
        enqueued, lease_expires, retry_count, tag, op_id
      )
      VALUES (
        %(app)s, %(queue)s, %(id)s, %(payload)s,
        %(enqueued)s, %(lease_expires)s, %(retry_count)s, %(tag)s, %(op_id)s
      )
      IF NOT EXISTS
    """, retry_policy=NO_RETRIES)
    try:
      result = self.db_access.session.execute(insert_statement, parameters)
    except TRANSIENT_CASSANDRA_ERRORS as error:
      retries_left = retries - 1
      if retries_left <= 0:
        raise
      logger.warning(
        'Encountered error while inserting task: {}. Retrying.'.format(error))
      return self._insert_task(parameters, retries_left)

    if result.was_applied:
      return

    try:
      success = self._task_mutated_by_id(parameters['id'], parameters['op_id'])
    except TaskNotFound:
      raise TransientError('Unable to insert task')

    if not success:
      raise InvalidTaskInfo(
        'Task name already taken: {}'.format(parameters['id']))

  def _update_lease(self, parameters, retries, check_lease=True):
    """ Update lease expiration on a task entry.

    Args:
      parameters: A dictionary specifying the new parameters.
      retries: The number of times to try the update.
      check_lease: A boolean specifying that the old lease_expires field must
        match the one provided.
    Raises:
      InvalidLeaseRequest if the lease has already expired.
    """
    update_task = """
      UPDATE pull_queue_tasks
      SET lease_expires = %(new_eta)s, op_id = %(op_id)s
      WHERE app = %(app)s AND queue = %(queue)s AND id = %(id)s
      IF lease_expires > %(current_time)s
    """

    # When reporting errors, GCP does not differentiate between a lease
    # expiration and the client providing the wrong old_eta.
    if check_lease:
      update_task += 'AND lease_expires = %(old_eta)s'

    update_statement = SimpleStatement(update_task, retry_policy=NO_RETRIES)
    try:
      result = self.db_access.session.execute(update_statement, parameters)
    except TRANSIENT_CASSANDRA_ERRORS as error:
      retries_left = retries - 1
      if retries_left <= 0:
        raise
      logger.warning(
        'Encountered error while updating lease: {}. Retrying.'.format(error))
      return self._update_lease(parameters, retries_left,
                                check_lease=check_lease)

    if result.was_applied:
      return

    if not self._task_mutated_by_id(parameters['id'], parameters['op_id']):
      raise InvalidLeaseRequest('The task lease has expired.')

  def _query_index(self, num_tasks, group_by_tag, tag):
    """ Query the index table for available tasks.

    Args:
      num_tasks: An integer specifying the number of tasks to lease.
      group_by_tag: A boolean indicating that only tasks of one tag should
        be leased.
      tag: A string containing the tag for the task.

    Returns:
      A list of results from the index table.
    """
    if group_by_tag:
      query_tasks = """
        SELECT tag, eta, id FROM pull_queue_tags_index
        WHERE token(app, queue, tag, eta, id) >= token(%(app)s, %(queue)s, %(tag)s, 0, '')
        AND token(app, queue, tag, eta, id) <= token(%(app)s, %(queue)s, %(tag)s, dateof(now()), '')
        LIMIT {limit}
      """.format(limit=num_tasks)
      parameters = {'app': self.app, 'queue': self.name, 'tag': tag}
      results = self.db_access.session.execute(query_tasks, parameters)
    else:
      query_tasks = """
        SELECT eta, id, tag FROM pull_queue_eta_index
        WHERE token(app, queue, eta, id) >= token(%(app)s, %(queue)s, 0, '')
        AND token(app, queue, eta, id) <= token(%(app)s, %(queue)s, dateof(now()), '')
        LIMIT {limit}
      """.format(limit=num_tasks)
      parameters = {'app': self.app, 'queue': self.name}
      results = self.db_access.session.execute(query_tasks, parameters)
    return results

  def _query_available_tasks(self, num_tasks, group_by_tag, tag):
    """ Query the cache or index table for available tasks.

    Args:
      num_tasks: An integer specifying the number of tasks to lease.
      group_by_tag: A boolean indicating that only tasks of one tag should
        be leased.
      tag: A string containing the tag for the task.

    Returns:
      A list of index results.
    """
    # If the request is larger than the max cache size, don't use the cache.
    if num_tasks > self.MAX_CACHE_SIZE:
      return self._query_index(num_tasks, group_by_tag, tag)

    with self.index_cache_lock:
      if group_by_tag:
        if tag not in self.index_cache['by_tag']:
          self.index_cache['by_tag'][tag] = {}
        tag_cache = self.index_cache['by_tag'][tag]
      else:
        tag_cache = self.index_cache['global']

      # If results have never been fetched, populate the cache.
      if not tag_cache:
        results = self._query_index(self.MAX_CACHE_SIZE, group_by_tag, tag)
        tag_cache['queue'] = deque(results)
        tag_cache['last_fetch'] = datetime.datetime.now()
        tag_cache['last_results'] = len(tag_cache['queue'])

      # If 0 results were fetched recently, don't try fetching again.
      recently = datetime.datetime.now() - datetime.timedelta(
        seconds=self.EMPTY_RESULTS_COOLDOWN)
      if (not tag_cache['queue'] and tag_cache['last_results'] == 0 and
          tag_cache['last_fetch'] > recently):
        return []

      # If the cache is outdated or insufficient, update it.
      outdated = datetime.datetime.now() - datetime.timedelta(
        seconds=self.MAX_CACHE_DURATION)
      if (num_tasks > len(tag_cache['queue']) or
          tag_cache['last_fetch'] < outdated):
        results = self._query_index(self.MAX_CACHE_SIZE, group_by_tag, tag)
        tag_cache['queue'] = deque(results)
        tag_cache['last_fetch'] = datetime.datetime.now()
        tag_cache['last_results'] = len(tag_cache['queue'])

      results = []
      for _ in range(num_tasks):
        try:
          results.append(tag_cache['queue'].popleft())
        except IndexError:
          # The queue is empty.
          break

      return results

  def _get_earliest_tag(self):
    """ Get the tag with the earliest ETA.

    Returns:
      A string containing a tag.
    Raises:
      EmptyQueue if there are no tasks.
    """
    get_earliest_tag = """
      SELECT tag FROM pull_queue_eta_index
      WHERE token(app, queue, eta, id) > token(%(app)s, %(queue)s, 0, '')
      LIMIT 1
    """
    parameters = {'app': self.app, 'queue': self.name}
    try:
      tag = self.db_access.session.execute(get_earliest_tag, parameters)[0].tag
    except IndexError:
      raise EmptyQueue('No entries in queue index')
    return tag

  def _increment_count_async(self, task):
    """ Update retry count for a task.

    Args:
      task: A Task object.
    """
    session = self.db_access.session

    statement = """
      UPDATE pull_queue_tasks
      SET retry_count=?
      WHERE app=? AND queue=? AND id=?
      IF retry_count=?
    """
    if statement not in self.prepared_statements:
      self.prepared_statements[statement] = session.prepare(statement)
    update_count = self.prepared_statements[statement]

    old_count = task.retry_count
    new_count = task.retry_count + 1
    params = [new_count, self.app, self.name, task.id, old_count]
    bound_update = update_count.bind(params)
    bound_update.retry_policy = NO_RETRIES
    self.db_access.session.execute_async(bound_update)

  def _lease_batch(self, indexes, new_eta):
    """ Acquires a lease on tasks in the queue.

    Args:
      indexes: An iterable containing results from the index table.
      new_eta: A datetime object containing the new lease expiration.

    Returns:
      A list of task objects or None if unable to acquire a lease.
    """
    leased = [None for _ in indexes]
    session = self.db_access.session
    op_id = uuid.uuid4()

    lease_statement = """
      UPDATE pull_queue_tasks
      SET lease_expires = ?, op_id = ?
      WHERE app = ? AND queue = ? AND id = ?
      IF lease_expires < ?
    """
    if self.task_retry_limit != 0:
      lease_statement += 'AND retry_count < {}'.format(self.task_retry_limit)
    lease_task = session.prepare(lease_statement)
    lease_task.retry_policy = NO_RETRIES
    current_time = datetime.datetime.utcnow()

    update_futures = []
    for index in indexes:
      params = (new_eta, op_id, self.app, self.name, index.id, current_time)
      update_futures.append(session.execute_async(lease_task, params))

    # Check which lease operations succeeded.
    statement = """
      SELECT payload, enqueued, retry_count, tag, op_id
      FROM pull_queue_tasks
      WHERE app=? AND queue=? AND id=?
    """
    if statement not in self.prepared_statements:
      self.prepared_statements[statement] = session.prepare(statement)
    select = self.prepared_statements[statement]

    futures = {}
    for result_num, update_future in enumerate(update_futures):
      try:
        result = update_future.result()
        success = True
      except DriverException:
        result = None
        success = False

      if success and not result.was_applied:
        # The lease operation failed, so keep this index as None.
        continue

      index = indexes[result_num]
      bound_select = select.bind([self.app, self.name, index.id])
      bound_select.consistency_level = ConsistencyLevel.SERIAL
      future = session.execute_async(bound_select)
      futures[result_num] = (future, not success)

    index_update_futures = []
    for result_num, (future, lease_timed_out) in futures.iteritems():
      index = indexes[result_num]
      try:
        read_result = future.result()[0]
      except (TRANSIENT_CASSANDRA_ERRORS, IndexError):
        raise TransientError('Unable to read task {}'.format(index.id))

      # If the operation IDs do not match, the lease was not successful.
      if lease_timed_out and read_result.op_id != op_id:
        continue

      task_info = {
        'queueName': self.name,
        'id': index.id,
        'payloadBase64': read_result.payload,
        'enqueueTimestamp': read_result.enqueued,
        'leaseTimestamp': new_eta,
        'retry_count': read_result.retry_count
      }
      if read_result.tag:
        task_info['tag'] = read_result.tag
      task = Task(task_info)
      leased[result_num] = task

      self._increment_count_async(task)
      index_update_futures.append(self._update_index_async(index, task))
      self._update_stats()

    # Make sure all of the index updates complete successfully.
    for index_update in index_update_futures:
      index_update.result()

    return leased

  def _update_index_async(self, old_index, task):
    """ Updates the index table after leasing a task.

    Args:
      old_index: The row to remove from the index table.
      task: A Task object to create a new index entry for.
    Returns:
      A cassandra-driver future.
    """
    session = self.db_access.session

    old_eta = old_index.eta
    update_index = BatchStatement(retry_policy=BASIC_RETRIES)

    statement = """
      DELETE FROM pull_queue_eta_index
      WHERE app=?
      AND queue=?
      AND eta=?
      AND id=?
    """
    if statement not in self.prepared_statements:
      self.prepared_statements[statement] = session.prepare(statement)
    delete_old_eta_index = self.prepared_statements[statement]

    parameters = [self.app, self.name, old_eta, task.id]
    update_index.add(delete_old_eta_index, parameters)

    statement = """
      DELETE FROM pull_queue_tags_index
      WHERE app=?
      AND queue=?
      AND tag=?
      AND eta=?
      AND id=?
    """
    if statement not in self.prepared_statements:
      self.prepared_statements[statement] = session.prepare(statement)
    delete_old_tag_index = self.prepared_statements[statement]

    parameters = [self.app, self.name, old_index.tag, old_eta, task.id]
    update_index.add(delete_old_tag_index, parameters)

    try:
      tag = task.tag
    except AttributeError:
      tag = ''

    statement = """
      INSERT INTO pull_queue_eta_index (app, queue, eta, id, tag)
      VALUES (?, ?, ?, ?, ?)
    """
    if statement not in self.prepared_statements:
      self.prepared_statements[statement] = session.prepare(statement)
    create_new_eta_index = self.prepared_statements[statement]

    parameters = [self.app, self.name, task.leaseTimestamp, task.id, tag]
    update_index.add(create_new_eta_index, parameters)

    statement = """
      INSERT INTO pull_queue_tags_index (app, queue, tag, eta, id)
      VALUES (?, ?, ?, ?, ?)
    """
    if statement not in self.prepared_statements:
      self.prepared_statements[statement] = session.prepare(statement)
    create_new_tag_index = self.prepared_statements[statement]

    parameters = [self.app, self.name, tag, task.leaseTimestamp, task.id]
    update_index.add(create_new_tag_index, parameters)

    return self.db_access.session.execute_async(update_index)

  def _delete_index(self, eta, task_id, tag):
    """ Deletes an index entry for a task.

    Args:
      eta: A datetime object.
      task_id: A string containing the task ID.
      tag: A string containing the task tag.
    """
    delete_eta_index = """
      DELETE FROM pull_queue_eta_index
      WHERE app = %(app)s
      AND queue = %(queue)s
      AND eta = %(eta)s
      AND id = %(id)s
    """
    parameters = {'app': self.app, 'queue': self.name, 'eta': eta,
                  'id': task_id}
    self.db_access.session.execute(delete_eta_index, parameters)

    delete_tag_index = """
      DELETE FROM pull_queue_tags_index
      WHERE app = %(app)s
      AND queue = %(queue)s
      AND tag = %(tag)s
      AND eta = %(eta)s
      AND id = %(id)s
    """
    parameters = {'app': self.app, 'queue': self.name, 'tag': tag, 'eta': eta,
                  'id': task_id}
    self.db_access.session.execute(delete_tag_index, parameters)

  def _delete_task_and_index(self, task, retries=5):
    """ Deletes a task and its index.

    Args:
      task: A Task object.
    """
    delete_task = SimpleStatement("""
      DELETE FROM pull_queue_tasks
      WHERE app = %(app)s AND queue = %(queue)s AND id = %(id)s
      IF EXISTS
    """, retry_policy=NO_RETRIES)
    parameters = {'app': self.app, 'queue': self.name, 'id': task.id}
    try:
      self.db_access.session.execute(delete_task, parameters=parameters)
    except TRANSIENT_CASSANDRA_ERRORS as error:
      retries_left = retries - 1
      if retries_left <= 0:
        raise
      logger.warning(
        'Encountered error while deleting task: {}. Retrying.'.format(error))
      return self._delete_task_and_index(task, retries=retries_left)

    delete_task_eta_index = SimpleStatement("""
      DELETE FROM pull_queue_eta_index
      WHERE app = %(app)s
      AND queue = %(queue)s
      AND eta = %(eta)s
      AND id = %(id)s
    """)
    parameters = {
      'app': self.app,
      'queue': self.name,
      'eta': task.get_eta(),
      'id': task.id
    }
    self.db_access.session.execute(delete_task_eta_index, parameters=parameters)

    try:
      tag = task.tag
    except AttributeError:
      tag = ''

    delete_task_tag_index = SimpleStatement("""
      DELETE FROM pull_queue_tags_index
      WHERE app = %(app)s
      AND queue = %(queue)s
      AND tag = %(tag)s
      AND eta = %(eta)s
      AND id = %(id)s
    """)
    parameters = {
      'app': self.app,
      'queue': self.name,
      'tag': tag,
      'eta': task.get_eta(),
      'id': task.id
    }
    self.db_access.session.execute(delete_task_tag_index, parameters=parameters)

  def _resolve_task(self, index):
    """ Cleans up expired tasks and indices.

    Args:
      index: An index result.
    """
    task = self.get_task(Task({'id': index.id}), omit_payload=True)
    if task is None:
      self._delete_index(index.eta, index.id, index.tag)
      return

    if self.task_retry_limit != 0 and task.expired(self.task_retry_limit):
      self._delete_task_and_index(task)
      return

    # If the index does not match the task, update it.
    if task.leaseTimestamp != index.eta:
      self._update_index_async(index, task).result()

  def _update_stats(self):
    """ Write queue metadata for keeping track of statistics. """
    session = self.db_access.session
    # Stats are only kept for one hour.
    ttl = 60 * 60
    statement = """
      INSERT INTO pull_queue_leases (app, queue, leased)
      VALUES (?, ?, ?)
      USING TTL {ttl}
    """.format(ttl=ttl)
    if statement not in self.prepared_statements:
      self.prepared_statements[statement] = session.prepare(statement)
    record_lease = self.prepared_statements[statement]

    parameters = [self.app, self.name, datetime.datetime.utcnow()]
    self.db_access.session.execute_async(record_lease, parameters)

  def _get_stats(self, fields):
    """ Fetch queue statistics.

    Args:
      fields: A tuple of fields to include in the results.
    Returns:
      A dictionary containing queue statistics.
    """
    session = self.db_access.session
    stats = {}

    if 'totalTasks' in fields:
      stats['totalTasks'] = self.total_tasks()

    if 'oldestTask' in fields:
      epoch = datetime.datetime.utcfromtimestamp(0)
      oldest_eta = self.oldest_eta() or epoch
      stats['oldestTask'] = int((oldest_eta - epoch).total_seconds())

    if 'leasedLastMinute' in fields:
      select_count = """
        SELECT COUNT(*) from pull_queue_leases
        WHERE token(app, queue, leased) > token(%(app)s, %(queue)s, %(ts)s)
        AND token(app, queue, leased) <=
            token(%(app)s, %(queue)s, dateof(now()))
      """
      start_time = datetime.datetime.utcnow() - datetime.timedelta(seconds=60)
      parameters = {'app': self.app, 'queue': self.name, 'ts': start_time}
      leased_last_minute = session.execute(select_count, parameters)[0].count
      stats['leasedLastMinute'] = leased_last_minute

    if 'leasedLastHour' in fields:
      select_count = """
        SELECT COUNT(*) from pull_queue_leases
        WHERE token(app, queue, leased) > token(%(app)s, %(queue)s, %(ts)s)
        AND token(app, queue, leased) <=
            token(%(app)s, %(queue)s, dateof(now()))
      """
      start_time = datetime.datetime.utcnow() - datetime.timedelta(minutes=60)
      parameters = {'app': self.app, 'queue': self.name, 'ts': start_time}
      leased_last_hour = session.execute(select_count, parameters)[0].count
      stats['leasedLastHour'] = leased_last_hour

    return stats

  def __repr__(self):
    """ Generates a string representation of the queue.

    Returns:
      A string representing the PullQueue.
    """
    return '<PullQueue {}: app={}, task_retry_limit={}>'.format(
      self.name, self.app, self.task_retry_limit)<|MERGE_RESOLUTION|>--- conflicted
+++ resolved
@@ -266,63 +266,23 @@
 
   TTL_INTERVAL_AFTER_DELETED = '7 days'
 
-<<<<<<< HEAD
-  def __init__(self, queue_info, app, pg_connection_pool):
-=======
   def __init__(self, queue_info, app, pg_connection_wrapper):
->>>>>>> 512c5475
     """ Create a PostgresPullQueue object.
 
     Args:
       queue_info: A dictionary containing queue info.
       app: A string containing the application ID.
-<<<<<<< HEAD
-      pg_connection_pool: A psycopg2 connection pool.
-=======
       pg_connection_wrapper: A psycopg2 connection wrapper.
->>>>>>> 512c5475
     """
     from psycopg2 import IntegrityError  # Import psycopg2 lazily
     super(PostgresPullQueue, self).__init__(queue_info, app)
     self.connection_key = self.app
-<<<<<<< HEAD
-    self.pg_connection_pool = pg_connection_pool
-=======
     self.pg_connection_wrapper = pg_connection_wrapper
->>>>>>> 512c5475
 
     # When multiple TQ servers are notified by ZK about new queue
     # they sometimes get IntegrityError despite 'IF NOT EXISTS'
     @retrying.retry(max_retries=5, retry_on_exception=IntegrityError)
     def ensure_tables_created():
-<<<<<<< HEAD
-      pg_connection = self.pg_connection_pool.getconn(self.connection_key)
-      try:
-        pg_connection.cursor().execute(
-          'CREATE TABLE IF NOT EXISTS "{table_name}" ('
-          '  task_name varchar(500) NOT NULL,'
-          '  time_deleted timestamp DEFAULT NULL,'
-          '  time_enqueued timestamp NOT NULL,'
-          '  lease_count integer NOT NULL,'
-          '  lease_expires timestamp NOT NULL,'
-          '  payload bytea,'
-          '  tag varchar(500),'
-          '  PRIMARY KEY (task_name)'
-          ');'
-          'CREATE INDEX IF NOT EXISTS "{table_name}-eta-retry-tag-index" '
-          '  ON "{table_name}" USING BTREE (lease_expires, lease_count, tag) '
-          '  WHERE time_deleted IS NULL;'
-          'CREATE INDEX IF NOT EXISTS "{table_name}-retry-eta-tag-index" '
-          '  ON "{table_name}" (lease_count, lease_expires, tag) '
-          '  WHERE time_deleted IS NULL;'
-            .format(table_name=self.tasks_table_name)
-        )
-        pg_connection.commit()
-      except Exception as err:
-        logger.error('Rolling back transaction ({err})'.format(err=err))
-        pg_connection.rollback()
-        raise
-=======
       pg_connection = self.pg_connection_wrapper.get_connection()
       with pg_connection:
         with pg_connection.cursor() as pg_cursor:
@@ -345,7 +305,6 @@
             '  WHERE time_deleted IS NULL;'
             .format(table_name=self.tasks_table_name)
           )
->>>>>>> 512c5475
 
     ensure_tables_created()
 
@@ -382,39 +341,6 @@
     except AttributeError:
       lease_expires = 'current_timestamp'
 
-<<<<<<< HEAD
-    pg_connection = self.pg_connection_pool.getconn(self.connection_key)
-    pg_cursor = pg_connection.cursor()
-    try:
-      pg_cursor.execute(
-        'INSERT INTO "{table}" ( '
-        '  task_name, payload, time_enqueued, '
-        '  lease_expires, lease_count, tag '
-        ')'
-        'VALUES ( '
-        '  %(task_name)s, %(payload)s, current_timestamp, '
-        '  {lease_expires}, %(lease_count)s, %(tag)s '
-        ') '
-        'RETURNING time_enqueued, lease_expires'
-        .format(table=self.tasks_table_name, lease_expires=lease_expires),
-        vars=params
-      )
-      row = pg_cursor.fetchone()
-
-      pg_connection.commit()
-      logger.debug('Added task: {}'.format(task))
-
-    except psycopg2.IntegrityError as err:
-      name_taken_msg = 'Task name already taken: {}'.format(task.id)
-      logger.warning('{msg}. Rolling back transaction({err})'
-                     .format(msg=name_taken_msg, err=err))
-      pg_connection.rollback()
-      raise InvalidTaskInfo(name_taken_msg)
-    except Exception as err:
-      logger.error('Rolling back transaction ({err})'.format(err=err))
-      pg_connection.rollback()
-      raise
-=======
     pg_connection = self.pg_connection_wrapper.get_connection()
     try:
       with pg_connection:
@@ -438,7 +364,6 @@
       raise InvalidTaskInfo(name_taken_msg)
 
     logger.debug('Added task: {}'.format(task))
->>>>>>> 512c5475
 
     task.queueName = self.name
     task.enqueueTimestamp = row[0]  # time_enqueued is generated on PG side
@@ -461,26 +386,6 @@
     else:
       columns = ['payload', 'task_name', 'time_enqueued',
                  'lease_expires', 'lease_count', 'tag']
-<<<<<<< HEAD
-    pg_connection = self.pg_connection_pool.getconn(self.connection_key)
-    pg_cursor = pg_connection.cursor()
-    try:
-      pg_cursor.execute(
-        'SELECT {columns} FROM "{tasks_table}" '
-        'WHERE task_name = %(task_name)s AND time_deleted IS NULL'
-        .format(columns=', '.join(columns),
-                tasks_table=self.tasks_table_name),
-        vars={
-          'task_name': task.id,
-        }
-      )
-      row = pg_cursor.fetchone()
-      pg_connection.commit()
-    except Exception as err:
-      logger.error('Rolling back transaction ({err})'.format(err=err))
-      pg_connection.rollback()
-      raise
-=======
     pg_connection = self.pg_connection_wrapper.get_connection()
     with pg_connection:
       with pg_connection.cursor() as pg_cursor:
@@ -494,7 +399,6 @@
           }
         )
         row = pg_cursor.fetchone()
->>>>>>> 512c5475
 
     if not row:
       return None
@@ -508,24 +412,6 @@
     Args:
       task: A Task object.
     """
-<<<<<<< HEAD
-    pg_connection = self.pg_connection_pool.getconn(self.connection_key)
-    try:
-      pg_connection.cursor().execute(
-        'UPDATE "{tasks_table}" '
-        'SET time_deleted = current_timestamp '
-        'WHERE "{tasks_table}".task_name = %(task_name)s'
-        .format(tasks_table=self.tasks_table_name),
-        vars={
-          'task_name': task.id,
-        }
-      )
-      pg_connection.commit()
-    except Exception as err:
-      logger.error('Rolling back transaction ({err})'.format(err=err))
-      pg_connection.rollback()
-      raise
-=======
     pg_connection = self.pg_connection_wrapper.get_connection()
     with pg_connection:
       with pg_connection.cursor() as pg_cursor:
@@ -538,7 +424,6 @@
             'task_name': task.id,
           }
         )
->>>>>>> 512c5475
 
   @retry_pg_connection
   def update_lease(self, task, new_lease_seconds):
@@ -551,39 +436,6 @@
     Returns:
       A Task object.
     """
-<<<<<<< HEAD
-    pg_connection = self.pg_connection_pool.getconn(self.connection_key)
-    pg_cursor = pg_connection.cursor()
-    try:
-      pg_cursor.execute(
-        'UPDATE "{tasks_table}" '
-        'SET lease_expires = '
-        '  current_timestamp + interval \'%(lease_seconds)s seconds\' '
-        'WHERE task_name = %(task_name)s '
-        '  AND lease_expires > current_timestamp '
-        '  AND lease_expires = %(old_eta)s '
-        '  AND time_deleted IS NULL '
-        'RETURNING lease_expires'
-        .format(tasks_table=self.tasks_table_name),
-        vars={
-          'task_name': task.id,
-          'old_eta': task.get_eta(),
-          'lease_seconds': new_lease_seconds
-        }
-      )
-      if pg_cursor.statusmessage != 'UPDATE 1':
-        logger.info('Expected to get status "UPDATE 1", got: "{}"'
-                    .format(pg_cursor.statusmessage))
-        raise InvalidLeaseRequest('The task lease has expired')
-
-      row = pg_cursor.fetchone()
-      pg_connection.commit()
-
-    except Exception as err:
-      logger.error('Rolling back transaction ({err})'.format(err=err))
-      pg_connection.rollback()
-      raise
-=======
     pg_connection = self.pg_connection_wrapper.get_connection()
     with pg_connection:
       with pg_connection.cursor() as pg_cursor:
@@ -609,7 +461,6 @@
           raise InvalidLeaseRequest('The task lease has expired')
 
         row = pg_cursor.fetchone()
->>>>>>> 512c5475
 
     task.leaseTimestamp = row[0]
     return task
@@ -650,28 +501,6 @@
     else:
       old_eta_verification = ''
 
-<<<<<<< HEAD
-    pg_connection = self.pg_connection_pool.getconn(self.connection_key)
-    pg_cursor = pg_connection.cursor()
-    try:
-      pg_cursor.execute(
-        statement.format(tasks_table=self.tasks_table_name,
-                         old_eta_verification=old_eta_verification),
-        vars=parameters
-      )
-      if pg_cursor.statusmessage != 'UPDATE 1':
-        logger.info('Expected to get status "UPDATE 1", got: "{}"'
-                    .format(pg_cursor.statusmessage))
-        raise InvalidLeaseRequest('The task lease has expired')
-
-      row = pg_cursor.fetchone()
-      pg_connection.commit()
-
-    except Exception as err:
-      logger.error('Rolling back transaction ({err})'.format(err=err))
-      pg_connection.rollback()
-      raise
-=======
     pg_connection = self.pg_connection_wrapper.get_connection()
     with pg_connection:
       with pg_connection.cursor() as pg_cursor:
@@ -686,7 +515,6 @@
           raise InvalidLeaseRequest('The task lease has expired')
 
         row = pg_cursor.fetchone()
->>>>>>> 512c5475
 
     task.leaseTimestamp = row[0]
     return task
@@ -702,25 +530,6 @@
     """
     columns = ['task_name', 'time_enqueued',
                'lease_expires', 'lease_count', 'tag']
-<<<<<<< HEAD
-    pg_connection = self.pg_connection_pool.getconn(self.connection_key)
-    pg_cursor = pg_connection.cursor()
-    try:
-      pg_cursor.execute(
-        'SELECT {columns} FROM "{tasks_table}" '
-        'WHERE time_deleted IS NULL '
-        'ORDER BY lease_expires'
-        .format(columns=', '.join(columns),
-                tasks_table=self.tasks_table_name)
-      )
-      rows = pg_cursor.fetchmany(size=limit)
-      tasks = [self._task_from_row(columns, row) for row in rows]
-      pg_connection.commit()
-    except Exception as err:
-      logger.error('Rolling back transaction ({err})'.format(err=err))
-      pg_connection.rollback()
-      raise
-=======
     pg_connection = self.pg_connection_wrapper.get_connection()
     with pg_connection:
       with pg_connection.cursor() as pg_cursor:
@@ -733,7 +542,6 @@
         )
         rows = pg_cursor.fetchmany(size=limit)
         tasks = [self._task_from_row(columns, row) for row in rows]
->>>>>>> 512c5475
 
     return tasks
 
@@ -784,44 +592,6 @@
       '"{table}".{col}'.format(table=self.tasks_table_name, col=column)
       for column in columns
     ]
-<<<<<<< HEAD
-    pg_connection = self.pg_connection_pool.getconn(self.connection_key)
-    pg_cursor = pg_connection.cursor()
-    try:
-      pg_cursor.execute(
-        'UPDATE "{tasks_table}" '
-        'SET lease_expires = '
-        '      current_timestamp + interval \'%(lease_seconds)s seconds\', '
-        '    lease_count = lease_count + 1 '
-        'FROM ( '
-        '  SELECT task_name FROM "{tasks_table}" '
-        '  WHERE time_deleted IS NULL '        # Tell PG to use partial index
-        '        AND lease_expires < current_timestamp '
-        '        {retry_limit} '
-        '        {tag_filter} '
-        '  ORDER BY lease_expires '
-        '  FOR UPDATE SKIP LOCKED '
-        '  LIMIT {num_tasks} '
-        ') as tasks_to_update '
-        'WHERE "{tasks_table}".task_name = tasks_to_update.task_name '
-        'RETURNING {columns}'
-        .format(columns=', '.join(full_column_names),
-                retry_limit=max_retries_condition, tag_filter=tag_condition,
-                num_tasks=num_tasks, tasks_table=self.tasks_table_name),
-        vars={
-          'lease_seconds': lease_seconds,
-          'max_retries': self.task_retry_limit,
-          'tag': tag
-        }
-      )
-      rows = pg_cursor.fetchall()
-      leased = [self._task_from_row(columns, row) for row in rows]
-      pg_connection.commit()
-    except Exception as err:
-      logger.error('Rolling back transaction ({err})'.format(err=err))
-      pg_connection.rollback()
-      raise
-=======
     pg_connection = self.pg_connection_wrapper.get_connection()
     with pg_connection:
       with pg_connection.cursor() as pg_cursor:
@@ -853,7 +623,6 @@
         )
         rows = pg_cursor.fetchall()
         leased = [self._task_from_row(columns, row) for row in rows]
->>>>>>> 512c5475
 
     time_elapsed = datetime.datetime.utcnow() - start_time
     logger.debug('Leased {} tasks [time elapsed: {}]'
@@ -864,19 +633,6 @@
   def purge(self):
     """ Remove all tasks from queue.
     """
-<<<<<<< HEAD
-    pg_connection = self.pg_connection_pool.getconn(self.connection_key)
-    try:
-      pg_connection.cursor().execute(
-        'TRUNCATE TABLE "{tasks_table}"'
-        .format(tasks_table=self.tasks_table_name)
-      )
-      pg_connection.commit()
-    except Exception as err:
-      logger.error('Rolling back transaction ({err})'.format(err=err))
-      pg_connection.rollback()
-      raise
-=======
     pg_connection = self.pg_connection_wrapper.get_connection()
     with pg_connection:
       with pg_connection.cursor() as pg_cursor:
@@ -884,7 +640,6 @@
           'TRUNCATE TABLE "{tasks_table}"'
           .format(tasks_table=self.tasks_table_name)
         )
->>>>>>> 512c5475
 
   def to_json(self, include_stats=False, fields=None):
     """ Generate a JSON representation of the queue.
@@ -926,21 +681,6 @@
     Returns:
       An integer specifying the number of tasks in the queue.
     """
-<<<<<<< HEAD
-    pg_connection = self.pg_connection_pool.getconn(self.connection_key)
-    pg_cursor = pg_connection.cursor()
-    try:
-      pg_cursor.execute(
-        'SELECT count(*) FROM "{tasks_table}" WHERE time_deleted IS NULL'
-        .format(tasks_table=self.tasks_table_name)
-      )
-      tasks_count = pg_cursor.fetchone()[0]
-      pg_connection.commit()
-    except Exception as err:
-      logger.error('Rolling back transaction ({err})'.format(err=err))
-      pg_connection.rollback()
-      raise
-=======
     pg_connection = self.pg_connection_wrapper.get_connection()
     with pg_connection:
       with pg_connection.cursor() as pg_cursor:
@@ -949,7 +689,6 @@
           .format(tasks_table=self.tasks_table_name)
         )
         tasks_count = pg_cursor.fetchone()[0]
->>>>>>> 512c5475
     return tasks_count
 
   @retry_pg_connection
@@ -960,22 +699,6 @@
       A datetime object specifying the oldest ETA or None if there are no
       tasks.
     """
-<<<<<<< HEAD
-    pg_connection = self.pg_connection_pool.getconn(self.connection_key)
-    pg_cursor = pg_connection.cursor()
-    try:
-      pg_cursor.execute(
-        'SELECT min(lease_expires) FROM "{tasks_table}" '
-        'WHERE time_deleted IS NULL'
-        .format(tasks_table=self.tasks_table_name)
-      )
-      oldest_eta = pg_cursor.fetchone()[0]
-      pg_connection.commit()
-    except Exception as err:
-      logger.error('Rolling back transaction ({err})'.format(err=err))
-      pg_connection.rollback()
-      raise
-=======
     pg_connection = self.pg_connection_wrapper.get_connection()
     with pg_connection:
       with pg_connection.cursor() as pg_cursor:
@@ -985,31 +708,12 @@
           .format(tasks_table=self.tasks_table_name)
         )
         oldest_eta = pg_cursor.fetchone()[0]
->>>>>>> 512c5475
     return oldest_eta
 
   @retry_pg_connection
   def flush_deleted(self):
     """ Removes all tasks which were deleted more than week ago.
     """
-<<<<<<< HEAD
-    pg_connection = self.pg_connection_pool.getconn(self.connection_key)
-    pg_cursor = pg_connection.cursor()
-    try:
-      pg_cursor.execute(
-        'DELETE FROM "{tasks_table}" '
-        'WHERE time_deleted < current_timestamp - interval \'{ttl}\''
-        .format(tasks_table=self.tasks_table_name,
-                ttl=self.TTL_INTERVAL_AFTER_DELETED)
-      )
-      logger.info('Flushed deleted tasks from {} with status: {}'
-                  .format(self.tasks_table_name, pg_cursor.statusmessage))
-      pg_connection.commit()
-    except Exception as err:
-      logger.error('Rolling back transaction ({err})'.format(err=err))
-      pg_connection.rollback()
-      raise
-=======
     pg_connection = self.pg_connection_wrapper.get_connection()
     with pg_connection:
       with pg_connection.cursor() as pg_cursor:
@@ -1021,7 +725,6 @@
         )
         logger.info('Flushed deleted tasks from {} with status: {}'
                     .format(self.tasks_table_name, pg_cursor.statusmessage))
->>>>>>> 512c5475
 
   COLUMN_ATTR_MAPPING = {
     'task_name': 'id',
@@ -1063,25 +766,6 @@
     Returns:
       A string containing a tag or None.
     """
-<<<<<<< HEAD
-    pg_connection = self.pg_connection_pool.getconn(self.connection_key)
-    pg_cursor = pg_connection.cursor()
-    try:
-      pg_cursor.execute(
-        'SELECT tag FROM "{tasks_table}" '
-        'WHERE time_deleted IS NULL '
-        'ORDER BY lease_expires'
-        .format(tasks_table=self.tasks_table_name)
-      )
-      row = pg_cursor.fetchone()
-      tag = row[0] if row else None
-      pg_connection.commit()
-      return tag
-    except Exception as err:
-      logger.error('Rolling back transaction ({err})'.format(err=err))
-      pg_connection.rollback()
-      raise
-=======
     pg_connection = self.pg_connection_wrapper.get_connection()
     with pg_connection:
       with pg_connection.cursor() as pg_cursor:
@@ -1094,7 +778,6 @@
         row = pg_cursor.fetchone()
         tag = row[0] if row else None
         return tag
->>>>>>> 512c5475
 
   def _get_stats(self, fields):
     """ Fetch queue statistics.
