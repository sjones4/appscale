--- conflicted
+++ resolved
@@ -199,17 +199,17 @@
 
 
 @gen.coroutine
-def datastore_health_probe(host_port):
+def datastore_health_probe(base_url):
   """ Verifies if datastore server is responsive.
 
   Args:
-    host_port: A str - location of datastore server to test.
+    base_url: A str - location of datastore server to test.
   Returns:
     True if the serve is responsive and False otherwise.
   """
   http_client = AsyncHTTPClient()
   try:
-    response = yield http_client.fetch('http://{}'.format(host_port))
+    response = yield http_client.fetch(base_url)
     raise gen.Return(response.code == 200)
   except socket.error as error:
     if error.errno != errno.ECONNREFUSED:
@@ -371,11 +371,7 @@
     Raises:
       StartTimeout if start time exceeds given timeout.
     """
-<<<<<<< HEAD
-    server_location = '{}:{}'.format(options.private_ip, self.port)
-=======
     server_url = 'http://{}:{}'.format(options.private_ip, self.port)
->>>>>>> a46a312f
     start_time = time.time()
     try:
       while True:
@@ -385,7 +381,7 @@
         if time.time() > start_time + timeout:
           raise StartTimeout('{} took too long to start'.format(self))
 
-        health_result = self.service.health_probe(server_location)
+        health_result = self.service.health_probe(server_url)
         if isinstance(health_result, gen.Future):
           health_result = yield health_result
         if health_result:
