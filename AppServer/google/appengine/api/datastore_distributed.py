--- conflicted
+++ resolved
@@ -358,18 +358,9 @@
     query.set_app(self.__app_id)
     self._RemoteSend(query, query_response, "RunQuery")
 
-<<<<<<< HEAD
-    operators = {datastore_pb.Query_Filter.LESS_THAN:             '<',
-                 datastore_pb.Query_Filter.LESS_THAN_OR_EQUAL:    '<=',
-                 datastore_pb.Query_Filter.GREATER_THAN:          '>',
-                 datastore_pb.Query_Filter.GREATER_THAN_OR_EQUAL: '>=',
-                 datastore_pb.Query_Filter.EQUAL:                 '==',
-                 }
-=======
     skipped_results = 0
     if query_response.has_skipped_results():
       skipped_results = query_response.skipped_results()
->>>>>>> c80a8b46
 
     results = query_response.result_list()
     results = [datastore.Entity._FromPb(r) for r in results]
@@ -455,10 +446,6 @@
     clone.clear_hint()
     clone.clear_limit()
     clone.clear_offset()
-<<<<<<< HEAD
-
-=======
->>>>>>> c80a8b46
     results = [r._ToPb() for r in results]
     for result in results:
       datastore_stub_util.PrepareSpecialPropertiesForLoad(result)
@@ -487,11 +474,7 @@
       compiled_query.mutable_primaryscan().set_index_name(query.Encode())
 
   def _Dynamic_Next(self, next_request, query_result):
-<<<<<<< HEAD
-    logging.info(str(next_request))
-=======
     """Get the next set of entities from a previously run query. """
->>>>>>> c80a8b46
     self.__ValidateAppId(next_request.cursor().app())
 
     cursor_handle = next_request.cursor().cursor()
@@ -499,12 +482,8 @@
     cursor = self.__queries
     if cursor.cursor != cursor_handle:
       raise apiproxy_errors.ApplicationError(
-<<<<<<< HEAD
-            datastore_pb.Error.BAD_REQUEST, 'Cursor %d not found' % cursor_handle)
-=======
             datastore_pb.Error.BAD_REQUEST, 
             'Cursor %d not found' % cursor_handle)
->>>>>>> c80a8b46
 
     assert cursor.app == next_request.cursor().app()
     logging.info(str(cursor))
