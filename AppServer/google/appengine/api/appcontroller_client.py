#!/usr/bin/env python
""" Interface to the AppController. """

# General-purpose Python library imports
import json
import socket
import ssl
import sys
import yaml


# Third-party imports
import SOAPpy


# AppScale-specific imports
class AppControllerException(Exception):
  """ AppController exception. """


class AppControllerClient():
  """AppControllerClient provides callers with an interface to AppScale's
  AppController daemon.

  The AppController is a dispatching service that is responsible for starting
  API services on each node in an AppScale deployment. Callers may talk to
  the AppController to get information about the number of nodes in the
  deployment as well as what services each node runs.
  """

  # The port that the AppController runs on by default.
  PORT = 17443

  # Maximum number of times we try a call to the AppController.
  MAX_RETRIES = 3

  # The number of seconds we should wait for when waiting for the UserAppServer
  # to start up.
  WAIT_TIME = 10

  # The message that an AppController can return if callers do not authenticate
  # themselves correctly.
  BAD_SECRET_MESSAGE = 'false: bad secret'

  # An AppController response that indicates Nginx and HAProxy are not set up.
  NOT_READY = 'false: not ready yet'

  def __init__(self, host, secret):
    """Creates a new AppControllerClient.

    Args:
      host: The location where an AppController can be found.
      secret: A str containing the secret key, used to authenticate this client
        when talking to remote AppControllers.
    """
    self.host = host
    self.server = SOAPpy.SOAPProxy('https://{0}:{1}'.format(host, self.PORT))
    self.secret = secret


  def call(self, retries, function, *args):
    """Runs the given function, retrying it if a transient error is seen.

    Args:
      retries: The number of times to retry.
      function: The function that should be executed.
      *args: The arguments that will be passed to function.
    Returns:
      The return value of function(*args).
    Raises:
      AppControllerException: If the AppController we're trying to connect to is
        not running at the given IP address, or if it rejects the SOAP request.
    """
    if retries <= 0:
      raise AppControllerException(
        "Ran out of retries calling the AppController. ")

    try:
      result = function(*args)

      if result == self.BAD_SECRET_MESSAGE:
        raise AppControllerException("Could not authenticate successfully" + \
          " to the AppController. You may need to change the keyname in use.")
      else:
        return result
    except (ssl.SSLError, socket.error):
      sys.stderr.write("Saw SSL exception when communicating with the " \
        "AppController, retrying momentarily.")
      return self.call(retries - 1, function, *args)


  def set_parameters(self, layout, options, app=None):
    """Passes the given parameters to an AppController, allowing it to start
    configuring API services in this AppScale deployment.

    Args:
      layout: A list that contains the first node's IP address.
      options: A list that contains API service-level configuration info,
        as well as a mapping of IPs to the API services they should host
        (excluding the first node).
    Raises:
      AppControllerException: If the remote AppController indicates that there
        was a problem with the parameters passed to it.
    """
    if app is None:
      app = 'none'

    result = self.call(self.MAX_RETRIES, self.server.set_parameters, layout,
      options, [app], self.secret)
    if result.startswith('Error'):
      raise AppControllerException(result)


  def get_all_public_ips(self):
    """Queries the AppController for a list of all the machines running in this
    AppScale deployment, and returns their public IP addresses.

    Returns:
      A list of the public IP addresses of each machine in this AppScale
      deployment.
    """
    return json.loads(self.call(self.MAX_RETRIES,
      self.server.get_all_public_ips, self.secret))


  def get_role_info(self):
    """Queries the AppController to determine what each node in the deployment
    is doing and how it can be externally or internally reached.

    Returns:
      A dict that contains the public IP address, private IP address, and a list
      of the API services that each node runs in this AppScale deployment.
    """
    return json.loads(self.call(self.MAX_RETRIES, self.server.get_role_info,
      self.secret))


<<<<<<< HEAD
  def get_status(self):
    """Queries the AppController to learn information about the machine it runs
    on.

    This includes information about the CPU, memory, and disk of that machine,
    as well as what machine that AppController connects to for database access
    (via the UserAppServer).

    Returns:
      A str containing information about the CPU, memory, and disk usage of that
      machine, as well as where the UserAppServer is located.
    """
    return self.call(self.MAX_RETRIES, self.server.status, self.secret)


=======
>>>>>>> a6611331
  def get_database_information(self):
    """Queries the AppController to see what database is being used to implement
    support for the Google App Engine Datastore API, and how many replicas are
    present for each piece of data.

    Returns:
      A dict that indicates both the name of the database in use (with the key
      'table', for historical reasons) and the replication factor (with the
      key 'replication').
    """
    return json.loads(self.call(self.MAX_RETRIES,
      self.server.get_database_information, self.secret))

  def relocate_app(self, appid, http_port, https_port):
    """Asks the AppController to start serving traffic for the named application
    on the given ports, instead of the ports that it was previously serving at.

    Args:
      appid: A str that names the already deployed application that we want to
        move to a different port.
      http_port: An int between 80 and 90, or between 1024 and 65535, that names
        the port that unencrypted traffic should be served from for this app.
      https_port: An int between 443 and 453, or between 1024 and 65535, that
        names the port that encrypted traffic should be served from for this
        app.
    Returns:
      A str that indicates if the operation was successful, and in unsuccessful
      cases, the reason why the operation failed.
    """
    res = (self.call(self.MAX_RETRIES, self.server.relocate_app,
                     appid, http_port, https_port, self.secret))
    return res

  def upload_app(self, filename, file_suffix, email):
    """Tells the AppController to use the AppScale Tools to upload the Google
    App Engine application at the specified location.

    Args:
      filename: A str that points to a compressed file on the local filesystem
        containing the user's Google App Engine application.
      file_suffix: A str that names the suffix this file should have.
      email: A str containing an e-mail address that should be registered as the
        administrator of this application.
    Returns:
      A str that indicates either that the app was successfully uploaded, or the
      reason why the application upload failed.
    """
    return json.loads(self.call(self.MAX_RETRIES, self.server.upload_app,
      filename, file_suffix, email, self.secret))


  def get_app_upload_status(self, reservation_id):
    """Queries the AppController to see if the App Engine app corresponding to
    the given reservation ID has been successfully uploaded.

    Args:
      reservation_id: A str that corresponds to the App Engine app being
        uploaded, likely given to the caller from the initial upload SOAP call.
    Returns:
      A str with the status of the application being uploaded.
    """
    return self.call(self.MAX_RETRIES, self.server.get_app_upload_status,
      reservation_id, self.secret)


  def get_request_info(self, app_id):
    """Queries the AppController to get request statistics for a given
    application.
    Args:
      app_id: A String that indicates which application id we are querying for.
    Returns:
      A list of dicts, where each dict contains the average request rate,
        timestamp, and total requests seen for the given application.
    """
    return yaml.safe_load(self.call(self.MAX_RETRIES,
                                    self.server.get_request_info,
                                    app_id, self.secret))

  def get_instance_info(self):
    """Queries the AppController to get server-level statistics and a list of
    App Engine apps running in this cloud deployment across all machines.

    Returns:
      A list of dicts, where each dict contains information about the
        AppServer processes hosting App Engine apps.
    """
    return yaml.safe_load(self.call(self.MAX_RETRIES,
                                    self.server.get_instance_info,
                                    self.secret))

  def get_cluster_stats(self):
    """Queries the AppController to get server-level statistics and a list of
    App Engine apps running in this cloud deployment across all machines.

    Returns:
      A list of dicts, where each dict contains server-level statistics (e.g.,
        CPU, memory, disk usage) about one machine.
    """
    return yaml.safe_load(self.call(self.MAX_RETRIES,
                                    self.server.get_cluster_stats_json,
                                    self.secret))

  def get_application_cron_info(self, app_id):
    """Queries the AppController to get application cron info (from cron.yaml and /etc/cron.d/).

    Returns:
      A dict that contains the cron.yaml and /etc/cron.d/appscale-#app_id files content
    """
    return json.loads(self.call(self.MAX_RETRIES, self.server.get_application_cron_info,
      app_id, self.secret))


  def is_initialized(self):
    """Queries the AppController to see if it has started up all of the API
    services it is responsible for on its machine.

    Returns:
      A bool that indicates if all API services have finished starting up on
      this machine.
    """
    return self.call(self.MAX_RETRIES, self.server.is_done_initializing,
      self.secret)


  def start_roles_on_nodes(self, roles_to_nodes):
    """Dynamically adds the given machines to an AppScale deployment, with the
    specified roles.

    Args:
      A JSON-dumped dict that maps roles to IP addresses.
    Returns:
      The result of executing the SOAP call on the remote AppController.
    """
    return self.call(self.MAX_RETRIES, self.server.start_roles_on_nodes,
      roles_to_nodes, self.secret)


  def stop_app(self, app_id):
    """Tells the AppController to no longer host the named application.

    Args:
      app_id: A str that indicates which application should be stopped.
    Returns:
      The result of telling the AppController to no longer host the app.
    """
    return self.call(self.MAX_RETRIES, self.server.stop_app, app_id,
      self.secret)


  def is_app_running(self, app_id):
    """Queries the AppController to see if the named application is running.

    Args:
      app_id: A str that indicates which application we should be checking
        for.
    Returns:
      True if the application is running, False otherwise.
    """
    return self.call(self.MAX_RETRIES, self.server.is_app_running, app_id,
      self.secret)


  def done_uploading(self, app_id, remote_app_location):
    """Tells the AppController that an application has been uploaded to its
    machine, and where to find it.

    Args:
      app_id: A str that indicates which application we have copied over.
      remote_app_location: A str that indicates the location on the remote
        machine where the App Engine application can be found.
    """
    return self.call(self.MAX_RETRIES, self.server.done_uploading, app_id,
      remote_app_location, self.secret)


  def update(self, apps_to_run):
    """Tells the AppController which applications to run, which we assume have
    already been uploaded to that machine.

    Args:
      apps_to_run: A list of apps to start running on nodes running the App
        Engine service.
    """
    return self.call(self.MAX_RETRIES, self.server.update, apps_to_run,
      self.secret)


  def gather_logs(self):
    """ Tells the AppController to copy logs from all machines to a tar.gz file
    stored in the AppDashboard's static file directory, so that users can
    download it.
    """
    return self.call(self.MAX_RETRIES, self.server.gather_logs, self.secret)


  def run_groomer(self):
    """ Tells the AppController to clean up entities in the Datastore that have
    been soft deleted, and to generate statistics about the entities still in
    the Datastore (which can be viewed in the AppDashboard).
    """
    return self.call(self.MAX_RETRIES, self.server.run_groomer, self.secret)


  def add_routing_for_appserver(self, app_id, appserver_ip, port):
    """ Tells the AppController to begin routing traffic to an AppServer.

    Args:
      app_id: A string that contains the application ID.
      appserver_ip: A string that contains the IP address of the instance
        running the AppServer.
      port: A string that contains the port that the AppServer listens on.
    """
    return self.call(self.MAX_RETRIES, self.server.add_routing_for_appserver,
      app_id, appserver_ip, port, self.secret)


  def add_routing_for_blob_server(self):
    """ Tells the AppController to begin routing traffic to the
        BlobServer(s).
    """
    return self.call(self.MAX_RETRIES, self.server.add_routing_for_blob_server,
      self.secret)


  def deployment_id_exists(self):
    """ Asks the AppController if the deployment ID is stored in ZooKeeper.

    Returns:
      A boolean indicating whether the deployment ID is stored or not.
    """
    return self.call(self.MAX_RETRIES, self.server.deployment_id_exists,
      self.secret)


  def get_deployment_id(self):
    """ Retrieves the deployment ID from ZooKeeper.

    Returns:
      A string containing the deployment ID.
    """
    return self.call(self.MAX_RETRIES, self.server.get_deployment_id,
      self.secret)


  def set_read_only(self, read_only):
    """ Enables or disables datastore writes for the deployment.

    Args:
      read_only: A string that indicates whether or to turn read-only mode on
        or off.
    """
    return self.call(self.MAX_RETRIES, self.server.set_read_only, read_only,
      self.secret)


  def get_property(self, property_regex):
    """Queries the AppController for a dictionary of its instance variables
    whose names match the given regular expression, along with their associated
    values.

    Args:
      property_regex: A str that names a regex of instance variables whose
        values should be retrieved from the AppController.
    Returns:
      A dict mapping each instance variable matched by the given regex to its
      value. This dict is empty when (1) no matches are found, or (2) if the
      SOAP call times out.
    """
    return json.loads(self.call(self.MAX_RETRIES,
      self.server.get_property, property_regex, self.secret))<|MERGE_RESOLUTION|>--- conflicted
+++ resolved
@@ -135,24 +135,6 @@
       self.secret))
 
 
-<<<<<<< HEAD
-  def get_status(self):
-    """Queries the AppController to learn information about the machine it runs
-    on.
-
-    This includes information about the CPU, memory, and disk of that machine,
-    as well as what machine that AppController connects to for database access
-    (via the UserAppServer).
-
-    Returns:
-      A str containing information about the CPU, memory, and disk usage of that
-      machine, as well as where the UserAppServer is located.
-    """
-    return self.call(self.MAX_RETRIES, self.server.status, self.secret)
-
-
-=======
->>>>>>> a6611331
   def get_database_information(self):
     """Queries the AppController to see what database is being used to implement
     support for the Google App Engine Datastore API, and how many replicas are
