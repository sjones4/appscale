--- conflicted
+++ resolved
@@ -95,15 +95,9 @@
 
     if put_request.has_transaction():
       yield self._tx_manager.log_puts(tr, project_id, put_request)
-<<<<<<< HEAD
       writes = {self._collapsible_id(entity):
                     (VersionEntry.from_key(entity.key()),
-                     VersionEntry.from_key(entity.key()))
-=======
-      writes = {entity.key().Encode(): (VersionEntry.from_key(entity.key()),
-                                        VersionEntry.from_key(entity.key()),
-                                        None)
->>>>>>> a35cdb71
+                     VersionEntry.from_key(entity.key()), None)
                 for entity in put_request.entity_list()}
     else:
       # Eliminate multiple puts to the same key.
