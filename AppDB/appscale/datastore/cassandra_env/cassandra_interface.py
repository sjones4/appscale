# Programmer: Navraj Chohan <nlake44@gmail.com>

"""
 Cassandra Interface for AppScale
"""
import datetime
import logging
import struct
import sys
import time
import uuid

from appscale.common import appscale_info
from appscale.common.constants import SCHEMA_CHANGE_TIMEOUT
from appscale.common.unpackaged import APPSCALE_PYTHON_APPSERVER
import cassandra
from cassandra.cluster import Cluster
from cassandra.query import BatchStatement
from cassandra.query import ConsistencyLevel
from cassandra.query import SimpleStatement
from cassandra.query import ValueSequence
from tornado import gen

from appscale.datastore import dbconstants
from appscale.datastore.cassandra_env.constants import CURRENT_VERSION
from appscale.datastore.cassandra_env.large_batch import (
  FailedBatch, LargeBatch
)
from appscale.datastore.cassandra_env.retry_policies import (
  BASIC_RETRIES, NO_RETRIES
)
from appscale.datastore.cassandra_env.tornado_cassandra import TornadoCassandra
from appscale.datastore.dbconstants import (
  AppScaleDBConnectionError, Operations, TxnActions
)
from appscale.datastore.dbinterface import AppDBInterface
from appscale.datastore.utils import create_key, get_write_time, tx_partition, \
  tornado_synchronous

sys.path.append(APPSCALE_PYTHON_APPSERVER)
from google.appengine.api.taskqueue import taskqueue_service_pb
from google.appengine.datastore import entity_pb


# The directory Cassandra is installed to.
CASSANDRA_INSTALL_DIR = '/opt/cassandra'

# Full path for the nodetool binary.
NODE_TOOL = '{}/cassandra/bin/nodetool'.format(CASSANDRA_INSTALL_DIR)

# The keyspace used for all tables
KEYSPACE = "Keyspace1"

# Cassandra watch name.
CASSANDRA_MONIT_WATCH_NAME = "cassandra"

# The number of times to retry connecting to Cassandra.
INITIAL_CONNECT_RETRIES = 20

# The metadata key for the data layout version.
VERSION_INFO_KEY = 'version'

# The metadata key used to indicate the state of the indexes.
INDEX_STATE_KEY = 'index_state'

# The metadata key used to indicate whether or not some entities are missing
# the scatter property.
SCATTER_PROP_KEY = 'scatter_prop'

# The metadata key indicating that the database has been primed.
PRIMED_KEY = 'primed'

# The size in bytes that a batch must be to use the batches table.
LARGE_BATCH_THRESHOLD = 5 << 10


def batch_size(batch):
  """ Calculates the size of a batch.

  Args:
    batch: A list of dictionaries representing mutations.
  Returns:
    An integer specifying the size in bytes of the batch.
  """
  size = 0
  for mutation in batch:
    size += len(mutation['key'])
    if 'values' in mutation:
      for value in mutation['values'].values():
        size += len(value)
  return size


class ThriftColumn(object):
  """ Columns created by default with thrift interface. """
  KEY = 'key'
  COLUMN_NAME = 'column1'
  VALUE = 'value'


class IndexStates(object):
  """ Possible states for datastore indexes. """
  CLEAN = 'clean'
  DIRTY = 'dirty'
  SCRUB_IN_PROGRESS = 'scrub_in_progress'


class ScatterPropStates(object):
  """ Possible states for indexing the scatter property. """
  POPULATED = 'populated'
  POPULATION_IN_PROGRESS = 'population_in_progress'


class DatastoreProxy(AppDBInterface):
  """ 
    Cassandra implementation of the AppDBInterface
  """
  def __init__(self, log_level=logging.INFO, hosts=None):
    """
    Constructor.
    """
    class_name = self.__class__.__name__
    self.logger = logging.getLogger(class_name)
    self.logger.setLevel(log_level)
    self.logger.info('Starting {}'.format(class_name))

    if hosts is not None:
      self.hosts = hosts
    else:
      self.hosts = appscale_info.get_db_ips()

    remaining_retries = INITIAL_CONNECT_RETRIES
    while True:
      try:
        self.cluster = Cluster(self.hosts, default_retry_policy=BASIC_RETRIES)
        self.session = self.cluster.connect(KEYSPACE)
        self.tornado_cassandra = TornadoCassandra(self.session)
        break
      except cassandra.cluster.NoHostAvailable as connection_error:
        remaining_retries -= 1
        if remaining_retries < 0:
          raise connection_error
        time.sleep(3)

    self.session.default_consistency_level = ConsistencyLevel.QUORUM
    self.prepared_statements = {}

    # Provide synchronous version of some async methods
    self.batch_get_entity_sync = tornado_synchronous(self.batch_get_entity)
    self.batch_put_entity_sync = tornado_synchronous(self.batch_put_entity)
    self.batch_delete_sync = tornado_synchronous(self.batch_delete)
    self.valid_data_version_sync = tornado_synchronous(self.valid_data_version)
    self.range_query_sync = tornado_synchronous(self.range_query)
    self.get_metadata_sync = tornado_synchronous(self.get_metadata)
    self.set_metadata_sync = tornado_synchronous(self.set_metadata)
    self.get_indices_sync = tornado_synchronous(self.get_indices)
    self.delete_table_sync = tornado_synchronous(self.delete_table)

  def close(self):
    """ Close all sessions and connections to Cassandra. """
    self.cluster.shutdown()

  @gen.coroutine
  def batch_get_entity(self, table_name, row_keys, column_names):
    """
    Takes in batches of keys and retrieves their corresponding rows.
    
    Args:
      table_name: The table to access
      row_keys: A list of keys to access
      column_names: A list of columns to access
    Returns:
      A dictionary of rows and columns/values of those rows. The format 
      looks like such: {key:{column_name:value,...}}
    Raises:
      TypeError: If an argument passed in was not of the expected type.
      AppScaleDBConnectionError: If the batch_get could not be performed due to
        an error with Cassandra.
    """
    if not isinstance(table_name, str): raise TypeError("Expected a str")
    if not isinstance(column_names, list): raise TypeError("Expected a list")
    if not isinstance(row_keys, list): raise TypeError("Expected a list")

    row_keys_bytes = [bytearray(row_key) for row_key in row_keys]

    statement = 'SELECT * FROM "{table}" '\
                'WHERE {key} IN %s and {column} IN %s'.format(
                  table=table_name,
                  key=ThriftColumn.KEY,
                  column=ThriftColumn.COLUMN_NAME,
                )
    query = SimpleStatement(statement, retry_policy=BASIC_RETRIES)
    parameters = (ValueSequence(row_keys_bytes), ValueSequence(column_names))

    try:
      results = yield self.tornado_cassandra.execute(
        query, parameters=parameters)

      results_dict = {row_key: {} for row_key in row_keys}
      for (key, column, value) in results:
        if key not in results_dict:
          results_dict[key] = {}
        results_dict[key][column] = value

      raise gen.Return(results_dict)
    except dbconstants.TRANSIENT_CASSANDRA_ERRORS:
      message = 'Exception during batch_get_entity'
      logging.exception(message)
      raise AppScaleDBConnectionError(message)

  @gen.coroutine
  def batch_put_entity(self, table_name, row_keys, column_names, cell_values,
                       ttl=None):
    """
    Allows callers to store multiple rows with a single call. A row can 
    have multiple columns and values with them. We refer to each row as 
    an entity.
   
    Args: 
      table_name: The table to mutate
      row_keys: A list of keys to store on
      column_names: A list of columns to mutate
      cell_values: A dict of key/value pairs
      ttl: The number of seconds to keep the row.
    Raises:
      TypeError: If an argument passed in was not of the expected type.
      AppScaleDBConnectionError: If the batch_put could not be performed due to
        an error with Cassandra.
    """
    if not isinstance(table_name, str):
      raise TypeError("Expected a str")
    if not isinstance(column_names, list):
      raise TypeError("Expected a list")
    if not isinstance(row_keys, list):
      raise TypeError("Expected a list")
    if not isinstance(cell_values, dict):
      raise TypeError("Expected a dict")

    insert_str = (
      'INSERT INTO "{table}" ({key}, {column}, {value}) '
      'VALUES (?, ?, ?)'
    ).format(table=table_name,
               key=ThriftColumn.KEY,
               column=ThriftColumn.COLUMN_NAME,
               value=ThriftColumn.VALUE)

    if ttl is not None:
      insert_str += 'USING TTL {}'.format(ttl)

    statement = self.session.prepare(insert_str)

    futures = []
    for row_key in row_keys:
      for column in column_names:
        params = (bytearray(row_key), column,
                  bytearray(cell_values[row_key][column]))
        futures.append(self.session.execute_async(statement, params))

    try:
<<<<<<< HEAD
      yield [
        self.tornado_cassandra.execute(statement, parameters=params)
        for statement, params in statements_and_params
      ]
=======
      for future in futures:
        future.result()
>>>>>>> de9ca4ee
    except dbconstants.TRANSIENT_CASSANDRA_ERRORS:
      message = 'Exception during batch_put_entity'
      logging.exception(message)
      raise AppScaleDBConnectionError(message)

  def prepare_insert(self, table):
    """ Prepare an insert statement.

    Args:
      table: A string containing the table name.
    Returns:
      A PreparedStatement object.
    """
    statement = (
      'INSERT INTO "{table}" ({key}, {column}, {value}) '
      'VALUES (?, ?, ?) '
      'USING TIMESTAMP ?'
    ).format(table=table,
               key=ThriftColumn.KEY,
               column=ThriftColumn.COLUMN_NAME,
               value=ThriftColumn.VALUE)

    if statement not in self.prepared_statements:
      self.prepared_statements[statement] = self.session.prepare(statement)

    return self.prepared_statements[statement]

  def prepare_delete(self, table):
    """ Prepare a delete statement.

    Args:
      table: A string containing the table name.
    Returns:
      A PreparedStatement object.
    """
    statement = (
      'DELETE FROM "{table}" '
      'USING TIMESTAMP ? '
      'WHERE {key} = ?'
    ).format(table=table, key=ThriftColumn.KEY)

    if statement not in self.prepared_statements:
      self.prepared_statements[statement] = self.session.prepare(statement)

    return self.prepared_statements[statement]

  @gen.coroutine
  def _normal_batch(self, mutations, txid):
    """ Use Cassandra's native batch statement to apply mutations atomically.

    Args:
      mutations: A list of dictionaries representing mutations.
      txid: An integer specifying a transaction ID.
    """
    self.logger.debug('Normal batch: {} mutations'.format(len(mutations)))
    batch = BatchStatement(consistency_level=ConsistencyLevel.QUORUM,
                           retry_policy=BASIC_RETRIES)
    prepared_statements = {'insert': {}, 'delete': {}}
    for mutation in mutations:
      table = mutation['table']

      if table == 'group_updates':
        key = mutation['key']
        insert = (
          'INSERT INTO group_updates (group, last_update) '
          'VALUES (%(group)s, %(last_update)s) '
          'USING TIMESTAMP %(timestamp)s'
        )
        parameters = {'group': key, 'last_update': mutation['last_update'],
                      'timestamp': get_write_time(txid)}
        batch.add(insert, parameters)
        continue

      if mutation['operation'] == Operations.PUT:
        if table not in prepared_statements['insert']:
          prepared_statements['insert'][table] = self.prepare_insert(table)
        values = mutation['values']
        for column in values:
          batch.add(
            prepared_statements['insert'][table],
            (bytearray(mutation['key']), column, bytearray(values[column]),
             get_write_time(txid))
          )
      elif mutation['operation'] == Operations.DELETE:
        if table not in prepared_statements['delete']:
          prepared_statements['delete'][table] = self.prepare_delete(table)
        batch.add(
          prepared_statements['delete'][table],
          (get_write_time(txid), bytearray(mutation['key']))
        )

    try:
      yield self.tornado_cassandra.execute(batch)
    except dbconstants.TRANSIENT_CASSANDRA_ERRORS:
      message = 'Exception during batch_mutate'
      logging.exception(message)
      raise AppScaleDBConnectionError(message)

  def statements_for_mutations(self, mutations, txid):
    """ Generates Cassandra statements for a list of mutations.

    Args:
      mutations: A list of dictionaries representing mutations.
      txid: An integer specifying a transaction ID.
    Returns:
      A list of tuples containing Cassandra statements and parameters.
    """
    prepared_statements = {'insert': {}, 'delete': {}}
    statements_and_params = []
    for mutation in mutations:
      table = mutation['table']

      if table == 'group_updates':
        key = mutation['key']
        insert = (
          'INSERT INTO group_updates (group, last_update) '
          'VALUES (%(group)s, %(last_update)s) '
          'USING TIMESTAMP %(timestamp)s'
        )
        parameters = {'group': key, 'last_update': mutation['last_update'],
                      'timestamp': get_write_time(txid)}
        statements_and_params.append((SimpleStatement(insert), parameters))
        continue

      if mutation['operation'] == Operations.PUT:
        if table not in prepared_statements['insert']:
          prepared_statements['insert'][table] = self.prepare_insert(table)
        values = mutation['values']
        for column in values:
          params = (bytearray(mutation['key']), column,
                    bytearray(values[column]), get_write_time(txid))
          statements_and_params.append(
            (prepared_statements['insert'][table], params))
      elif mutation['operation'] == Operations.DELETE:
        if table not in prepared_statements['delete']:
          prepared_statements['delete'][table] = self.prepare_delete(table)
        params = (get_write_time(txid), bytearray(mutation['key']))
        statements_and_params.append(
          (prepared_statements['delete'][table], params))

    return statements_and_params

  @gen.coroutine
  def apply_mutations(self, mutations, txid):
    """ Apply mutations across tables.

    Args:
      mutations: A list of dictionaries representing mutations.
      txid: An integer specifying a transaction ID.
    """
    statements_and_params = self.statements_for_mutations(mutations, txid)
<<<<<<< HEAD
    yield [
      self.tornado_cassandra.execute(statement, parameters=params)
      for statement, params in statements_and_params
    ]
=======
    futures = [self.session.execute_async(statement, params)
               for statement, params in statements_and_params]
    for future in futures:
      future.result()
>>>>>>> de9ca4ee

  @gen.coroutine
  def _large_batch(self, app, mutations, entity_changes, txn):
    """ Insert or delete multiple rows across tables in an atomic statement.

    Args:
      app: A string containing the application ID.
      mutations: A list of dictionaries representing mutations.
      entity_changes: A list of changes at the entity level.
      txn: A transaction ID handler.
    Raises:
      FailedBatch if a concurrent process modifies the batch status.
      AppScaleDBConnectionError if a database connection error was encountered.
    """
    self.logger.debug('Large batch: transaction {}, {} mutations'.
                      format(txn, len(mutations)))
    large_batch = LargeBatch(self.session, app, txn)
    try:
      yield large_batch.start()
    except FailedBatch as batch_error:
      raise AppScaleDBConnectionError(str(batch_error))

    insert_item = (
      'INSERT INTO batches (app, transaction, namespace, '
      '                     path, old_value, new_value) '
      'VALUES (?, ?, ?, ?, ?, ?)'
    )
    insert_statement = self.session.prepare(insert_item)

    futures = []
    for entity_change in entity_changes:
      old_value = None
      if entity_change['old'] is not None:
        old_value = bytearray(entity_change['old'].Encode())
      new_value = None
      if entity_change['new'] is not None:
        new_value = bytearray(entity_change['new'].Encode())

      parameters = (app, txn, entity_change['key'].name_space(),
                    bytearray(entity_change['key'].path().Encode()), old_value,
                    new_value)
      futures.append(self.session.execute_async(insert_statement, parameters))

    try:
<<<<<<< HEAD
      yield [
        self.tornado_cassandra.execute(statement, parameters=params)
        for statement, params in statements_and_params
      ]
=======
      for future in futures:
        future.result()
>>>>>>> de9ca4ee
    except dbconstants.TRANSIENT_CASSANDRA_ERRORS:
      message = 'Unable to write large batch log'
      logging.exception(message)
      raise AppScaleDBConnectionError(message)

    try:
      yield large_batch.set_applied()
    except FailedBatch as batch_error:
      raise AppScaleDBConnectionError(str(batch_error))

    try:
      yield self.apply_mutations(mutations, txn)
    except dbconstants.TRANSIENT_CASSANDRA_ERRORS:
      message = 'Exception during large batch'
      logging.exception(message)
      raise AppScaleDBConnectionError(message)

    try:
      yield large_batch.cleanup()
    except FailedBatch:
      # This should not raise an exception since the batch is already applied.
      logging.exception('Unable to clear batch status')

    clear_batch = (
      'DELETE FROM batches '
      'WHERE app = %(app)s AND transaction = %(transaction)s'
    )
    parameters = {'app': app, 'transaction': txn}
    try:
      yield self.tornado_cassandra.execute(clear_batch, parameters)
    except dbconstants.TRANSIENT_CASSANDRA_ERRORS:
      logging.exception('Unable to clear batch log')

  @gen.coroutine
  def batch_mutate(self, app, mutations, entity_changes, txn):
    """ Insert or delete multiple rows across tables in an atomic statement.

    Args:
      app: A string containing the application ID.
      mutations: A list of dictionaries representing mutations.
      entity_changes: A list of changes at the entity level.
      txn: A transaction ID handler.
    """
    size = batch_size(mutations)
    if size > LARGE_BATCH_THRESHOLD:
      yield self._large_batch(app, mutations, entity_changes, txn)
    else:
      yield self._normal_batch(mutations, txn)

  @gen.coroutine
  def batch_delete(self, table_name, row_keys, column_names=()):
    """
    Remove a set of rows corresponding to a set of keys.
     
    Args:
      table_name: Table to delete rows from
      row_keys: A list of keys to remove
      column_names: Not used
    Raises:
      TypeError: If an argument passed in was not of the expected type.
      AppScaleDBConnectionError: If the batch_delete could not be performed due
        to an error with Cassandra.
    """
    if not isinstance(table_name, str): raise TypeError("Expected a str")
    if not isinstance(row_keys, list): raise TypeError("Expected a list")

    row_keys_bytes = [bytearray(row_key) for row_key in row_keys]

    statement = 'DELETE FROM "{table}" WHERE {key} IN %s'.\
      format(
        table=table_name,
        key=ThriftColumn.KEY
      )
    query = SimpleStatement(statement, retry_policy=BASIC_RETRIES)
    parameters = (ValueSequence(row_keys_bytes),)

    try:
      yield self.tornado_cassandra.execute(query, parameters=parameters)
    except dbconstants.TRANSIENT_CASSANDRA_ERRORS:
      message = 'Exception during batch_delete'
      logging.exception(message)
      raise AppScaleDBConnectionError(message)

  @gen.coroutine
  def delete_table(self, table_name):
    """ 
    Drops a given table (aka column family in Cassandra)
  
    Args:
      table_name: A string name of the table to drop
    Raises:
      TypeError: If an argument passed in was not of the expected type.
      AppScaleDBConnectionError: If the delete_table could not be performed due
        to an error with Cassandra.
    """
    if not isinstance(table_name, str): raise TypeError("Expected a str")

    statement = 'DROP TABLE IF EXISTS "{table}"'.format(table=table_name)
    query = SimpleStatement(statement, retry_policy=BASIC_RETRIES)

    try:
      yield self.tornado_cassandra.execute(query)
    except dbconstants.TRANSIENT_CASSANDRA_ERRORS:
      message = 'Exception during delete_table'
      logging.exception(message)
      raise AppScaleDBConnectionError(message)

  @gen.coroutine
  def create_table(self, table_name, column_names):
    """ 
    Creates a table if it doesn't already exist.
    
    Args:
      table_name: The column family name
      column_names: Not used but here to match the interface
    Raises:
      TypeError: If an argument passed in was not of the expected type.
      AppScaleDBConnectionError: If the create_table could not be performed due
        to an error with Cassandra.
    """
    if not isinstance(table_name, str): raise TypeError("Expected a str")
    if not isinstance(column_names, list): raise TypeError("Expected a list")

    statement = (
      'CREATE TABLE IF NOT EXISTS "{table}" ('
      '{key} blob,'
      '{column} text,'
      '{value} blob,'
      'PRIMARY KEY ({key}, {column})'
      ') WITH COMPACT STORAGE'
    ).format(
      table=table_name,
      key=ThriftColumn.KEY,
      column=ThriftColumn.COLUMN_NAME,
      value=ThriftColumn.VALUE
    )
    query = SimpleStatement(statement, retry_policy=NO_RETRIES)

    try:
      yield self.tornado_cassandra.execute(query, timeout=SCHEMA_CHANGE_TIMEOUT)
    except cassandra.OperationTimedOut:
      logging.warning(
        'Encountered an operation timeout while creating a table. Waiting {} '
        'seconds for schema to settle.'.format(SCHEMA_CHANGE_TIMEOUT))
      time.sleep(SCHEMA_CHANGE_TIMEOUT)
      raise AppScaleDBConnectionError('Exception during create_table')
    except (error for error in dbconstants.TRANSIENT_CASSANDRA_ERRORS
            if error != cassandra.OperationTimedOut):
      message = 'Exception during create_table'
      logging.exception(message)
      raise AppScaleDBConnectionError(message)

  @gen.coroutine
  def range_query(self,
                  table_name,
                  column_names,
                  start_key,
                  end_key,
                  limit,
                  offset=0,
                  start_inclusive=True,
                  end_inclusive=True,
                  keys_only=False):
    """ 
    Gets a dense range ordered by keys. Returns an ordered list of 
    a dictionary of [key:{column1:value1, column2:value2},...]
    or a list of keys if keys only.
     
    Args:
      table_name: Name of table to access
      column_names: Columns which get returned within the key range
      start_key: String for which the query starts at
      end_key: String for which the query ends at
      limit: Maximum number of results to return
      offset: Cuts off these many from the results [offset:]
      start_inclusive: Boolean if results should include the start_key
      end_inclusive: Boolean if results should include the end_key
      keys_only: Boolean if to only keys and not values
    Raises:
      TypeError: If an argument passed in was not of the expected type.
      AppScaleDBConnectionError: If the range_query could not be performed due
        to an error with Cassandra.
    Returns:
      An ordered list of dictionaries of key=>columns/values
    """
    if not isinstance(table_name, str):
      raise TypeError('table_name must be a string')
    if not isinstance(column_names, list):
      raise TypeError('column_names must be a list')
    if not isinstance(start_key, str):
      raise TypeError('start_key must be a string')
    if not isinstance(end_key, str):
      raise TypeError('end_key must be a string')
    if not isinstance(limit, (int, long)) and limit is not None:
      raise TypeError('limit must be int, long, or NoneType')
    if not isinstance(offset, (int, long)):
      raise TypeError('offset must be int or long')

    if start_inclusive:
      gt_compare = '>='
    else:
      gt_compare = '>'

    if end_inclusive:
      lt_compare = '<='
    else:
      lt_compare = '<'

    query_limit = ''
    if limit is not None:
      query_limit = 'LIMIT {}'.format(len(column_names) * limit)

    statement = (
      'SELECT * FROM "{table}" WHERE '
      'token({key}) {gt_compare} %s AND '
      'token({key}) {lt_compare} %s AND '
      '{column} IN %s '
      '{limit} '
      'ALLOW FILTERING'
    ).format(table=table_name,
               key=ThriftColumn.KEY,
               gt_compare=gt_compare,
               lt_compare=lt_compare,
               column=ThriftColumn.COLUMN_NAME,
               limit=query_limit)

    query = SimpleStatement(statement, retry_policy=BASIC_RETRIES)
    parameters = (bytearray(start_key), bytearray(end_key),
                  ValueSequence(column_names))

    try:
      results = yield self.tornado_cassandra.execute(
        query, parameters=parameters)

      results_list = []
      current_item = {}
      current_key = None
      for (key, column, value) in results:
        if keys_only:
          results_list.append(key)
          continue

        if key != current_key:
          if current_item:
            results_list.append({current_key: current_item})
          current_item = {}
          current_key = key

        current_item[column] = value
      if current_item:
        results_list.append({current_key: current_item})
      raise gen.Return(results_list[offset:])
    except dbconstants.TRANSIENT_CASSANDRA_ERRORS:
      message = 'Exception during range_query'
      logging.exception(message)
      raise AppScaleDBConnectionError(message)

  @gen.coroutine
  def get_metadata(self, key):
    """ Retrieve a value from the datastore metadata table.

    Args:
      key: A string containing the key to fetch.
    Returns:
      A string containing the value or None if the key is not present.
    """
    statement = (
      'SELECT {value} FROM "{table}" '
      'WHERE {key} = %s '
      'AND {column} = %s'
    ).format(
      value=ThriftColumn.VALUE,
      table=dbconstants.DATASTORE_METADATA_TABLE,
      key=ThriftColumn.KEY,
      column=ThriftColumn.COLUMN_NAME
    )
    try:
      results = yield self.tornado_cassandra.execute(
        statement, (bytearray(key), key))
    except dbconstants.TRANSIENT_CASSANDRA_ERRORS:
      message = 'Unable to fetch {} from datastore metadata'.format(key)
      logging.exception(message)
      raise AppScaleDBConnectionError(message)

    try:
      raise gen.Return(results[0].value)
    except IndexError:
      raise gen.Return()

  @gen.coroutine
  def set_metadata(self, key, value):
    """ Set a datastore metadata value.

    Args:
      key: A string containing the key to set.
      value: A string containing the value to set.
    """
    if not isinstance(key, str):
      raise TypeError('key should be a string')

    if not isinstance(value, str):
      raise TypeError('value should be a string')

    statement = (
      'INSERT INTO "{table}" ({key}, {column}, {value}) '
      'VALUES (%(key)s, %(column)s, %(value)s)'
    ).format(
      table=dbconstants.DATASTORE_METADATA_TABLE,
      key=ThriftColumn.KEY,
      column=ThriftColumn.COLUMN_NAME,
      value=ThriftColumn.VALUE
    )
    parameters = {'key': bytearray(key),
                  'column': key,
                  'value': bytearray(value)}
    try:
      yield self.tornado_cassandra.execute(statement, parameters)
    except dbconstants.TRANSIENT_CASSANDRA_ERRORS:
      message = 'Unable to set datastore metadata for {}'.format(key)
      logging.exception(message)
      raise AppScaleDBConnectionError(message)
    except cassandra.InvalidRequest:
      yield self.create_table(dbconstants.DATASTORE_METADATA_TABLE,
                              dbconstants.DATASTORE_METADATA_SCHEMA)
      yield self.tornado_cassandra.execute(statement, parameters)

  @gen.coroutine
  def get_indices(self, app_id):
    """ Gets the indices of the given application.

    Args:
      app_id: Name of the application.
    Returns:
      Returns a list of encoded entity_pb.CompositeIndex objects.
    """
    start_key = dbconstants.KEY_DELIMITER.join([app_id, 'index', ''])
    end_key = dbconstants.KEY_DELIMITER.join(
      [app_id, 'index', dbconstants.TERMINATING_STRING])
    result = yield self.range_query(
      dbconstants.METADATA_TABLE,
      dbconstants.METADATA_SCHEMA,
      start_key,
      end_key,
      dbconstants.MAX_NUMBER_OF_COMPOSITE_INDEXES,
      offset=0,
      start_inclusive=True,
      end_inclusive=True)
    list_result = []
    for list_item in result:
      for key, value in list_item.iteritems():
        list_result.append(value['data'])
    raise gen.Return(list_result)

  @gen.coroutine
  def valid_data_version(self):
    """ Checks whether or not the data layout can be used.

    Returns:
      A boolean.
    """
    try:
      version = yield self.get_metadata(VERSION_INFO_KEY)
    except cassandra.InvalidRequest:
      raise gen.Return(False)

    is_expected_version = (
      version is not None and
      float(version) == CURRENT_VERSION
    )
    raise gen.Return(is_expected_version)

  @gen.coroutine
  def group_updates(self, groups):
    """ Fetch the latest transaction IDs for each group.

    Args:
      groups: An interable containing encoded Reference objects.
    Returns:
      A set of integers specifying transaction IDs.
    """
    query = 'SELECT * FROM group_updates WHERE group=%s'
    results = yield [
      self.tornado_cassandra.execute(query, [bytearray(group)])
      for group in groups
    ]
    updates = set(rows[0].last_update for rows in results if rows)
    raise gen.Return(updates)

  @gen.coroutine
  def start_transaction(self, app, txid, is_xg, in_progress):
    """ Persist transaction metadata.

    Args:
      app: A string containing an application ID.
      txid: An integer specifying the transaction ID.
      is_xg: A boolean specifying that the transaction is cross-group.
      in_progress: An iterable containing transaction IDs.
    """
    if in_progress:
      in_progress_bin = bytearray(
        struct.pack('q' * len(in_progress), *in_progress))
    else:
      in_progress_bin = None

    insert = (
      'INSERT INTO transactions (txid_hash, operation, namespace, path,'
      '                          start_time, is_xg, in_progress)'
      'VALUES (%(txid_hash)s, %(operation)s, %(namespace)s, %(path)s,'
      '        %(start_time)s, %(is_xg)s, %(in_progress)s)'
      'USING TTL {ttl}'
    ).format(ttl=dbconstants.MAX_TX_DURATION * 2)
    parameters = {'txid_hash': tx_partition(app, txid),
                  'operation': TxnActions.START,
                  'namespace': '',
                  'path': bytearray(''),
                  'start_time': datetime.datetime.utcnow(),
                  'is_xg': is_xg,
                  'in_progress': in_progress_bin}

    try:
      yield self.tornado_cassandra.execute(insert, parameters)
    except dbconstants.TRANSIENT_CASSANDRA_ERRORS:
      message = 'Exception while starting a transaction'
      logging.exception(message)
      raise AppScaleDBConnectionError(message)

  @gen.coroutine
  def put_entities_tx(self, app, txid, entities):
    """ Update transaction metadata with new put operations.

    Args:
      app: A string containing an application ID.
      txid: An integer specifying the transaction ID.
      entities: A list of entities that will be put upon commit.
    """
    batch = BatchStatement(consistency_level=ConsistencyLevel.QUORUM,
                           retry_policy=BASIC_RETRIES)
    insert = self.session.prepare("""
      INSERT INTO transactions (txid_hash, operation, namespace, path, entity)
      VALUES (?, ?, ?, ?, ?)
      USING TTL {ttl}
    """.format(ttl=dbconstants.MAX_TX_DURATION * 2))

    for entity in entities:
      args = (tx_partition(app, txid),
              TxnActions.MUTATE,
              entity.key().name_space(),
              bytearray(entity.key().path().Encode()),
              bytearray(entity.Encode()))
      batch.add(insert, args)

    try:
      yield self.tornado_cassandra.execute(batch)
    except dbconstants.TRANSIENT_CASSANDRA_ERRORS:
      message = 'Exception while putting entities in a transaction'
      logging.exception(message)
      raise AppScaleDBConnectionError(message)

  @gen.coroutine
  def delete_entities_tx(self, app, txid, entity_keys):
    """ Update transaction metadata with new delete operations.

    Args:
      app: A string containing an application ID.
      txid: An integer specifying the transaction ID.
      entity_keys: A list of entity keys that will be deleted upon commit.
    """
    batch = BatchStatement(consistency_level=ConsistencyLevel.QUORUM,
                           retry_policy=BASIC_RETRIES)
    insert = self.session.prepare("""
      INSERT INTO transactions (txid_hash, operation, namespace, path, entity)
      VALUES (?, ?, ?, ?, ?)
      USING TTL {ttl}
    """.format(ttl=dbconstants.MAX_TX_DURATION * 2))

    for key in entity_keys:
      # The None value overwrites previous puts.
      args = (tx_partition(app, txid),
              TxnActions.MUTATE,
              key.name_space(),
              bytearray(key.path().Encode()),
              None)
      batch.add(insert, args)

    try:
      yield self.tornado_cassandra.execute(batch)
    except dbconstants.TRANSIENT_CASSANDRA_ERRORS:
      message = 'Exception while deleting entities in a transaction'
      logging.exception(message)
      raise AppScaleDBConnectionError(message)

  @gen.coroutine
  def transactional_tasks_count(self, app, txid):
    """ Count the number of existing tasks associated with the transaction.

    Args:
      app: A string specifying an application ID.
      txid: An integer specifying a transaction ID.
    Returns:
      An integer specifying the number of existing tasks.
    """
    select = (
      'SELECT count(*) FROM transactions '
      'WHERE txid_hash = %(txid_hash)s '
      'AND operation = %(operation)s'
    )
    parameters = {'txid_hash': tx_partition(app, txid),
                  'operation': TxnActions.ENQUEUE_TASK}
    try:
      result = yield self.tornado_cassandra.execute(select, parameters)
      raise gen.Return(result[0].count)
    except dbconstants.TRANSIENT_CASSANDRA_ERRORS:
      message = 'Exception while fetching task count'
      logging.exception(message)
      raise AppScaleDBConnectionError(message)

  @gen.coroutine
  def add_transactional_tasks(self, app, txid, tasks, service_id, version_id):
    """ Add tasks to be enqueued upon the completion of a transaction.

    Args:
      app: A string specifying an application ID.
      txid: An integer specifying a transaction ID.
      tasks: A list of TaskQueueAddRequest objects.
      service_id: A string specifying the client's service ID.
      version_id: A string specifying the client's version ID.
    """
    batch = BatchStatement(consistency_level=ConsistencyLevel.QUORUM,
                           retry_policy=BASIC_RETRIES)
    query_str = (
      'INSERT INTO transactions (txid_hash, operation, namespace, path, task) '
      'VALUES (?, ?, ?, ?, ?) '
      'USING TTL {ttl}'
    ).format(ttl=dbconstants.MAX_TX_DURATION * 2)
    insert = self.session.prepare(query_str)

    for task in tasks:
      task.clear_transaction()

      # The path for the task entry doesn't matter as long as it's unique.
      path = bytearray(str(uuid.uuid4()))

      task_payload = '_'.join([service_id, version_id, task.Encode()])
      args = (tx_partition(app, txid),
              TxnActions.ENQUEUE_TASK,
              '',
              path,
              task_payload)
      batch.add(insert, args)

    try:
      yield self.tornado_cassandra.execute(batch)
    except dbconstants.TRANSIENT_CASSANDRA_ERRORS:
      message = 'Exception while adding tasks in a transaction'
      logging.exception(message)
      raise AppScaleDBConnectionError(message)

  @gen.coroutine
  def record_reads(self, app, txid, group_keys):
    """ Keep track of which entity groups were read in a transaction.

    Args:
      app: A string specifying an application ID.
      txid: An integer specifying a transaction ID.
      group_keys: An iterable containing Reference objects.
    """
    batch = BatchStatement(consistency_level=ConsistencyLevel.QUORUM,
                           retry_policy=BASIC_RETRIES)
    insert = self.session.prepare("""
      INSERT INTO transactions (txid_hash, operation, namespace, path)
      VALUES (?, ?, ?, ?)
      USING TTL {ttl}
    """.format(ttl=dbconstants.MAX_TX_DURATION * 2))

    for group_key in group_keys:
      if not isinstance(group_key, entity_pb.Reference):
        group_key = entity_pb.Reference(group_key)

      args = (tx_partition(app, txid),
              TxnActions.GET,
              group_key.name_space(),
              bytearray(group_key.path().Encode()))
      batch.add(insert, args)

    try:
      yield self.tornado_cassandra.execute(batch)
    except dbconstants.TRANSIENT_CASSANDRA_ERRORS:
      message = 'Exception while recording reads in a transaction'
      logging.exception(message)
      raise AppScaleDBConnectionError(message)

  @gen.coroutine
  def get_transaction_metadata(self, app, txid):
    """ Fetch transaction state.

    Args:
      app: A string specifying an application ID.
      txid: An integer specifying a transaction ID.
    Returns:
      A dictionary containing transaction state.
    """
    select = (
      'SELECT namespace, operation, path, start_time, is_xg, in_progress, '
      '       entity, task '
      'FROM transactions '
      'WHERE txid_hash = %(txid_hash)s '
    )
    parameters = {'txid_hash': tx_partition(app, txid)}
    try:
      results = yield self.tornado_cassandra.execute(select, parameters)
    except dbconstants.TRANSIENT_CASSANDRA_ERRORS:
      message = 'Exception while inserting entities in a transaction'
      logging.exception(message)
      raise AppScaleDBConnectionError(message)

    metadata = {'puts': {}, 'deletes': [], 'tasks': [], 'reads': set()}
    for result in results:
      if result.operation == TxnActions.START:
        metadata['start'] = result.start_time
        metadata['is_xg'] = result.is_xg
        metadata['in_progress'] = set()
        if metadata['in_progress'] is not None:
          metadata['in_progress'] = set(
            struct.unpack('q' * int(len(result.in_progress) / 8),
                          result.in_progress))
      if result.operation == TxnActions.MUTATE:
        key = create_key(app, result.namespace, result.path)
        if result.entity is None:
          metadata['deletes'].append(key)
        else:
          metadata['puts'][key.Encode()] = result.entity
      if result.operation == TxnActions.GET:
        group_key = create_key(app, result.namespace, result.path)
        metadata['reads'].add(group_key.Encode())
      if result.operation == TxnActions.ENQUEUE_TASK:
        service_id, version_id, task_pb = result.task.split('_', 2)
        task_metadata = {
          'service_id': service_id,
          'version_id': version_id,
          'task': taskqueue_service_pb.TaskQueueAddRequest(task_pb)}
        metadata['tasks'].append(task_metadata)
    raise gen.Return(metadata)<|MERGE_RESOLUTION|>--- conflicted
+++ resolved
@@ -249,23 +249,18 @@
 
     statement = self.session.prepare(insert_str)
 
-    futures = []
+    statements_and_params = []
     for row_key in row_keys:
       for column in column_names:
         params = (bytearray(row_key), column,
                   bytearray(cell_values[row_key][column]))
-        futures.append(self.session.execute_async(statement, params))
-
-    try:
-<<<<<<< HEAD
+        statements_and_params.append((statement, params))
+
+    try:
       yield [
         self.tornado_cassandra.execute(statement, parameters=params)
         for statement, params in statements_and_params
       ]
-=======
-      for future in futures:
-        future.result()
->>>>>>> de9ca4ee
     except dbconstants.TRANSIENT_CASSANDRA_ERRORS:
       message = 'Exception during batch_put_entity'
       logging.exception(message)
@@ -417,17 +412,10 @@
       txid: An integer specifying a transaction ID.
     """
     statements_and_params = self.statements_for_mutations(mutations, txid)
-<<<<<<< HEAD
     yield [
       self.tornado_cassandra.execute(statement, parameters=params)
       for statement, params in statements_and_params
     ]
-=======
-    futures = [self.session.execute_async(statement, params)
-               for statement, params in statements_and_params]
-    for future in futures:
-      future.result()
->>>>>>> de9ca4ee
 
   @gen.coroutine
   def _large_batch(self, app, mutations, entity_changes, txn):
@@ -457,7 +445,7 @@
     )
     insert_statement = self.session.prepare(insert_item)
 
-    futures = []
+    statements_and_params = []
     for entity_change in entity_changes:
       old_value = None
       if entity_change['old'] is not None:
@@ -469,18 +457,13 @@
       parameters = (app, txn, entity_change['key'].name_space(),
                     bytearray(entity_change['key'].path().Encode()), old_value,
                     new_value)
-      futures.append(self.session.execute_async(insert_statement, parameters))
-
-    try:
-<<<<<<< HEAD
+      statements_and_params.append((insert_statement, parameters))
+
+    try:
       yield [
         self.tornado_cassandra.execute(statement, parameters=params)
         for statement, params in statements_and_params
       ]
-=======
-      for future in futures:
-        future.result()
->>>>>>> de9ca4ee
     except dbconstants.TRANSIENT_CASSANDRA_ERRORS:
       message = 'Unable to write large batch log'
       logging.exception(message)
