--- conflicted
+++ resolved
@@ -375,13 +375,9 @@
     clone_qr_pb = UnprocessedQueryResult()
     try:
       datastore_access._dynamic_run_query(query, clone_qr_pb)
-<<<<<<< HEAD
-    except zktransaction.ZKBadRequest as error:
-=======
     except dbconstants.BadRequest as error:
       return '', datastore_pb.Error.BAD_REQUEST, str(error)
-    except zktransaction.ZKBadRequest, zkie:
->>>>>>> 329d9e74
+    except zktransaction.ZKBadRequest as error:
       logger.exception('Illegal arguments in transaction during {}'.
         format(query))
       return '', datastore_pb.Error.BAD_REQUEST, str(error)
@@ -623,13 +619,9 @@
     except (dbconstants.InternalError, zktransaction.ZKInternalException,
             dbconstants.AppScaleDBConnectionError) as error:
       return '', datastore_pb.Error.INTERNAL_ERROR, str(error)
-<<<<<<< HEAD
-    except (dbconstants.BadRequest, zktransaction.ZKBadRequest) as error:
-=======
     except dbconstants.Timeout as error:
       return '', datastore_pb.Error.TIMEOUT, str(error)
-    except dbconstants.BadRequest as error:
->>>>>>> 329d9e74
+    except (dbconstants.BadRequest, zktransaction.ZKBadRequest) as error:
       return '', datastore_pb.Error.BAD_REQUEST, str(error)
     except zktransaction.ZKTransactionException as error:
       logger.exception('Concurrent transaction during {}'.
