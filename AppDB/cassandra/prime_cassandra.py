--- conflicted
+++ resolved
@@ -1,33 +1,5 @@
 #!/usr/bin/env python
 
-<<<<<<< HEAD
-import sys
-import time
-
-from cassandra import cassandra_interface
-import py_cassandra
-import pycassa
-
-import dbconstants
-
-from pycassa.system_manager import *
-
-def create_keyspaces(replication):
-  """ Creates keyspace which AppScale uses for storing application 
-      and user data
-  """
-
-  print "Creating Cassandra Key Spaces" 
-
-  # Set this to False to keep old data
-  _DROP_TABLES = True
-
-  f = open(dbconstants.APPSCALE_HOME + '/.appscale/my_private_ip', 'r')
-  host = f.read()
-  f.close()
-
-  sysman = SystemManager(host + ":" + str(cassandra_interface.CASS_DEFAULT_PORT))
-=======
 import pycassa
 import sys
 import time
@@ -64,7 +36,6 @@
 
   sysman = system_manager.SystemManager(host + ":" +\
               str(cassandra_interface.CASS_DEFAULT_PORT))
->>>>>>> c80a8b46
 
   if _DROP_TABLES:
     try:
@@ -76,28 +47,15 @@
     sysman.create_keyspace(cassandra_interface.KEYSPACE, 
                       pycassa.SIMPLE_STRATEGY, 
                       {'replication_factor':str(replication)})
-<<<<<<< HEAD
-    # This column family is for testing
-    sysman.create_column_family(cassandra_interface.KEYSPACE, 
-                           cassandra_interface.STANDARD_COL_FAM, 
-                           comparator_type=UTF8_TYPE)
-=======
 
     # This column family is for testing for functional testing
     sysman.create_column_family(cassandra_interface.KEYSPACE, 
                            cassandra_interface.STANDARD_COL_FAM, 
                            comparator_type=system_manager.UTF8_TYPE)
->>>>>>> c80a8b46
 
     for table_name in dbconstants.INITIAL_TABLES:
       sysman.create_column_family(cassandra_interface.KEYSPACE, 
                                table_name,
-<<<<<<< HEAD
-                               comparator_type=UTF8_TYPE)
-  
-    sysman.close()
-  except Exception, e:
-=======
                                comparator_type=system_manager.UTF8_TYPE)
   
     sysman.close()
@@ -108,15 +66,11 @@
     # TODO: Figure out the exact exceptions we're trying to catch in the 
     print "Received an exception of type " + str(e.__class__) +\
           " with message: " + str(e)
->>>>>>> c80a8b46
     if _DROP_TABLES:
       raise e
 
   print "CASSANDRA SETUP SUCCESSFUL"
-<<<<<<< HEAD
-=======
   return True
->>>>>>> c80a8b46
 
 def prime_cassandra(replication):
   """
@@ -134,24 +88,16 @@
     raise AppScaleBadArg("Replication must be greater than zero")
 
   create_keyspaces(int(replication))
-<<<<<<< HEAD
-  print "prime cassandra database"
-=======
   print "Prime Cassandra database"
->>>>>>> c80a8b46
   try:
     db = py_cassandra.DatastoreProxy()
     db.create_table(dbconstants.USERS_TABLE, dbconstants.USERS_SCHEMA)
     db.create_table(dbconstants.APPS_TABLE, dbconstants.APPS_SCHEMA)
-<<<<<<< HEAD
-  except Exception, e:
-=======
   # TODO: Figure out the exact exceptions we're trying to catch in the 
   # case where we are doing data persistance
   except Exception, e:
     print "Received an exception of type " + str(e.__class__) +\
           " with message: " + str(e)
->>>>>>> c80a8b46
     if _DROP_TABLES:
       raise e
 
