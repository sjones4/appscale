--- conflicted
+++ resolved
@@ -13,11 +13,7 @@
     'appscale-common',
     'cassandra-driver<3.18.0',
     'kazoo',
-<<<<<<< HEAD
-=======
-    'M2Crypto',
     'monotonic',
->>>>>>> 1e62bd75
     'mmh3',
     'SOAPpy',
     'tornado'
